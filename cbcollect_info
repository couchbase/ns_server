#!/usr/bin/env python3
# -*- python -*-
#
# @author Couchbase <info@couchbase.com>
# @copyright 2011-Present Couchbase, Inc.
#
# Use of this software is governed by the Business Source License included in
# the file licenses/BSL-Couchbase.txt.  As of the Change Date specified in that
# file, in accordance with the Business Source License, use of this software
# will be governed by the Apache License, Version 2.0, included in the file
# licenses/APL2.txt.
import os
import sys
import tempfile
import time
import subprocess
import re
import platform
import glob
import socket
import threading
import optparse
import atexit
import signal
import urllib.parse
import shutil
import errno
import hashlib
import uuid
import configparser
from datetime import datetime, timedelta, tzinfo
import array
import mmap
from io import BytesIO, StringIO
from typing import BinaryIO, Dict, List, Optional, Iterable, Pattern, Tuple, TypeVar, Union, IO, Any, Callable
from zipfile import ZIP_DEFLATED, ZipFile, ZipInfo
from enum import Enum, unique
from io import BytesIO, StringIO
from abc import ABC, abstractmethod
import gzip

""" Represents opaque 'data' from the C context """
_CData = TypeVar("_CData")

""" This is a copy of python's own type for allowed buffer type(s) """
ReadableBuffer = Union[bytes, bytearray, memoryview, array.array,
                       mmap.mmap, _CData]

""" A type representing one of the log processors """
LogProcessors = Union["RegularLogProcessor",
                      "AccessLogProcessor",
                      "CouchbaseLogProcessor"]

""" Type of allowed writers """
WriterType = Union[BytesIO, IO[bytes], "Writer"]

""" The default size of a single '.read()' operation """
READ_SIZE: int = 64 * 1024

""" The default log file """
DEFAULT_LOG: str = "couchbase.log"

""" Files that are included in redaction, but aren't ran through redactor """
BINARY_FILE_EXTS: Tuple[str, str] = (".gz", ".dmp")

""" Files in this list will be completely skipped in the redacted zip """
OMIT_IN_REDACT_ZIP: List[str] = ["users.dets"]

# This is a facility that provides a functionality similar to atexit from the
# standard library. We don't use the latter for the following reasons.
#
# When cbcollect_info is started with --watch-stdin flag, we start a thread
# monitoring stdin that terminates the process when stdin gets closed. The
# issue is many-fold:
#
#  - sys.exit() can only be called from the main thread.
#
#  - os._exit() doesn't invoke any of the cleanup functions registered by
#    atexit.
#
#  - It's possible for the stdin watcher thread to interrupt the main thread
#    by calling _thread.interrupt_main(). This plays nicely with atexit. But
#    the issue is that the thread can't always be interrupted. So it can take
#    a noticeable amount of time for the main thread to terminate.
#
# So AltExitC is a solution to these issues. It terminates the process as soon
# as possible by calling os._exit(). The price is that the cleanup actions
# need to be registered with AltExitC and synchronization is a concern.


class AltExitC(object):
    def __init__(self):
        self.list = []
        self.lock = threading.Lock()
        atexit.register(self.at_exit_handler)

    def register(self, f):
        self.lock.acquire()
        self.register_and_unlock(f)

    def register_and_unlock(self, f):
        try:
            self.list.append(f)
        finally:
            self.lock.release()

    def at_exit_handler(self):
        self.lock.acquire()
        self.list.reverse()
        for f in self.list:
            try:
                f()
            except BaseException:
                # Continue exit handling in spite of any exceptions
                pass

    def exit(self, status):
        self.at_exit_handler()
        os._exit(status)


AltExit = AltExitC()


class Writer(ABC):
    """
    Abstract base class for all of our writers. This is probably the "proper"
    method to use instead of overriding things that don't fit quite right
    for this use case. All our writers override this and combine in layers
    to provide a unified, streaming, interface.
    """

    def __init__(self) -> None:
        super().__init__()

    @abstractmethod
    def write(self, buf: ReadableBuffer) -> int:
        """
        This is the main method used by all the writers. It uses the same buffer
        type as most of the common python ones, for maximum interop between
        them.
        """
        pass

    @abstractmethod
    def flush(self):
        """"
        Some writers may maintain internal buffers, so this allows callers to
        flush out anything remaining in the buffer. This is especially useful
        if you are finished reading from the source and need to write the final
        bit that's still buffered.
        """
        pass

    def close(self):
        """
        Close is not required because many of the implementors will be passed
        in the underlying stream(s). If we were to close those inside the
        object and outside of it, that would be problematic/needless.
        """
        pass


class FSyncedFile(Writer):
    SYNC_BYTES = 16 * 1024 * 1024

    def __init__(self, *args, **kwargs):
        super().__init__()
        self._file = open(*args, **kwargs)
        self._written = 0

    def __getattr__(self, name):
        return getattr(self._file, name)

    def __enter__(self):
        return self

    def __exit__(self, exc_type, exc_value, traceback):
        self.close()

    def flush(self):
        """
        Choosing not to fsync here so we don't do it too often.
        """
        self._file.flush()

    def close(self):
        self._sync()
        self._file.close()

    def write(self, buf: ReadableBuffer):
        n = self._file.write(buf)

        self._written += n
        if self._written >= self.SYNC_BYTES:
            self._sync()
            self._written = 0

        return n

    def _sync(self):
        self._file.flush()
        os.fsync(self._file.fileno())


# Currently we decode bytes in this file via LATIN1. The reason for this is that
# UTF8 (which is the default in python) is a decoding which can fail - i.e. not
# all sequences of bytes are valid UTF8 and we cannot currenlty guarantee that
# all bytes that will be run through cbcollect will be valid UTF8. (We need
# protections elsewhere to make this guarantee that currently don't exist.) By
# contrast, all byte sequences are valid LATIN1, almost all our content is ASCII
# and thus LATIN1, and python2 essentially decoded strings as LATIN1, thus we
# are backwards compatible with pre-6.5 behavior. See MB-33809.
# For cases in which one knows for certain UTF8 is being used, feel free
# to use it.
LATIN1 = 'latin1'

USAGE = """usage: %prog [options] output_file.zip

- Linux/Windows/OSX:
    %prog output_file.zip
    %prog -v output_file.zip"""

# adapted from pytz


class LocalTZ(tzinfo):
    def __init__(self):
        offset = time.localtime().tm_gmtoff
        self._offset = timedelta(seconds=offset)

    def utcoffset(self, dt):
        return self._offset

    def dst(self, dt):
        return timedelta(0)

    def tzname(self, dt):
        return None


local_tz = LocalTZ()
log_stream = StringIO()
local_addr: Optional[str] = None
local_url_addr: Optional[str] = None


def set_local_addr(ipv6):
    global local_addr
    global local_url_addr

    local_addr = "::1" if ipv6 else "127.0.0.1"
    local_url_addr = "[::1]" if ipv6 else "127.0.0.1"


log_line: Optional[str] = None


def buffer_log_line(message, new_line):
    global log_line

    line = log_line
    if line is None:
        now = datetime.now(tz=local_tz)
        line = '[%s] ' % now.isoformat()

    line += message
    if new_line:
        log_line = None
        return line
    else:
        log_line = line
        return None


# Note: QE's collectinfo_test looks for "ERROR" or "Error" in the
# log messages and if found triggers a fatal error.
def log(message, new_line=True):
    global log_stream

    if new_line:
        message += '\n'

    bufline = buffer_log_line(message, new_line)
    if bufline is not None:
        log_stream.write(bufline)

    sys.stderr.write(message)
    sys.stderr.flush()


def generate_hash(val):
    return hashlib.sha1(val.encode())


class AccessLogProcessor:
    salt: str
    column_parser: Pattern[str]
    urls_to_redact: List[List[Any]]

    def __init__(self, salt):
        self.salt = salt
        self.column_parser = re.compile(
            r'(^\S* \S* )(\S*)( \[.*\] \"\S* )(\S*)( .*$)')
        self.urls_to_redact = [['/settings/rbac/users',
                                re.compile(r'\/(?P<user>[^\/\s#&]+)([#&]|$)'),
                                self._process_user, "user"],
                               ['/settings/rbac/lookupLDAPUser',
                                re.compile(r'\/(?P<user>[^\s#&]+)'),
                                self._process_user, "user"],
                               ['/_cbauth/checkPermission',
                                re.compile(r'user=(?P<user>[^\s&#]+)'),
                                self._process_user, "user"],
                               ['/pools/default/buckets',
                                re.compile(r'\/(?:[^\/\s#&]+)\/docs\/'
                                           '(?P<docid>[^\\/\\s#&]+)$'),
                                self._process_docid, "docid"]]

    def _process_url(self, surl):
        for conf in self.urls_to_redact:
            prefix = conf[0]
            if surl[:len(prefix)] == prefix:
                return prefix + self._process_url_tail(conf[1], conf[2],
                                                       conf[3],
                                                       surl[len(prefix):])
        return surl

    def _process_url_tail(self, rex, fn, key, s):
        m = rex.search(s)
        if m is not None:
            return s[:m.start(key)] + fn(m.group(key)) + s[m.end(key):]
        else:
            return s

    def _process_user(self, user):
        if user == '-' or user[0] == '@':
            return user
        elif user[-3:] == "/UI":
            return self._hash(user[:-3]) + "/UI"
        else:
            return self._hash(user)

    def _process_docid(self, docid):
        return self._hash(docid)

    def _hash(self, token):
        return generate_hash(self.salt + token).hexdigest()

    def _repl_columns(self, matchobj):
        return matchobj.group(1) + \
            self._process_user(matchobj.group(2)) + \
            matchobj.group(3) + \
            self._process_url(matchobj.group(4)) + \
            matchobj.group(5)

    def do(self, line):
        return self.column_parser.sub(self._repl_columns, line)


class RegularLogProcessor:
    salt: str
    rexes: List[Pattern[str]] = [
        re.compile("(<ud>)(.+?)(</ud>)"),
        # Redact the rest of the line in the case we encounter
        # log-redaction-salt. Needed to redact pre-6.5 debug logs
        # as well as occurence in couchbase.log
        re.compile("(log-redaction-salt)(.+)")]

    def __init__(self, salt):
        self.salt = salt

    def _hash(self, match):
        result = match.group(1)
        if match.lastindex == 3:
            h = generate_hash(self.salt + match.group(2)).hexdigest()
            result += h + match.group(3)
        elif match.lastindex == 2:
            result += " <redacted>"
        return result

    def _process_line(self, line):
        for rex in self.rexes:
            line = rex.sub(self._hash, line)
        return line

    def do(self, line):
        return self._process_line(line)


class CouchbaseLogProcessor(RegularLogProcessor):
    def do(self, line):
        if "RedactLevel" in line:
            # salt + salt to maintain consistency with other
            # occurances of hashed salt in the logs.
            return "RedactLevel:partial,HashOfSalt:" \
                f"{generate_hash(self.salt + self.salt).hexdigest()}\n"
        else:
            return self._process_line(line)


class ZipStream:
    """
    This is a wrapper around a normal ZipFile that offers an interface into it
    that lets us systematically write to individual files, in a specific way.

    Specifically, we must make sure to properly fill in the 'ZipInfo' with a
    compress_type, despite setting it on the main ZipFile upon creation.
    Otherwise the files will be written without compression.

    Beneath this, the zipfile is given a stream into the underlying file
    through the FSyncFile, so that we periodically sync to disk and don't just
    do one large fsync at the end.
    """
    _fp: FSyncedFile
    _zipfile: ZipFile
    _prefix: Optional[str]

    def __init__(self, zipfile: str, prefix: Optional[str]):
        self._fp = FSyncedFile(zipfile, "wb")
        self._zipfile = ZipFile(self._fp, mode="w", compression=ZIP_DEFLATED)
        self._prefix = prefix

    def open(self, path: str) -> "ZippedFileStream":
        """
        This will open a specific file in a ZipFile and return a
        ZippedFileStream which can be written into.
        """
        fullfilename = path
        if self._prefix:
            fullfilename = f"{self._prefix}/{path}"

        zinfo = ZipInfo(fullfilename, date_time=self.get_time_tuple_now())
        zinfo.compress_type = ZIP_DEFLATED
        zfile: IO[bytes] = self._zipfile.open(zinfo, mode="w")
        return ZippedFileStream(path, zfile)

    def close(self):
        self._fp.flush()
        self._zipfile.close()
        self._fp.close()

    @staticmethod
    def get_time_tuple_now():
        now = datetime.now()
        return (now.year, now.month, now.day, now.hour, now.minute, now.second)

    def __enter__(self):
        return self

    def __exit__(self, type, value, traceback):
        self.close()


class ZippedFileStream(Writer):
    """
    Individual file inside of a zipfile as a buffered stream object.
    """
    _filename: str
    _inner: IO[bytes]

    def __init__(self, filename: str, inner: IO[bytes]):
        super().__init__()
        self._filename = filename
        self._inner = inner

    def write(self, b: ReadableBuffer) -> int:
        """
        Overriden write function from Writer.
        """
        return write_readable_buffer(b, self._inner)

    def close(self):
        self.flush()
        return self._inner.close()

    def flush(self):
        return self._inner.flush()

    def __enter__(self):
        return self

    def __exit__(self, exc_type, exc_value, exc_traceback):
        self.close()


def write_readable_buffer(b: ReadableBuffer, writer: WriterType) -> int:
    return writer.write(convert_to_bytes(b))


def convert_to_bytes(b: ReadableBuffer) -> bytes:
    """
    The only reason for this nasty 'if isinstance' chain is that technically
    this interface takes a number of different types (as defined by the
    ReadableBuffer type) and some require slight conversions before being
    passed as bytes to the inner write which only takes bytes as input.
    """
    if isinstance(b, (bytes, bytearray)):
        return b
    if isinstance(b, mmap.mmap):
        return b.read()
    if isinstance(b, (array.array, memoryview)):
        return b.tobytes()
    else:
        raise Exception("Cannot support this input buffer type")


class RedactStream(Writer):
    _inner: WriterType
    _salt_value: str
    _filename: str
    _wraparound: List[str] = []

    """
    The redaction stream - redacts lines of text that pass through it.
    """

    def __init__(self, inner: WriterType, salt_value: str, filename: str):
        super().__init__()
        self._inner = inner
        self._salt_value = salt_value
        self._filename = filename
        self._wraparound = []

    def write(self, buf: ReadableBuffer) -> int:
        """
        Overridden write function of Writer. Decide whether or not to apply the
        redaction. Certain filetypes are categorically skipped (.gz, .dmp).
        """
        # skip binary files (don't redact)
        if self._filename.endswith(BINARY_FILE_EXTS):
            return self.write_passthrough(buf)

        # normal redaction path
        return self.write_redacted(buf)

    def write_redacted(self, buf: ReadableBuffer):
        """
        Redact, and then write, the buffer. This is slightly more complex than
        other parts of the streaming pipeline.

        This function takes the buffer, converts it all to a string, and then
        splits it into lines. If there are chunks at the end, that aren't
        terminated by a newline, we hold onto it until we receive more data
        that does.

        This list of non-terminated strings will accumulate until we get a
        newline, and we can combine all the chunks into a logical line and
        pass that to the redactor, which requires the data to be in lines
        and not just random chunks of text.
        """

        chunk = convert_to_bytes(buf).decode(LATIN1)
        lines = chunk.splitlines(keepends=True)
        last = None
        if not lines[-1].endswith(os.linesep):
            last = lines.pop()

        written: int = 0
        for line in lines:
            # if we have a portion leftover, write that first, and then clear
            # it so we don't write it again
            if self._wraparound:
                combined = f"{''.join(self._wraparound)}{line}"
                assert(combined.endswith(os.linesep))
                written = written + \
                    write_readable_buffer(self.process_line(combined),
                                          self._inner)
                self._wraparound.clear()
            else:
                # write the normal line
                written = written + \
                    write_readable_buffer(self.process_line(line), self._inner)
        if last:
            # Append any remaining string to our temporary list of non null
            # terminated strings that will eventually be combined as a full
            # line to be processed. In practice it doesn't seem like we
            # generally end up with more than one chunk in the queue before
            # flushing to redactors.
            self._wraparound.append(last)

        return written

    def write_passthrough(self, chunk: ReadableBuffer):
        return write_readable_buffer(chunk, self._inner)

    def flush(self):
        """
        Make sure we flush the remaining wrap-around data. This is especially
        important when we finish with a file, but it didn't also end with a
        newline.
        """
        if self._wraparound:
            self._inner.write(''.join(self._wraparound).encode(LATIN1))
            self._wraparound.clear()

        return self._inner.flush()

    def process_line(self, line: str) -> bytes:
        return self._redact_line(self._pick_redactor(self._filename),
                                 line).encode(LATIN1)

    def _pick_redactor(self, name: str):
        if "http_access" in name:
            return AccessLogProcessor(self._salt_value)
        elif name == DEFAULT_LOG:
            return CouchbaseLogProcessor(self._salt_value)
        else:
            return RegularLogProcessor(self._salt_value)

    def _redact_line(self, redactor: LogProcessors, line: str) -> str:
        return redactor.do(line)


class DoubleStream(Writer):
    _first: Writer
    _second: Writer

    def __init__(self, first: Writer, second: Writer):
        super().__init__()
        self._first = first
        self._second = second

    def write(self, buf: ReadableBuffer) -> int:
        first = self._first.write(buf)
        second = self._second.write(buf)
        self.flush()
        return first or second or 0

    def flush(self):
        self._first.flush()
        self._second.flush()


@unique
class Platform(Enum):
    SUNOS5 = "sunos5"
    SOLARIS = "solaris"
    LINUX = "linux"
    WIN32 = "win32"
    CYGWIN = "cygwin"
    DARWIN = "darwin"


class Task:
    platforms: List[Platform] = []
    output_file: str
    description: str = ""
    command: Union[str, List[str]] = ""
    timeout: Optional[int] = None
    use_shell: bool
    artifacts: Optional[List[str]] = None
    num_samples: int = 1
    interval: int = 0
    suppress_append_newline: bool = False
    to_stdin: Optional[Union[str, Callable[[], str]]] = None
    no_header: bool = False
    change_dir: Union[bool, str] = False
    addenv: Optional[Iterable[Tuple[str, Union[str, Callable[[], str]]]]] = None
    privileged: bool = False
    is_posix: bool = (os.name == "posix")
    extra_flags: Dict[str, str] = {}
    zip_relative_path: Optional[str] = None
    _task_runner: Optional["TaskRunner"] = None

    def __init__(self, description, command, timeout=None,
                 log_file=DEFAULT_LOG, artifacts=None, num_samples=1,
                 interval=0, suppress_append_newline=False, to_stdin=None,
                 no_header=False, change_dir=False, addenv=None,
                 privileged=False):
        self.output_file = log_file
        self.description = description
        self.command = command
        self.timeout = timeout
        self.use_shell = not isinstance(self.command, list)
        self.artifacts = artifacts
        self.num_samples = num_samples
        self.interval = interval
        self.suppress_append_newline = suppress_append_newline
        self.to_stdin = to_stdin
        self.no_header = no_header
        self.change_dir = change_dir
        self.addenv = addenv
        self.privileged = privileged
        self.is_posix = (os.name == "posix")

    def execute(self, outstream: Writer):
        log(f"{self.description} ({self.command}) - ", new_line=False)
        if not self.no_header:
            self.header(outstream, self)
        bad_result = None
        for i in range(self.num_samples):
            if i > 0:
                log(f"Taking sample {i + 1} after {self.interval}"
                    " seconds - ", new_line=False)
                time.sleep(self.interval)

            res = self.on_execute(outstream)
            if res != 0:
                bad_result = res
        if bad_result:
            return bad_result
        return 0

    def on_execute(self, outstream: Writer):
        p = None
        extra_flags = self._extra_flags()
        try:
            p = subprocess.Popen(self.command, bufsize=-1,
                                 stdin=subprocess.PIPE,
                                 stdout=subprocess.PIPE,
                                 stderr=subprocess.STDOUT,
                                 shell=self.use_shell,
                                 **extra_flags)
            if self.to_stdin and p.stdin:
                s = self.to_stdin() if callable(self.to_stdin) else self.to_stdin
                p.stdin.write(s.encode())
            if p.stdin:
                p.stdin.close()
        except OSError as e:
            # if use_shell is False then Popen may raise exception
            # if binary is missing. In this case we mimic what
            # shell does. Namely, complaining to stderr and
            # setting non-zero status code. It's might also
            # automatically handle things like "failed to fork due
            # to some system limit".
            outstream.write(
                f"Failed to execute {self.command}: {e}\n".encode())
            return 127
        except IOError as e:
            if e.errno == errno.EPIPE:
                outstream.write(
                    f"Ignoring broken pipe on stdin for {self.command}\n".encode())
            else:
                raise

        if p:
            stdout = p.stdout
        else:
            raise Exception("No stdout attached to process")

        from threading import Timer, Event

        timer = None
        timer_fired: Event = Event()

        if self.timeout is not None and self.can_kill(p):
            def on_timeout():
                try:
                    self._kill(p)
                except BaseException:
                    # the process might have died already
                    pass

                timer_fired.set()
            timer = Timer(self.timeout, on_timeout)
            timer.start()

        try:
            last_char_written = None
            while True and stdout is not None:
                data: bytes = stdout.read(READ_SIZE)
                if not data:
                    break
                outstream.write(data)
                last_char_written = data[-1:]
            self.maybe_append_newline(outstream, last_char_written)
        finally:
            if timer is not None:
                timer.cancel()
                timer.join()
                # there's a tiny chance that command succeeds just before
                # timer is fired; that would result in a spurious timeout
                # message
                if timer_fired.is_set():
                    outstream.write(f"`{self.command}` timed out "
                                    f"after {self.timeout} seconds\n".encode())
                    log(f"[Command timed out after {self.timeout} seconds] - ",
                        new_line=False)
            if stdout:
                stdout.close()

        code = 0
        if p:
            code = p.wait()

        if stdout:
            stdout.close()

        outstream.flush()
        return code

    def will_run(self):
        """Determine if this task will run on this platform."""
        return Platform[sys.platform.upper()] in self.platforms

    def satisfies_preconditions(self) -> bool:
        if self.privileged and os.getuid() != 0:
            log("skipped (needs root privs)")
            return False
        return True

    def maybe_append_newline(self, fp, last_char: Optional[bytes]):
        """Append a newline (if appropriate) to ensure that the next
        header starts on a new line.
        """
        if self.suppress_append_newline:
            return
        if self.no_header:
            # The "no_header" attribute indicates that this task
            # produces a single result which does not contain a header.
            # Thus, we shouldn't append a new line to the result.
            return
        if last_char and last_char.decode() != os.linesep:
            fp.write(os.linesep.encode(LATIN1))

    @staticmethod
    def log_result(result):
        if result == 0 or result is None:
            log("OK")
        else:
            log(f"Exit code {result}")

    @staticmethod
    def header(fp: Writer, task: "Task"):
        separator = "=" * 78
        subtitle = task.command
        if isinstance(task.command, list):
            subtitle = " ".join(task.command)
        message = f"{separator}\n{task.description}\n{subtitle}\n{separator}\n"
        fp.write(message.encode())

    def can_kill(self, p: subprocess.Popen):
        if self.is_posix:
            return True
        return hasattr(p, "kill")

    def set_task_runner(self, runner: "TaskRunner"):
        self._task_runner = runner

    def _kill(self, p: subprocess.Popen):
        if self.is_posix:
            group_pid = os.getpgid(p.pid)
            os.killpg(group_pid, signal.SIGKILL)
        else:
            p.kill()

    def _extra_flags(self) -> Dict[str, Any]:
        flags = self._env_flags()
        flags.update(self._platform_popen_flags())
        flags.update(self._cwd_flags())
        return flags

    def _cwd_flags(self) -> Dict[str, str]:
        flags = {}
        if self.change_dir and self._task_runner:
            cwd = self._task_runner.tmpdir
            if isinstance(self.change_dir, str):
                cwd = self.change_dir
            flags["cwd"] = cwd
        return flags

    def _platform_popen_flags(self) -> Dict[str, Any]:
        flags = {}
        if self.is_posix:
            flags["preexec_fn"] = os.setpgrp
        return flags

    def _env_flags(self) -> Dict[str, Any]:
        flags = {}
        if self.addenv:
            addenv = []
            for (k, v) in self.addenv:
                addenv.append((k, v() if callable(v) else v))
            env = os.environ.copy()
            env.update(addenv)
            flags["env"] = env
        return flags

    def __repr__(self):
        return f"<{self.__class__.__qualname__}: {self.__dict__}>"

    def __str__(self):
        return f"<{self.__class__.__qualname__}: {self.__dict__}>"


class SolarisTask(Task):
    platforms = [Platform.SUNOS5, Platform.SOLARIS]


class LinuxTask(Task):
    platforms = [Platform.LINUX]


class WindowsTask(Task):
    platforms = [Platform.WIN32, Platform.CYGWIN]


class MacOSXTask(Task):
    platforms = [Platform.DARWIN]


class UnixTask(SolarisTask, LinuxTask, MacOSXTask):
    platforms = SolarisTask.platforms + LinuxTask.platforms \
        + MacOSXTask.platforms


class AllOsTask(UnixTask, WindowsTask):
    platforms = UnixTask.platforms + WindowsTask.platforms


class LiteralTask(AllOsTask):
    literal: str

    def __init__(self, description, literal, timeout=None,
                 log_file=DEFAULT_LOG, no_header=False):
        self.description = description
        self.literal = literal
        self.timeout = timeout
        self.output_file = log_file
        self.no_header = no_header

    def on_execute(self, outstream: Writer):
        literal = f"{self.literal}\n"
        outstream.write(literal.encode())
        outstream.flush()
        return 0


class CollectFileTask(AllOsTask):
    def __init__(self, description, file_path, zip_relative: str = ""):
        self.description = description
        self.output_file = file_path
        if zip_relative == "":
            zip_relative = os.path.basename(file_path)
        self.zip_relative_path = zip_relative
        self.no_header = True

    def on_execute(self, outstream: Writer):
        try:
            with open(self.output_file, "rb") as f:
                while True:
                    res = f.read(READ_SIZE)
                    if not res:
                        break
                    outstream.write(res)
                outstream.flush()
                return 0
        except FileNotFoundError:
            log(f"File doesn't exist: {self.output_file} -- ", new_line=False)
            return 1

    @staticmethod
    def create_directory_collection_tasks(dir_path, relative_path_base):
        tasks = []
        for dirpath, _, filenames in os.walk(dir_path):
            for f in filenames:
                full_path = os.path.join(dirpath, f)
                relative_path = os.path.relpath(full_path, dir_path)
                path_in_zip = os.path.join(relative_path_base, relative_path)
                task = CollectFileTask(f"Collecting {full_path}",
                                       full_path,
                                       zip_relative=path_in_zip)
                tasks.append(task)
        return tasks

    def satisfies_preconditions(self) -> bool:
        return os.path.exists(self.output_file)

class CollectFFDCFileTask(CollectFileTask):
    def __init__(self, description, file_path, redact, salt_value, zip_relative: str = ""):
        if zip_relative == "":
            zip_relative = os.path.basename(file_path.removesuffix(".gz"))
        super().__init__(description, file_path, zip_relative)
        self.salt_value = salt_value
        self.redact = redact

    def _copy_content(self, src, outstream: Writer):
        file_content = src.read(READ_SIZE)
        if file_content:
            # only redact non-binary content (binary content should only be nested gzip)
            if self.redact and not file_content.startswith(b'\x1f\x8b'):
                rs = RedactStream(outstream, self.salt_value, self.output_file)
                while file_content:
                    rs.write(file_content)
                    file_content = src.read(READ_SIZE)
                rs.flush()
            else:
                while file_content:
                    outstream.write(file_content)
                    file_content = src.read(READ_SIZE)
            outstream.flush()

    def on_execute(self, outstream: Writer):
        try:
            with gzip.open(self.output_file, "rb") as src:
                self._copy_content(src, outstream)
            return 0
        except gzip.BadGzipFile:
            # if not a gzip file, open and copy as a regular file
            with open(self.output_file, "rb") as src:
                self._copy_content(src, outstream)
            return 0
        except FileNotFoundError:
            log(f"File doesn't exist: {self.output_file} -- ", new_line=False)
            return 1

class MetaTask:
    subtasks: List["Task"] = []
    tmp_dir: Optional[str] = None
    pending_artifacts: List["MetaTask"] = []
    output_file: str

    def __init__(self, *subtasks: Task, filename=DEFAULT_LOG,
                 tmp_dir=None):
        self.output_file = filename
        self.subtasks = list(subtasks)
        self.tmp_dir = tmp_dir
        self.pending_artifacts = []

    def execute_all(self, outstream: Writer):
        for task in self.subtasks:
            if hasattr(self, "_task_runner") and self._task_runner:
                task.set_task_runner(self._task_runner)

            if task.satisfies_preconditions():
                Task.log_result(task.execute(outstream))

            # Handle artifacts created during that task
            # Note: We cannot just add more items to the current set of
            # iterating metatasks but instead must just run this directly
            # after.
            self.add_pending_artifacts(task)

    def add_pending_artifacts(self, task: Task):
        if task.artifacts:
            for artifact in task.artifacts:
                path = artifact
                if not os.path.isabs(path) and self.tmp_dir:
                    # We assume that "relative" artifacts are produced
                    # in the self.tmpdir
                    path = os.path.join(self.tmp_dir, artifact)
                relative_name = os.path.basename(path)
                t = MetaTask(CollectFileTask(f"Collect {artifact}", path,
                                             zip_relative=relative_name),
                             filename=relative_name, tmp_dir=self.tmp_dir)
                t.set_task_runner(self._task_runner)
                self.pending_artifacts.append(t)

    def append(self, item: Task):
        self.subtasks.append(item)

    def set_task_runner(self, runner: Optional["TaskRunner"]):
        self._task_runner = runner

    def get_artifacts(self):
        return self.pending_artifacts

    def satisfies_preconditions(self) -> bool:
        for t in self.subtasks:
            # If any of the preconditions are valid in this metatask, run it.
            if t.satisfies_preconditions():
                return True
        return False


class TaskRunner:
    task_regexp: Pattern
    tmpdir: str
    zip_out: ZipStream
    redacted_zip_out: Optional[ZipStream] = None
    zip_name: str
    zip_name_redacted: Optional[str] = None

    def __init__(self, zipfile, verbosity=0, task_regexp="", tmp_dir=None,
                 salt_value="", prefix=None):
        self.verbosity = verbosity
        self.start_time = time.strftime("%Y%m%d-%H%M%S", time.gmtime())
        self.salt_value = salt_value

        # Depending on platform, mkdtemp() may act unpredictably if passed an
        # empty string.
        if not tmp_dir:
            tmp_dir = None
        else:
            tmp_dir = os.path.abspath(os.path.expanduser(tmp_dir))

        try:
            self.tmpdir = tempfile.mkdtemp(dir=tmp_dir)
        except OSError as e:
            log("Could not use temporary dir {0}: {1}".format(tmp_dir, e))
            sys.exit(1)

        # If a dir wasn't passed by --tmp-dir, check if the env var was set and
        # if we were able to use it
        if not tmp_dir and os.getenv("TMPDIR") and os.path.split(
                self.tmpdir)[0] != os.getenv("TMPDIR"):
            log("Could not use TMPDIR {0}".format(os.getenv("TMPDIR")))
        log("Using temporary dir {0}".format(os.path.split(self.tmpdir)[0]))

        self.task_regexp = re.compile(task_regexp)
        AltExit.register(self.finalize)

        self.zip_name = zipfile
        self.zip_out = ZipStream(self.zip_name, prefix)
        redact_zip_file: str = zipfile[:-4] + "-redacted" + zipfile[-4:]
        self.zip_name_redacted = redact_zip_file
        if self.salt_value:
            self.redacted_zip_out = ZipStream(self.zip_name_redacted, prefix)

    def run_tasks(self, *tasks: Task):
        categorized = self._categorize_tasks(*tasks, tmp_dir=self.tmpdir)
        for _, metatask in categorized.items():
            metatask.set_task_runner(self)
            self.run(metatask)

    def run(self, task: MetaTask):
        self._run_metatask(task)

    def literal_task(self, description, value, **kwargs):
        return LiteralTask(description, value, **kwargs)

    def close(self):
        """
        Closes the zipfile(s) used. This is only needed in tests if you need to
        use the zipfiles before the taskrunner is dropped / finalized.
        """
        self.zip_out.close()
        if self.redacted_zip_out:
            self.redacted_zip_out.close()

    def finalize(self):
        self.close()
        shutil.rmtree(self.tmpdir, ignore_errors=True)

    def _categorize_tasks(self, *tasks: Task, tmp_dir=None):
        output: Dict[str, MetaTask] = {}
        for task in tasks:
            if self.task_regexp and self.task_regexp.match(
                    task.description) is None:
                log(f"Skipping task {task.description} because "
                    f"it doesn't match '{self.task_regexp.pattern}'")
                continue
            if not task.will_run():
                continue
            task.set_task_runner(self)
            entry = output.get(task.output_file)
            if entry:
                entry.append(task)
            else:
                if task.zip_relative_path:
                    outfile = task.zip_relative_path
                else:
                    outfile = task.output_file
                output[task.output_file] = MetaTask(task, filename=outfile,
                                                    tmp_dir=tmp_dir)
        return output

    def _run_metatask(self, metatask: MetaTask):
        # If the required precondition(s) fail, skip the task. Right now this
        # is only really used to make sure we don't create empty files for
        # CollectFileTask's that don't point to real files.
        if not metatask.satisfies_preconditions():
            return

        if self.redacted_zip_out:
            if metatask.output_file not in OMIT_IN_REDACT_ZIP:
                self._write_both(metatask)
            else:
                self._write_unredacted(metatask)
        else:
            self._write_unredacted(metatask)

        # Handle artifacts created by that metatask
        for artifact in metatask.get_artifacts():
            self._run_metatask(artifact)

    def _write_both(self, metatask: MetaTask):
        if self.redacted_zip_out:
            with self.redacted_zip_out.open(metatask.output_file) as rlogfile:
                redact = RedactStream(rlogfile, self.salt_value,
                                      metatask.output_file)
                with self.zip_out.open(metatask.output_file) as logfile:
                    double = DoubleStream(redact, logfile)
                    metatask.execute_all(double)

    def _write_unredacted(self, metatask: MetaTask):
        with self.zip_out.open(metatask.output_file) as logfile:
            metatask.execute_all(logfile)


def make_curl_task(name, get_creds_fun, url, method="GET",
                   timeout=60, log_file=DEFAULT_LOG, base_task=AllOsTask,
                   **kwargs):
    return base_task(name, ["curl", "-X", method, "-sS", "-k", "--proxy", "", "-K-", url],
                     timeout=timeout,
                     log_file=log_file,
                     to_stdin=lambda: f"--user {get_creds_fun()}",
                     **kwargs)


def make_cbstats_task(kind, memcached_pass_fun, guts, extra_args=""):
    port = read_guts(guts, "memcached_dedicated_port")
    user = read_guts(guts, "memcached_admin")
    return AllOsTask(f"memcached stats {kind}",
                     flatten(["cbstats", f"{local_url_addr}:{port}",
                              kind, "-u", user, extra_args]),
                     log_file="stats.log",
                     timeout=60,
                     addenv=[("CB_PASSWORD", memcached_pass_fun)])


def make_cbstats_all_buckets_task(kind, memcached_pass_fun, guts):
    # The extra arg "-a" tells cbstats to iterate over all Buckets
    return make_cbstats_task(kind, memcached_pass_fun, guts, "-a")


def read_local_token(path):
    token = ""
    try:
        with open(path, 'r') as f:
            token = f.read().rstrip('\n')
    except IOError as e:
        log("I/O error(%s): %s" % (e.errno, e.strerror))
    return token


def get_localtoken_creds_fun(guts):
    path = read_guts(guts, "localtoken_path")
    return lambda: f"@localtoken:{read_local_token(path)}"


def get_memcached_password_fun(guts):
    port = read_guts(guts, "rest_port")
    url = "http://%s:%s/diag/password" % (local_url_addr, port)
    creds_fun = get_localtoken_creds_fun(guts)

    def get_memcached_password():
        command = ["curl", "-sS", "--proxy", "", "-K-", url]

        # Don't append a newline to the result, since that would corrupt
        # the password.
        task = AllOsTask("get diag password", command, timeout=60,
                         no_header=True, suppress_append_newline=True,
                         to_stdin=f"--user {creds_fun()}")
        output_bytes = BytesIO()
        status = task.execute(output_bytes)
        output = output_bytes.getvalue().decode(LATIN1)
        if status == 0:
            return output

        log(output)
        return ""

    return get_memcached_password


def make_query_statement_task(statement, get_creds_fun, port,
                              logfile=DEFAULT_LOG, **kwargs):
    url = "http://%s:%s/query/service?statement=%s" % (
        local_url_addr, port, urllib.parse.quote(statement))

    return make_curl_task(name="Result of query statement \'%s\'" % statement,
                          get_creds_fun=get_creds_fun, url=url,
                          log_file=logfile, **kwargs)


def make_cbas_statement_task(statement, get_creds_fun, port):
    url = "http://%s:%s/analytics/service/diagnostics?statement=%s" % (
        local_url_addr, port, urllib.parse.quote(statement))

    return make_curl_task(name="Result of query statement \'%s\'" % statement,
                          get_creds_fun=get_creds_fun, url=url)


def make_index_task(
        name,
        api,
        get_creds_fun,
        index_port,
        logfile=DEFAULT_LOG,
        **kwargs):
    index_url = f'http://{local_url_addr}:{index_port}/{api}'
    return make_curl_task(
        name,
        get_creds_fun,
        index_url,
        log_file=logfile,
        **kwargs)


def make_golang_profile_tasks(service_name, get_creds_fun, port, log_prefix,
                              no_header=True, tls=False, **kwargs):
    """
    Helper function to create the various tasks needed to collect profiling
    information from Golang components
    :param service_name:    The service name, for example 'Query'
    :param get_creds_fun:   Function that returns credentials for the API
    :param port:            The port used to connect to the API on
    :param log_prefix:      String to append to the start of each log file
    :param no_header:       Whether to append the usual command header to the
                            log file, defaults to True
    :returns:               A list of tasks to run
    """

    # A list of tuples containing the APIs that we are going to hit.
    # The tuple is in the format (Description, Log Postfix, API URL).
    # If new profiling is ever needed, can add a new item to this list.
    apis = [('Go Routine Dump', '_pprof', 'debug/pprof/goroutine?debug=1'),
            ('Go Routine Dump2', '_pprof2', 'debug/pprof/goroutine?debug=2'),
            ('CPU Profile', '_cprof', 'debug/pprof/profile?seconds=30'),
            ('Memory Profile', '_mprof', 'debug/pprof/heap')]

    # Iterate through each API, create the full URL, and then append the
    # resulting cURL task to the list of tasks
    secure = "s" if tls else ""
    base_url = f'http{secure}://{local_url_addr}:{port}'

    tasks = []
    for descr, postfix, api in apis:
        if postfix == "_pprof2" and service_name != "Query":
            continue
        api_url = f'{base_url}/{api}'
        name = f'{service_name} {descr}: '
        logfile = f'{log_prefix}{postfix}.log'
        tasks.append(
            make_curl_task(
                name,
                get_creds_fun,
                api_url,
                log_file=logfile,
                no_header=no_header,
                **kwargs))
    return tasks


def make_redaction_task():
    return LiteralTask("Log Redaction", "RedactLevel:none")


def make_chronicle_dump_task(name, args,
                             initargs_path, log_file=DEFAULT_LOG):
    escript = exec_name("escript")
    escript_wrapper = find_script("escript-wrapper")
    chronicle_dump_path = find_script("chronicle_dump")

    if escript_wrapper is None or chronicle_dump_path is None:
        return []

    return AllOsTask(name,
                     [escript,
                      escript_wrapper,
                      "--initargs-path", initargs_path, "--",
                      chronicle_dump_path] + args,
                     timeout=600,
                     log_file=log_file)


def make_chronicle_snapshots_task(guts, initargs_path):
    chronicle_snapshot_dir = read_guts(guts, "chronicle_snapshot_dir")
    if chronicle_snapshot_dir is None:
        return []

    snapshots = [os.path.join(chronicle_snapshot_dir, f.name)
                 for f in os.scandir(chronicle_snapshot_dir)
                 if f.is_file() and f.name.endswith('.snapshot')]

    return make_chronicle_dump_task(
        "Chronicle dump",
        ["snapshot",
         "--sanitize", "chronicle_kv_log:sanitize_snapshot"] + snapshots,
        initargs_path)


def make_chronicle_logs_task(guts, initargs_path):
    chronicle_dir = read_guts(guts, "chronicle_dir")
    if not chronicle_dir:
        return []

    pattern = os.path.join(chronicle_dir, "logs", "*.log")
    logs = glob.glob(pattern)

    def log_ix(path):
        ix, _ = os.path.splitext(os.path.basename(path))

        try:
            return int(ix)
        except ValueError:
            return -1

    logs.sort(key=log_ix)

    return make_chronicle_dump_task(
        "Chronicle logs",
        ["log", "--sanitize", "chronicle_kv_log:sanitize_log"] + logs,
        initargs_path,
        log_file="chronicle_logs.log")


def basedir():
    # We are installed in $INSTALL_DIR/lib/python, so need to go up three
    # levels
    return os.path.normpath(
        os.path.join(
            os.path.abspath(__file__),
            '..', '..', '..'
        )
    )


def make_event_log_task():
    from datetime import datetime, timedelta

    # I found that wmic ntevent can be extremely slow; so limiting the output
    # to approximately last month
    limit = datetime.today() - timedelta(days=31)
    limit = limit.strftime('%Y%m%d000000.000000-000')

    return WindowsTask(
        "Event log",
        "wmic ntevent where "
        "\""
        "(LogFile='application' or LogFile='system') and "
        "EventType<3 and TimeGenerated>'%(limit)s'"
        "\" "
        "get TimeGenerated,LogFile,SourceName,EventType,Message "
        "/FORMAT:list" %
        locals())


def make_os_tasks():
    programs = " ".join(["memcached", "beam.smp",
                         "couch_compact", "godu", "sigar_port",
                         "cbq-engine", "indexer", "projector", "goxdcr",
                         "cbft", "eventing-producer", "eventing-consumer"])

    _tasks = [
        UnixTask("uname", "uname -a"),
        UnixTask("time and TZ", "date; date -u"),
        UnixTask("ntp time",
                 "ntpdate -q pool.ntp.org || "
                 "nc time.nist.gov 13 || "
                 "netcat time.nist.gov 13", timeout=60),
        UnixTask("chrony time",
                 "chronyc tracking ; chronyc sources ; chronyc sourcestats ; "
                 "chronyc activity",
                 timeout=60),
        UnixTask("ntp peers", "ntpq -p"),
        UnixTask("raw /etc/sysconfig/clock", "cat /etc/sysconfig/clock"),
        UnixTask("raw /etc/timezone", "cat /etc/timezone"),
        LinuxTask("Available clock sources",
                  "cat /sys/devices/system/clocksource/clocksource0/available_clocksource"),
        LinuxTask("Current clock source",
                  "cat /sys/devices/system/clocksource/clocksource0/current_clocksource"),
        WindowsTask("System information", "systeminfo"),
        WindowsTask("Computer system", "wmic computersystem"),
        WindowsTask("Computer OS", "wmic os"),
        LinuxTask("System Hardware", "lshw -json || lshw"),
        SolarisTask("Process list snapshot",
                    "prstat -a -c -n 100 -t -v -L 1 10"),
        SolarisTask("Process list", "ps -ef"),
        SolarisTask("Service configuration", "svcs -a"),
        SolarisTask("Swap configuration", "swap -l"),
        SolarisTask("Disk activity", "zpool iostat 1 10"),
        SolarisTask("Disk activity", "iostat -E 1 10"),
        LinuxTask("Process list snapshot",
                  "unset TERM LD_LIBRARY_PATH; top -Hb -n1 || top -H n1"),
        LinuxTask(
            "Process list",
            "ps -AwwL -o user,pid,lwp,ppid,nlwp,pcpu,maj_flt,min_flt,pri,nice,vsize,rss,tty,stat,wchan:12,start,"
            "bsdtime,comm,command"),
        LinuxTask("Raw /proc/buddyinfo", "cat /proc/buddyinfo"),
        LinuxTask("Raw /proc/meminfo", "cat /proc/meminfo"),
        LinuxTask("Raw /proc/pagetypeinfo", "cat /proc/pagetypeinfo"),
        LinuxTask("Raw /proc/zoneinfo", "cat /proc/zoneinfo"),
        LinuxTask("Raw /proc/vmstat", "cat /proc/vmstat"),
        LinuxTask("Raw /proc/mounts", "cat /proc/mounts"),
        LinuxTask("Raw /proc/partitions", "cat /proc/partitions"),
        LinuxTask("Raw /proc/diskstats",
                  "cat /proc/diskstats; echo ''", num_samples=10, interval=1),
        LinuxTask("Raw /proc/interrupts", "cat /proc/interrupts"),
        LinuxTask("Swap configuration", "free -t"),
        LinuxTask("Swap configuration", "swapon -s"),
        LinuxTask("Kernel modules", "lsmod"),
        LinuxTask("Distro version", "cat /etc/redhat-release"),
        LinuxTask("Distro version", "cat /etc/oracle-release"),
        LinuxTask("Distro version", "cat /etc/debian_version"),
        LinuxTask("Distro version", "lsb_release -a"),
        LinuxTask("Distro version", "cat /etc/SuSE-release"),
        LinuxTask("Distro version", "cat /etc/issue"),
        LinuxTask("Distro version", "cat /etc/os-release"),
        LinuxTask("Distro version", "cat /etc/system-release"),
        LinuxTask("Installed software", "rpm -qa"),
        LinuxTask("Ksplice updates", "uptrack-show"),
        LinuxTask("Hot fix list", "rpm -V couchbase-server"),
        # NOTE: AFAIK columns _was_ necessary, but it doesn't appear to be
        # required anymore. I.e. dpkg -l correctly detects stdout as not a
        # tty and stops playing smart on formatting. Lets keep it for few
        # years and then drop, however.
        LinuxTask("Installed software", "COLUMNS=300 dpkg -l"),
        # NOTE: -V is supported only from dpkg v1.17.2 onwards.
        LinuxTask("Hot fix list", "COLUMNS=300 dpkg -V couchbase-server"),
        LinuxTask(
            "Extended iostat",
            "iostat -x -p ALL 1 10 || iostat -x 1 10"),
        LinuxTask("Core dump settings",
                  "find /proc/sys/kernel -type f -name '*core*' -print -exec cat '{}' ';'"),
        UnixTask("sysctl settings", "sysctl -a"),
        LinuxTask("Relevant lsof output",
                  "echo %(programs)s | xargs -n1 pgrep -f | xargs -n1 -r -- lsof -n -p" % locals()),
        LinuxTask("LVM info", "lvdisplay"),
        LinuxTask("LVM info", "vgdisplay"),
        LinuxTask("LVM info", "pvdisplay"),
        LinuxTask("Block device queue settings",
                  "find /sys/block/*/queue /sys/block/*/device/queue_* -type f | xargs grep -vH xxxx | sort"),
        MacOSXTask("Process list snapshot", "top -l 1"),
        MacOSXTask("Disk activity", "iostat 1 10"),
        MacOSXTask("Process list",
                   "ps -Aww -o user,pid,lwp,ppid,nlwp,pcpu,pri,nice,vsize,rss,tty,"
                   "stat,wchan:12,start,bsdtime,command"),
        WindowsTask("Installed software", "wmic product get name, version"),
        WindowsTask(
            "Service list", "wmic service where state=\"running\" GET caption, name, state"),
        WindowsTask("Process list", "wmic process"),
        WindowsTask("Process usage", "tasklist /V /fo list"),
        WindowsTask("Swap settings", "wmic pagefile"),
        WindowsTask("Disk partition", "wmic partition"),
        WindowsTask("Disk volumes", "wmic volume"),
        UnixTask("Network configuration", "ifconfig -a", interval=10,
                 num_samples=2),
        LinuxTask("Network configuration",
                  "echo link addr neigh rule route netns | xargs -n1 -- sh -x -c 'ip $1 list' --"),
        WindowsTask("Network configuration", "ipconfig /all", interval=10,
                    num_samples=2),
        LinuxTask("Raw /proc/net/dev", "cat /proc/net/dev"),
        LinuxTask("Network link statistics", "ip -s link"),
        UnixTask("Network status", "netstat -anp || netstat -an"),
        WindowsTask("Network status", "netstat -anotb"),
        AllOsTask("Network routing table", "netstat -rn"),
        LinuxTask("Network socket statistics", "ss -an"),
        LinuxTask("Extended socket statistics",
                  "ss -an --info --processes --memory --options",
                  timeout=300),
        UnixTask("Arp cache", "arp -na"),
        LinuxTask("Iptables dump", "iptables-save"),
        UnixTask("Raw /etc/hosts", "cat /etc/hosts"),
        UnixTask("Raw /etc/resolv.conf", "cat /etc/resolv.conf"),
        UnixTask("Raw /etc/nsswitch.conf", "cat /etc/nsswitch.conf"),
        WindowsTask("Arp cache", "arp -a"),
        WindowsTask("Network Interface Controller", "wmic nic"),
        WindowsTask("Network Adapter", "wmic nicconfig"),
        WindowsTask("Active network connection", "wmic netuse"),
        WindowsTask("Protocols", "wmic netprotocol"),
        WindowsTask(
            "Hosts file", "type %SystemRoot%\system32\drivers\etc\hosts"),
        WindowsTask("Cache memory", "wmic memcache"),
        WindowsTask("Physical memory", "wmic memphysical"),
        WindowsTask("Physical memory chip info", "wmic memorychip"),
        WindowsTask("Local storage devices", "wmic logicaldisk"),
        UnixTask("Filesystem", "df -ha"),
        UnixTask("Filesystem inodes", "df -i"),
        UnixTask("System activity reporter", "sar 1 10"),
        UnixTask("System paging activity", "vmstat 1 10"),
        UnixTask("System uptime", "uptime"),
        UnixTask("Last logins of users and ttys", "last -x || last"),
        UnixTask("couchbase user definition", "getent passwd couchbase"),
        UnixTask("couchbase user limits", "su couchbase -s /bin/sh -c \"ulimit -a\"",
                 privileged=True),
        UnixTask("Interrupt status", "intrstat 1 10"),
        UnixTask("Processor status", "mpstat 1 10"),
        UnixTask("System log", "cat /var/adm/messages"),
        LinuxTask("Raw /proc/uptime", "cat /proc/uptime"),
        LinuxTask("Systemd journal",
                  "journalctl | gzip -c > systemd_journal.gz",
                  change_dir=True, artifacts=['systemd_journal.gz'],
                  suppress_append_newline=True),
        LinuxTask("All logs",
                  "tar cz /var/log/syslog* /var/log/dmesg /var/log/messages* /var/log/daemon* /var/log/debug* "
                  "/var/log/kern.log* 2>/dev/null",
                  log_file="syslog.tar.gz", no_header=True),
        LinuxTask("Relevant proc data", "echo %(programs)s | "
                  "xargs -n1 pgrep -f | xargs -n1 -- sh -c 'echo $1; cat /proc/$1/status; cat /proc/$1/limits; "
                  "cat /proc/$1/task/*/sched; echo' --" % locals()),
        LinuxTask("Processes' environment", "echo %(programs)s | "
                  r"xargs -n1 pgrep -f | xargs -n1 -- sh -c 'echo $1; ( cat /proc/$1/environ | tr \\0 \\n | "
                  "egrep -v ^CB_MASTER_PASSWORD=\|^CBAUTH_REVRPC_URL=); echo' --" % locals()),
        LinuxTask("Processes' stack",
                  "for program in %(programs)s; do for thread in $(pgrep --lightweight $program); "
                  "do echo $program/$thread:; cat /proc/$thread/stack; echo; done; done" % locals()),
        LinuxTask("NUMA data", "numactl --hardware"),
        LinuxTask("NUMA data", "numactl --show"),
        LinuxTask("NUMA data", "cat /sys/devices/system/node/node*/numastat"),
        UnixTask("Kernel log buffer", "dmesg -T || dmesg -H || dmesg"),
        LinuxTask("Transparent Huge Pages data",
                  "cat /sys/kernel/mm/transparent_hugepage/enabled"),
        LinuxTask("Transparent Huge Pages data",
                  "cat /sys/kernel/mm/transparent_hugepage/defrag"),
        LinuxTask("Transparent Huge Pages data",
                  "cat /sys/kernel/mm/redhat_transparent_hugepage/enabled"),
        LinuxTask("Transparent Huge Pages data",
                  "cat /sys/kernel/mm/redhat_transparent_hugepage/defrag"),
        LinuxTask("Network statistics", "netstat -s"),
        LinuxTask("Full raw netstat", "cat /proc/net/netstat"),
        LinuxTask("CPU throttling info",
                  "echo /sys/devices/system/cpu/cpu*/thermal_throttle/* | xargs -n1 -- sh -c 'echo $1; cat $1' --"),
        LinuxTask("Raw PID 1 scheduler /proc/1/sched",
                  "cat /proc/1/sched | head -n 1"),
        LinuxTask("Raw PID 1 control groups /proc/1/cgroup",
                  "cat /proc/1/cgroup"),
        LinuxTask("SysFs Control Group data",
                  "find /sys/fs/cgroup -type f -print0 | sort --zero-terminated | xargs --null grep . -H"),
        make_event_log_task(),
    ]

    return _tasks

# stolen from
# http://rightfootin.blogspot.com/2006/09/more-on-python-flatten.html


def iter_flatten(iterable):
    it = iter(iterable)
    for e in it:
        if isinstance(e, (list, tuple)):
            for f in iter_flatten(e):
                yield f
        else:
            yield e


def flatten(iterable):
    return [e for e in iter_flatten(iterable)]


def read_guts(guts, key):
    return guts.get(key, "")


def populate_guts_with_additional_info(guts):
    add_db_idx_dirs(guts)
    add_required_data_paths(guts)
    add_bucket_info(guts)
    add_chronicle_snapshot_dir(guts)


def add_chronicle_snapshot_dir(guts):
    guts["chronicle_snapshot_dir"] = get_chronicle_snapshot_dir(guts)


def add_required_data_paths(guts):
    data_dir = guts.get("path_config_datadir")
    if data_dir is None:
        return
    guts["indexer_breakpad_minidump_dir"] = os.path.join(data_dir, "crash")
    guts["users_storage_path"] = os.path.join(data_dir, "config", "users.dets")
    guts["dist_cfg_path"] = os.path.join(data_dir, "config", "dist_cfg")
    guts["chronicle_dir"] = os.path.join(data_dir, "config", "chronicle")
    guts["localtoken_path"] = os.path.join(data_dir, "localtoken")

    rpd = read_guts(guts, "relative_prom_stats_dir")
    guts["prom_stats_dir"] = os.path.join(data_dir, rpd)


def add_bucket_info(guts):
    # Assume directories in the data directory are for buckets unless
    # they have invalid bucket names.
    dbdir = os.path.realpath(read_guts(guts, "db_dir"))
    buckets = []
    try:
        buckets = [f.name for f in os.scandir(dbdir)
                   if f.is_dir() and not f.name.startswith(('.', '@'))]
    except IOError as e:
        log("add_bucket_info failed to walk data dir " +
            "I/O error(%s): %s directory:%s" % (e.errno, e.strerror, dbdir))

    log(f"Adding persistent buckets '{buckets}' to server guts")
    guts["persistent_buckets"] = buckets


def add_db_idx_dirs(guts):
    couch_ini_files = read_guts(guts, "couch_inis").split(";"),
    for file in couch_ini_files:
        config = configparser.ConfigParser()
        config.read(file)
        try:
            guts["db_dir"] = config['couchdb']['database_dir']
        except KeyError:
            pass
        try:
            guts["idx_dir"] = config['couchdb']['view_index_dir']
        except KeyError:
            pass


def winquote_path(s):
    return '"' + s.replace("\\\\", "\\").replace('/', "\\") + '"'

# python's split splits empty string to [''] which doesn't make any
# sense. So this function works around that.


def correct_split(string, splitchar):
    rv = string.split(splitchar)
    if rv == ['']:
        rv = []
    return rv


def make_product_task(guts, initargs_path, local_token_creds_fun,
                      memcached_pass_fun, options):
    if read_guts(guts, "tls") == "true":
        tls = True
    else:
        tls = False
    root = os.path.abspath(os.path.join(initargs_path, "..", "..", "..", ".."))
    dbdir = os.path.realpath(read_guts(guts, "db_dir"))
    viewdir = os.path.realpath(read_guts(guts, "idx_dir"))
    rebdir = os.path.realpath(os.path.join(
        read_guts(guts, "log_path"), "rebalance"))
    nodes = correct_split(read_guts(guts, "nodes"), ",")

    diag_url = "http://%s:%s/diag" % (
        local_url_addr, read_guts(guts, "rest_port"))

    from distutils.spawn import find_executable

    lookup_cmd = None
    for cmd in ["dig", "nslookup", "host"]:
        if find_executable(cmd) is not None:
            lookup_cmd = cmd
            break

    lookup_tasks = []
    if lookup_cmd is not None:
        if lookup_cmd == "nslookup":
            lookup_tasks = [AllOsTask(f"DNS lookup information for {node}",
                                      f"{lookup_cmd} '{node}'")
                            for node in nodes]
        else:
            lookup_tasks = [UnixTask(f"DNS lookup information for {node}",
                                     f"{lookup_cmd} '{node}'")
                            for node in nodes]

    getent_tasks = [LinuxTask("Name Service Switch "
                              "hosts database info for %s" % node,
                              ["getent", "ahosts", node])
                    for node in nodes]

    query_tasks = []
    query_port = read_guts(guts, "query_port")
    if query_port:
        redact_opt = ""
        if options.redact_level != "none":
            redact_opt = '?redact=true'
        cr_url=f'http://{local_url_addr}:{query_port}/admin/completed_requests{redact_opt}'
        ar_url=f'http://{local_url_addr}:{query_port}/admin/active_requests{redact_opt}'
        pr_url=f'http://{local_url_addr}:{query_port}/admin/prepareds{redact_opt}'

        def make(statement, logfile=DEFAULT_LOG, **kwargs):
            return make_query_statement_task(statement,
                                             get_creds_fun=local_token_creds_fun,
                                             port=query_port,
                                             logfile=logfile,
                                             **kwargs)

        query_tasks = [
            make("SELECT * FROM system:datastores"),
            make("SELECT * FROM system:namespaces"),
            make("SELECT * FROM system:keyspaces"),
            make("SELECT * FROM system:indexes"),
            make('SELECT * FROM system:functions'),

            make_curl_task(name="Query Completed Requests: ",
                get_creds_fun=local_token_creds_fun,
                url=cr_url,
                log_file="completed_requests.json",
                no_header=True, timeout=60*5, method="POST"),
            make_curl_task(name="Query Active Requests: ",
                get_creds_fun=local_token_creds_fun,
                url=ar_url,
                log_file="active_requests.json",
                no_header=True, timeout=60*2, method="POST"),
            make_curl_task(name="Query Prepared Cache: ",
                get_creds_fun=local_token_creds_fun,
                url=pr_url,
                log_file="prepareds.json",
                no_header=True, timeout=60*2),
            *make_golang_profile_tasks('Query', local_token_creds_fun, query_port,
                                       'query')
        ]

    index_tasks = []
    index_port = read_guts(guts, "indexer_http_port")
    if index_port:
        index_tasks = [
            make_index_task(
                "Index definitions are: ",
                "getIndexStatus",
                local_token_creds_fun,
                index_port),
            make_index_task(
                "Indexer settings are: ",
                "settings",
                local_token_creds_fun,
                index_port),
            make_index_task(
                "Indexer stats are: ",
                "stats?partition=true",
                local_token_creds_fun,
                index_port),
            make_index_task(
                "Index storage stats are: ",
                "stats/storage",
                local_token_creds_fun,
                index_port),
            make_index_task(
                "MOI allocator stats are: ",
                "stats/storage/mm",
                local_token_creds_fun,
                index_port),
            make_index_task(
                "Indexer Rebalance Tokens: ",
                "listRebalanceTokens",
                local_token_creds_fun,
                index_port),
            make_index_task(
                "Indexer Metadata Tokens: ",
                "listMetadataTokens",
                local_token_creds_fun,
                index_port),
            *make_golang_profile_tasks('Indexer', local_token_creds_fun,
                                       index_port, 'indexer')
        ]

    projector_tasks = []
    proj_port = read_guts(guts, "projector_port")
    if proj_port:
        projector_tasks = [
            *make_golang_profile_tasks('Projector', local_token_creds_fun,
                                       proj_port, 'projector', tls=tls)
        ]

    goxdcr_tasks = []
    goxdcr_port = read_guts(guts, "xdcr_rest_port")
    if goxdcr_port:
        goxdcr_url = f'http://{local_url_addr}:{goxdcr_port}/pools/default'
        redact_opt = ""
        if options.redact_level != "none":
            redact_opt = '?redactRequested=true'
        rc_url = f'{goxdcr_url}/remoteClusters{redact_opt}'
        rp_url = f'{goxdcr_url}/replications{redact_opt}'
        goxdcr_tasks = [
            *make_golang_profile_tasks('GoXDCR', local_token_creds_fun,
                                       goxdcr_port, 'goxdcr'),
            make_curl_task(name='GoXDCR RemoteClusters: ',
                           get_creds_fun=local_token_creds_fun,
                           url=rc_url, timeout=300,
                           log_file="goxdcr_remote_clusters.json",
                           no_header=True),
            make_curl_task(name='GoXDCR Replications: ',
                           get_creds_fun=local_token_creds_fun,
                           url=rp_url, timeout=300,
                           log_file="goxdcr_replications.json",
                           no_header=True)
        ]

    fts_tasks = []
    fts_port = read_guts(guts, "fts_http_port")
    if fts_port:
        url = 'http://%s:%s/api/diag' % (local_url_addr, fts_port)
        fts_tasks = [
            make_curl_task(name="FTS /api/diag: ",
                           get_creds_fun=local_token_creds_fun,
                           url=url,
                           log_file="fts_diag.json", no_header=True),
            *make_golang_profile_tasks('FTS', local_token_creds_fun, fts_port,
                                       'fts')
        ]

    cbas_tasks = []
    cbas_port = read_guts(guts, "cbas_admin_port")
    if cbas_port:
        cbas_diag_url = 'http://%s:%s/analytics/node/diagnostics' % (
            local_url_addr, cbas_port)
        cbas_parent_port = read_guts(guts, "cbas_parent_port")

        def make_cbas(statement):
            return make_cbas_statement_task(statement,
                                            get_creds_fun=local_token_creds_fun,
                                            port=cbas_port)

        cbas_tasks = [
            make_curl_task(
                name="Analytics /analytics/node/diagnostics: ",
                get_creds_fun=local_token_creds_fun,
                url=cbas_diag_url,
                log_file="analytics_diag.json",
                no_header=True),
            make_cbas("select * from `Metadata`.`Dataverse`"),
            make_cbas("select * from `Metadata`.`Dataset`"),
            make_cbas("select * from `Metadata`.`Index`"),
            make_cbas("select * from `Metadata`.`Bucket`"),
            make_cbas("select * from `Metadata`.`Link`"),
            *make_golang_profile_tasks('Analytics', local_token_creds_fun,
                                       cbas_parent_port, 'analytics')
        ]

    eventing_tasks = []
    eventing_port = read_guts(guts, "eventing_http_port")
    if eventing_port:
        stats_url = 'http://%s:%s/api/v1/stats?type=full' % (
            local_url_addr, eventing_port)
        eventing_insight_url = 'http://%s:%s/getInsight?udmark=true&aggregate=false' % (
            local_url_addr, eventing_port)
        eventing_tasks = [
            make_curl_task(
                name="Eventing /api/v1/stats: ",
                get_creds_fun=local_token_creds_fun,
                url=stats_url,
                log_file="eventing_stats.json",
                no_header=True),
            make_curl_task(
                name="Eventing code insights: ",
                get_creds_fun=local_token_creds_fun,
                url=eventing_insight_url,
                log_file="eventing_insights.log",
                no_header=True),
            *make_golang_profile_tasks('Eventing', local_token_creds_fun,
                                       eventing_port, 'eventing')
        ]

    backup_tasks = []
    backup_port = read_guts(guts, "backup_http_port")
    if backup_port:
        backup_tasks = [
            make_curl_task(
                name="Backup service information: ",
                get_creds_fun=local_token_creds_fun,
                url=f"http://{local_url_addr}:{backup_port}/internal/v1/serviceInfo",
            ),
            *
            make_golang_profile_tasks(
                'Backup',
                local_token_creds_fun,
                backup_port,
                'backup')]

    _tasks = [
        AllOsTask("Phosphor Trace",
                  ["kv_trace_dump",
                   "-H", "%s:%s" % (local_url_addr,
                                    read_guts(guts, "memcached_dedicated_port")),
                   "-u", read_guts(guts, "memcached_admin"),
                   "kv_trace.json"],
                  timeout=120,
                  log_file="stats.log",
                  change_dir=True,
                  artifacts=["kv_trace.json"],
                  addenv=[("CB_PASSWORD", memcached_pass_fun)]),
        UnixTask("Directory structure",
                 ["ls", "-lRai", root]),
        UnixTask("Database directory structure",
                 ["ls", "-lRai", dbdir]),
        UnixTask("Index directory structure",
                 ["ls", "-lRai", viewdir]),
        UnixTask("couch_dbinfo",
                 ["find", dbdir, "-type", "f",
                  "-name", "*.couch.*",
                  "-exec", "couch_dbinfo", "{}", "+"]),
        LinuxTask("Database directory filefrag info",
                  ["find", dbdir, "-type", "f", "-exec", "filefrag", "-v", "{}", "+"]),
        LinuxTask("Index directory filefrag info",
                  ["find", viewdir, "-type", "f", "-exec", "filefrag", "-v", "{}", "+"]),
        WindowsTask("Directory structure",
                    "dir /s " + winquote_path(root)),
        WindowsTask("Database directory structure",
                    "dir /s " + winquote_path(dbdir)),
        WindowsTask("Index directory structure",
                    "dir /s " + winquote_path(viewdir)),
        WindowsTask("Version file",
                    "type " + winquote_path(basedir()) + "\\VERSION.txt"),
        WindowsTask("Manifest file",
                    "type " + winquote_path(basedir()) + "\\manifest.txt"),
        WindowsTask("Manifest file",
                    "type " + winquote_path(basedir()) + "\\manifest.xml"),
        LinuxTask("Version file", "cat '%s/VERSION.txt'" % root),
        LinuxTask("Variant file", "cat '%s/VARIANT.txt'" % root),
        LinuxTask("Manifest file", "cat '%s/manifest.txt'" % root),
        LinuxTask("Manifest file", "cat '%s/manifest.xml'" % root),
        LiteralTask("Couchbase config", read_guts(guts, "ns_config")),
        LiteralTask("Couchbase static config",
                    read_guts(guts, "static_config")),
        LiteralTask("Erlang time info",
                    read_guts(guts, "erlang_time_info")),
        # TODO: just gather those in python
        WindowsTask("Memcached logs",
                    "cd " + winquote_path(read_guts(guts, "memcached_logs_path")) + " && " +
                    "for /f %a IN ('dir memcached.log.* /od /tw /b') do type %a",
                    log_file="memcached.log"),
        UnixTask("Memcached logs",
                 ["sh", "-c", 'cd "$1"; for file in $(ls -tr memcached.log.*); do cat \"$file\"; done',
                  "--", read_guts(guts, "memcached_logs_path")],
                 log_file="memcached.log"),
        [WindowsTask("Ini files (%s)" % p,
                     "type " + winquote_path(p),
                     log_file="ini.log")
         for p in read_guts(guts, "couch_inis").split(";")],
        UnixTask("Ini files",
                 ["sh", "-c", 'for i in "$@"; do echo "file: $i"; cat "$i"; done',
                     "--"] + read_guts(guts, "couch_inis").split(";"),
                 log_file="ini.log"),
        make_curl_task(name="couchbase diags",
                       get_creds_fun=local_token_creds_fun,
                       timeout=600,
                       url=diag_url,
                       log_file="diag.log"),

        make_curl_task(name="master events",
                       get_creds_fun=local_token_creds_fun,
                       timeout=300,
                       url='http://%s:%s/diag/masterEvents?o=1' % (
                           local_url_addr, read_guts(guts, "rest_port")),
                       log_file="master_events.log",
                       no_header=True),

        make_curl_task(name="secrets management status",
                       get_creds_fun=local_token_creds_fun,
                       timeout=300,
                       url='http://%s:%s/nodes/self/secretsManagement' % (
                           local_url_addr, read_guts(guts, "rest_port")),
                       log_file=DEFAULT_LOG),

        make_curl_task(name="current rebalance status",
                       get_creds_fun=local_token_creds_fun,
                       timeout=10000,
                       url='http://%s:%s/pools/default/currentRebalanceReport' % (
                           local_url_addr, read_guts(guts, "rest_port")),
                       log_file="rebalance_report_current.json",
                       no_header=True),
        make_curl_task(name="ale configuration",
                       get_creds_fun=local_token_creds_fun,
                       url='http://%s:%s/diag/ale' % (
                           local_url_addr, read_guts(guts, "rest_port")),
                       log_file=DEFAULT_LOG),

        [AllOsTask("couchbase logs (%s)" % name, "cbbrowse_logs %s" % name,
                   addenv=[("REPORT_DIR", read_guts(guts, "log_path"))],
                   log_file="ns_server.%s" % name)
         for name in ["debug.log", "info.log", "error.log", "couchdb.log",
                      "xdcr_target.log", "prometheus.log",
                      "views.log", "mapreduce_errors.log",
                      "stats.log", "babysitter.log",
                      "reports.log", "trace.log",
                      "http_access.log",
                      "http_access_internal.log", "ns_couchdb.log",
                      "goxdcr.log", "query.log", "projector.log", "indexer.log",
                      "fts.log", "metakv.log", "json_rpc.log", "eventing.log",
                      "analytics_info.log", "analytics_debug.log", "analytics_opt.log",
                      "analytics_error.log", "analytics_warn.log", "analytics_dcpdebug.log",
                      "analytics_trace.json", "analytics_access.log", "analytics_cbas_debug.log",
<<<<<<< HEAD
                      "analytics_access_internal.log", "indexer_stats.log", "backup_service.log",
                      "key.log", "sigar_port.log", "sigar_port.log.old"]],
=======
                      "indexer_stats.log", "backup_service.log", "sigar_port.log", "sigar_port.1.log",
                      "sigar_port.2.log", "sigar_port.3.log"]],
>>>>>>> 1d93698a

        [make_cbstats_all_buckets_task(kind, memcached_pass_fun, guts)
         for kind in ["all", "checkpoint", "collections", "config",
                      "dcp", "dcpagg",
                      ["diskinfo", "detail"], ["dispatcher", "logs"],
                      "eviction", "failovers", "frequency-counters",
                      "kvstore", "kvtimings", "memory",
                      "prev-vbucket", "range-scans", ["responses", "all"],
                      "runtimes", "scheduler", "scopes", "stat-timings",
                      "timings", "uuid",
                      "vbucket-details", "vbucket-seqno",
                      "warmup", "workload"]],

        [make_cbstats_task(kind, memcached_pass_fun, guts)
         for kind in ["tasks-all"]],

        [AllOsTask("memcached mcstat %s" % kind,
                   flatten(["mcstat", "-h",
                            "%s:%s" % (local_url_addr,
                                       read_guts(guts,
                                                 "memcached_dedicated_port")),
                            "-u", read_guts(guts, "memcached_admin"), kind]),
                   log_file="stats.log",
                   timeout=60,
                   addenv=[("CB_PASSWORD", memcached_pass_fun)])
         for kind in ["allocator", "clocks", "connections", "threads",
                      "tracing", "worker_thread_info",
                      "worker_thread_info aggregate", "bucket_details"]],

        # mcstat -a (iterate for all buckets)
        [AllOsTask("memcached mcstat %s" % kind,
                   flatten(["mcstat", "-a", "-h",
                            "%s:%s" % (local_url_addr,
                                       read_guts(guts,
                                                 "memcached_dedicated_port")),
                            "-u", read_guts(guts, "memcached_admin"), kind]),
                   log_file="stats.log",
                   timeout=60,
                   addenv=[("CB_PASSWORD", memcached_pass_fun)])
         for kind in ["collections-details", "json_validate", "snappy_decompress"]],

        [AllOsTask("fts scorch zap (%s)" % path,
                   ["cbft-bleve", "zap", "v11", "footer", path],
                   log_file="fts_store_stats.log")
         for path in glob.glob(os.path.join(viewdir, "@fts", "*.pindex", "store", "*.zap"))],

        [AllOsTask("fts scorch zap (%s)" % path,
                   ["cbft-bleve", "zap", "v12", "footer", path],
                   log_file="fts_store_stats.log")
         for path in glob.glob(os.path.join(viewdir, "@fts", "*.pindex", "store", "*.zap"))],

        [AllOsTask("fts scorch zap (%s)" % path,
                   ["cbft-bleve", "zap", "v13", "footer", path],
                   log_file="fts_store_stats.log")
         for path in glob.glob(os.path.join(viewdir, "@fts", "*.pindex", "store", "*.zap"))],

        [AllOsTask("fts scorch zap (%s)" % path,
                   ["cbft-bleve", "zap", "v14", "footer", path],
                   log_file="fts_store_stats.log")
         for path in glob.glob(os.path.join(viewdir, "@fts", "*.pindex", "store", "*.zap"))],

        [AllOsTask("fts scorch zap (%s)" % path,
                   ["cbft-bleve", "zap", "v15", "footer", path],
                   log_file="fts_store_stats.log")
         for path in glob.glob(os.path.join(viewdir, "@fts", "*.pindex", "store", "*.zap"))],

        [AllOsTask("ddocs for %s (%s)" % (bucket, path),
                   ["couch_dbdump", path],
                   log_file="ddocs.log")
         for bucket in read_guts(guts, "persistent_buckets")
         for path in glob.glob(os.path.join(dbdir, bucket, "master.couch*"))],

        [AllOsTask("Couchstore local documents (%s, %s)" % (bucket, os.path.basename(path)),
                   ["couch_dbdump", "--local", path],
                   log_file="couchstore_local.log")
         for bucket in read_guts(guts, "persistent_buckets")
         for path in glob.glob(os.path.join(dbdir, bucket, "*.couch.*"))],

        [AllOsTask("mdocs for %s (%s)" % (bucket, path),
                   ["magma_dump", path, "--cbcollect"],
                   log_file="mdocs.log")
         for bucket in read_guts(guts, "persistent_buckets")
         for path in glob.glob(os.path.join(dbdir, bucket))],

        # RocksDB has logs per DB (i.e. vBucket). 'LOG' is the most
        # recent file, with old files named LOG.old.<timestamp>.
        # Sort so we go from oldest -> newest as per other log files.
        [AllOsTask("RocksDB Log file (%s, %s)" % (bucket, os.path.basename(path)),
                   "cat '%s'" % (log_file),
                   log_file="kv_rocks.log")
         for bucket in read_guts(guts, "persistent_buckets")
         for path in glob.glob(os.path.join(dbdir, bucket, "rocksdb.*"))
         for log_file in sorted(glob.glob(os.path.join(path, "LOG.old.*"))) + [os.path.join(path, "LOG")]],

        [AllOsTask(f"mctimings {stat[1:]}",
                   ["mctimings",
                    "-u", read_guts(guts, "memcached_admin"),
                    "-h", "%s:%s" % (local_url_addr,
                                     read_guts(guts, "memcached_dedicated_port")),
                    "-v"] + stat,
                   log_file="stats.log",
                   timeout=60,
                   addenv=[("CB_PASSWORD", memcached_pass_fun)])
         for stat in (["-b", "@no bucket@"],
                      ["-a"],
                      ["-a", "subdoc_execute", "snappy_decompress",
                       "json_validate"])],

        CollectFileTask(
            "Users storage", read_guts(
                guts, "users_storage_path")),

        CollectFileTask(
            "Dist configuration (dist_cfg)", read_guts(
                guts, "dist_cfg_path")),

        [CollectFileTask("Rebalance Report: %s" % path, path)
         for path in glob.glob(os.path.join(rebdir, "rebalance_report*"))],

        CollectFileTask("NS Log", read_guts(guts, "ns_log_path")),
        CollectFileTask("Event Logs", read_guts(guts, "event_log_path")),
        # MB-42657: For signal safety memcached writes crash output to a
        # separate file with signal safe functions. At restart memcached will
        # log the contents and discard the file. If there is no restart the file
        # must be captured.
        CollectFileTask("Memcached breakpad output",
                        os.path.join(read_guts(guts, "memcached_logs_path"),
                                     "memcached.log.breakpad.crash.txt")),
    ]

    _tasks = flatten([getent_tasks,
                      lookup_tasks,
                      make_chronicle_snapshots_task(guts, initargs_path),
                      make_chronicle_logs_task(guts, initargs_path),
                      query_tasks,
                      index_tasks,
                      projector_tasks,
                      fts_tasks,
                      cbas_tasks,
                      eventing_tasks,
                      goxdcr_tasks,
                      backup_tasks,
                      _tasks])

    return _tasks


def find_script(name):
    path = os.path.join(basedir(), "bin", name)
    if os.path.exists(path):
        log("Found %s: %s" % (name, path))
        return os.path.abspath(path)

    log(f"Could not find script {name}")
    return None


def get_server_guts(initargs_path):
    dump_guts_path = find_script("dump-guts")

    if dump_guts_path is None:
        log("Couldn't find dump-guts script. Some information will be missing")
        return {}

    # Check if initargs exists and is read accessible.
    if not os.path.exists(initargs_path):
        log("initargs file '{}' does not exist".format(initargs_path))
        return {}

    if not os.access(initargs_path, os.R_OK):
        log("Read access to '{}' is required in order to proceed".format(
            initargs_path))
        sys.exit(1)

    escript = exec_name("escript")
    extra_args = os.getenv("EXTRA_DUMP_GUTS_ARGS")
    args = [escript, dump_guts_path, "--initargs-path", initargs_path]
    if extra_args:
        args = args + extra_args.split(";")
    print("Checking for server guts in %s..." % initargs_path)
    p = subprocess.Popen(args, stdout=subprocess.PIPE, stderr=subprocess.PIPE)
    output, err = p.communicate()
    p.wait()
    rc = p.returncode
    d = {}
    if rc != 0:
        log(f"Error occurred getting server guts: {err.decode(LATIN1)}")
        return d
    # print("args: %s gave rc: %d and:\n\n%s\n" % (args, rc, output))
    tokens = output.decode(LATIN1).rstrip("\0").split("\0")
    if len(tokens) > 1:
        for i in range(0, len(tokens), 2):
            d[tokens[i]] = tokens[i + 1]
    return d


def guess_utility(command):
    if isinstance(command, list):
        command = ' '.join(command)

    if not command:
        return None

    if re.findall(r'[|;&]|\bsh\b|\bsu\b|\bfind\b|\bfor\b', command):
        # something hard to easily understand; let the human decide
        return command
    else:
        return command.split()[0]


def dump_utilities(*args, **kwargs):
    specific_platforms = {SolarisTask: 'Solaris',
                          LinuxTask: 'Linux',
                          WindowsTask: 'Windows',
                          MacOSXTask: 'Mac OS X'}
    platform_utils = dict((name, set())
                          for name in specific_platforms.values())

    class FakeOptions(object):
        def __getattr__(self, name):
            return None

    tasks = make_os_tasks() + make_product_task({}, "", lambda: "@:", lambda: "", FakeOptions())

    for task in tasks:
        utility = guess_utility(task.command)
        if utility is None:
            continue

        for (platform, name) in specific_platforms.items():
            if isinstance(task, platform):
                platform_utils[name].add(utility)

    print('This is an autogenerated, possibly incomplete and flawed list '
          'of utilites used by cbcollect_info')

    for (name, utilities) in sorted(
            platform_utils.items(), key=lambda x: x[0]):
        print("\n%s:" % name)

        for utility in sorted(utilities):
            print("        - %s" % utility)

    sys.exit(0)


def stdin_watcher():
    fd = sys.stdin.fileno()

    while True:
        buf = os.read(fd, 1024)
        # stdin closed
        if not buf:
            break


def setup_stdin_watcher():
    def _in_thread():
        try:
            stdin_watcher()
        finally:
            AltExit.exit(2)
    th = threading.Thread(target=_in_thread, daemon=True)
    th.start()


class CurlKiller:
    def __init__(self, p):
        self.p = p

    def cleanup(self):
        if self.p is not None:
            print("Killing curl...")
            os.kill(self.p.pid, signal.SIGKILL)
            print("done")

    def disarm(self):
        self.p = None


def do_upload_and_exit(path, url, proxy, tmp_dir=None):
    output_fd, output_file = tempfile.mkstemp(dir=tmp_dir)
    os.close(output_fd)

    AltExit.register(lambda: os.unlink(output_file))

    args = ["curl", "-sS",
            "--output", output_file,
            "--proxy", proxy,
            "--write-out", "%{http_code}", "--upload-file", path, url]
    AltExit.lock.acquire()
    try:
        p = subprocess.Popen(args, stdout=subprocess.PIPE)
        k = CurlKiller(p)
        AltExit.register_and_unlock(k.cleanup)
    except Exception as e:
        AltExit.lock.release()
        raise e

    stdout, _ = p.communicate()
    stdout = stdout.decode(LATIN1)
    k.disarm()

    if p.returncode != 0:
        sys.exit(1)
    else:
        if stdout.strip() == '200':
            log('Upload path is: %s' % url)
            log('Done uploading')
            sys.exit(0)
        else:
            log('HTTP status code: %s' % stdout)
            sys.exit(1)


def parse_host(host):
    url = urllib.parse.urlsplit(host)
    if not url.scheme:
        url = urllib.parse.urlsplit('https://' + host)

    return url.scheme, url.netloc, url.path


def generate_upload_url(parser, options, zip_filename):
    upload_url = None
    if options.upload_host:
        if not options.upload_customer:
            parser.error("Need --customer when --upload-host is given")

        scheme, netloc, path = parse_host(options.upload_host)

        customer = urllib.parse.quote(options.upload_customer)
        fname = urllib.parse.quote(os.path.basename(zip_filename))
        if options.upload_ticket:
            full_path = '%s/%s/%d/%s' % (path,
                                         customer,
                                         options.upload_ticket,
                                         fname)
        else:
            full_path = '%s/%s/%s' % (path, customer, fname)

        upload_url = urllib.parse.urlunsplit(
            (scheme, netloc, full_path, '', ''))
        log("Will upload collected .zip file into %s" % upload_url)
    return upload_url


def check_ticket(option, opt, value):
    if re.match(r'^\d{1,7}$', value):
        return int(value)
    else:
        raise optparse.OptionValueError(
            "option %s: invalid ticket number: %r" % (opt, value))


class CbcollectInfoOptions(optparse.Option):
    from copy import copy

    TYPES = optparse.Option.TYPES + ("ticket",)
    TYPE_CHECKER = copy(optparse.Option.TYPE_CHECKER)
    TYPE_CHECKER["ticket"] = check_ticket


def cleanup_old_prometheus_stats(guts):
    prom_stats_dir = read_guts(guts, "prom_stats_dir")
    if not prom_stats_dir:
        return None

    # Remove any existing snapshot directory. Assumes we're the only client
    # of prometheus snapshots.
    snapshot_dir = os.path.join(prom_stats_dir, "snapshots")
    log(f"Removing existing snapshot directory '{snapshot_dir}'")
    shutil.rmtree(snapshot_dir, ignore_errors=True)


def post_rest_api(description, api, guts):
    port = read_guts(guts, "rest_port")
    user_and_password = get_localtoken_creds_fun(guts)()
    url = f"http://{local_url_addr}:{port}/{api}"

    command = ["curl", "-X", "POST", "-sS", "--proxy", "", "--fail",
               "-u", user_and_password, url]
    # Don't append a newline to the result, since that would corrupt
    # the snapshot.
    task = AllOsTask(description, command, timeout=60, no_header=True,
                     suppress_append_newline=True)
    output_bytes = BytesIO()
    status = task.execute(output_bytes)
    if status != 0:
        log(f"Failed rest request {url}: {status}")
        return None
    return output_bytes.getvalue().decode(LATIN1)


def export_chronicle_snapshot(guts):
    # The path of the created snapshot directory is returned.
    return post_rest_api("Export chronicle snapshot",
                         "_exportChronicleSnapshot", guts)


def get_chronicle_snapshot_dir(guts):
    path = export_chronicle_snapshot(guts)
    if path is not None and os.path.exists(os.path.join(path, "kv.snapshot")):
        return path
    # We expect this code path to trigger when the server isn't running.
    snapshots_path = os.path.join(
        read_guts(
            guts,
            "chronicle_dir"),
        "snapshots")
    try:
        max_seqno = max([int(i) for i in os.listdir(snapshots_path)])
        return os.path.join(snapshots_path, str(max_seqno))
    except BaseException:
        return None


def get_prometheus_stats_via_snapshot(guts):
    # Generate a prometheus snapshot. These consist of hard links to
    # existing blocks and a dump of the current open blocks.
    # The name of the created snapshot directory is returned.
    snapshot_dir_path = post_rest_api("Generate prometheus snapshot",
                                      "_createStatsSnapshot", guts)
    return snapshot_dir_path


def get_prometheus_stats_from_disk(guts):
    prom_stats_dir = read_guts(guts, "prom_stats_dir")
    if not prom_stats_dir:
        return None

    # As a prometheus snapshot couldn't be obtained we're going to
    # grab the contents of the directory.  Typically this is much
    # larger than a snapshot so we'll try to do what we can to
    # decrease the size.

    # Until we can determine how to do so we'll just return the entire
    # directory

    return prom_stats_dir


def get_prometheus_stats(guts):
    snapshot_dir_path = get_prometheus_stats_via_snapshot(guts)
    if snapshot_dir_path is not None and os.path.exists(snapshot_dir_path):
        return snapshot_dir_path

    log("Failed to get prometheus snapshot. Will attempt to get stats "
        "from disk.")

    return get_prometheus_stats_from_disk(guts)

def resolve_config_profile_path(profile_path, base_dir):
    with open(profile_path, "r") as f:
        line = f.readline()
        filename = f"{line.strip()}_profile"
        return (filename,
                os.path.join(os.path.join(os.path.dirname(base_dir),
                                          "etc/couchbase/"), filename))

def make_config_profile_task(guts):
    data_dir = read_guts(guts, "path_config_datadir")
    lib_path = read_guts(guts, "path_config_libdir")
    existing_profile = os.path.join(data_dir, "existing_profile")
    try:
        profile, path = resolve_config_profile_path(existing_profile, lib_path)
        log(f"Collecting configuration profile: {profile}")
        return [CollectFileTask(f"Collecting {profile}", path)]
    except IOError as e:
        log(f"Failed to read 'existing_profile' file from path: "
            f"{existing_profile}. Raw error: {e.strerror}")
    return []

def main():
    # ask all tools to use C locale (MB-12050)
    os.environ['LANG'] = 'C'
    os.environ['LC_ALL'] = 'C'
    if 'HOME' not in os.environ:
        os.environ['HOME'] = basedir()

    rootdir = basedir()
    # (MB-8239)erl script fails in OSX as it is unable to find COUCHBASE_TOP -ravi
    if platform.system() == 'Darwin':
        os.environ["COUCHBASE_TOP"] = rootdir

    parser = optparse.OptionParser(
        usage=USAGE, option_class=CbcollectInfoOptions)
    parser.add_option("-r", dest="root",
                      help="root directory - defaults to %s" % (rootdir),
                      default=rootdir)
    parser.add_option("-v", dest="verbosity", help="increase verbosity level",
                      action="count", default=0)
    parser.add_option(
        "-p",
        dest="product_only",
        help="gather only product related information",
        action="store_true",
        default=False)
    parser.add_option("-d", action="callback", callback=dump_utilities,
                      help="dump a list of commands that cbcollect_info needs")
    parser.add_option("--watch-stdin", dest="watch_stdin",
                      action="store_true", default=False,
                      help=optparse.SUPPRESS_HELP)
    parser.add_option("--initargs", dest="initargs",
                      help="server 'initargs' path")
    parser.add_option(
        "--log-redaction-level",
        dest="redact_level",
        default="none",
        help="redaction level for the logs collected, none and partial supported (default is none)")
    parser.add_option("--log-redaction-salt", dest="salt_value",
                      default=str(uuid.uuid4()),
                      help="Is used to salt the hashing of tagged data, \
                            defaults to random uuid. If input by user it should \
                            be provided along with --log-redaction-level option")
    parser.add_option("--just-upload-into", dest="just_upload_into",
                      help=optparse.SUPPRESS_HELP)
    parser.add_option(
        "--upload-host",
        dest="upload_host",
        help="gather diagnostics and upload it for couchbase support. Gives upload host")
    parser.add_option("--customer", dest="upload_customer",
                      help="specifies customer name for upload")
    parser.add_option("--ticket", dest="upload_ticket", type='ticket',
                      help="specifies support ticket number for upload")
    parser.add_option("--bypass-sensitive-data", dest="bypass_sensitive_data",
                      action="store_true", default=False,
                      help="do not collect sensitive data")
    parser.add_option(
        "--task-regexp",
        dest="task_regexp",
        default="",
        help="Run only tasks matching regexp. For debugging purposes only.")
    parser.add_option(
        "--tmp-dir",
        dest="tmp_dir",
        default=None,
        help="set the temp dir used while processing collected data. Overrides the TMPDIR env variable if set")
    parser.add_option("--upload-proxy", dest="upload_proxy", default="",
                      help="specifies proxy for upload")
    options, args = parser.parse_args()

    if len(args) != 1:
        parser.error(
            "incorrect number of arguments. Expecting filename to collect diagnostics into")

    if options.watch_stdin:
        setup_stdin_watcher()

    zip_filename = args[0]
    if zip_filename[-4:] != '.zip':
        zip_filename = zip_filename + '.zip'

    zip_dir = os.path.dirname(os.path.abspath(zip_filename))

    if not os.access(zip_dir, os.W_OK | os.X_OK):
        log("do not have write access to the directory %s" % (zip_dir))
        sys.exit(1)

    cur_work_dir = os.getcwd()
    if not os.access(cur_work_dir, os.R_OK | os.X_OK):
        log("Read/execute access to current working directory '{}' is "
            "required".format(cur_work_dir))
        sys.exit(1)

    if options.redact_level != "none" and options.redact_level != "partial":
        parser.error(
            "Invalid redaction level. Only 'none' and 'partial' are supported.")

    redact_zip_file = zip_filename[:-4] + "-redacted" + zip_filename[-4:]
    upload_url = ""
    if options.redact_level != "none":
        upload_url = generate_upload_url(parser, options, redact_zip_file)
    else:
        upload_url = generate_upload_url(parser, options, zip_filename)

    bindir = os.path.join(options.root, 'bin')
    if os.name == 'posix':
        path = [bindir,
                '/opt/couchbase/bin',
                os.environ['PATH'],
                '/bin',
                '/sbin',
                '/usr/bin',
                '/usr/sbin']
        os.environ['PATH'] = ':'.join(path)

        library_path = [os.path.join(options.root, 'lib')]

        current_library_path = os.environ.get('LD_LIBRARY_PATH')
        if current_library_path is not None:
            library_path.append(current_library_path)

        os.environ['LD_LIBRARY_PATH'] = ':'.join(library_path)
    elif os.name == 'nt':
        path = [bindir, os.environ['PATH']]
        os.environ['PATH'] = ';'.join(path)

    if options.just_upload_into is not None:
        do_upload_and_exit(args[0], options.just_upload_into,
                           options.upload_proxy, tmp_dir=options.tmp_dir)

    # We want this at the top of couchbase.log
    all_tasks = []
    all_tasks.append(make_redaction_task())

    if not options.product_only:
        all_tasks.extend(make_os_tasks())

    initargs_variants = [
        os.path.abspath(
            os.path.join(
                options.root,
                "var",
                "lib",
                "couchbase",
                "initargs")),
        "/opt/couchbase/var/lib/couchbase/initargs",
        os.path.expanduser("~/Library/Application Support/Couchbase/var/lib/couchbase/initargs")]

    if options.initargs is not None:
        initargs_variants = [options.initargs]

    guts = None
    guts_initargs_path = None

    for initargs_path in initargs_variants:
        d = get_server_guts(initargs_path)
        if len(d) > 0:
            guts = d
            guts_initargs_path = os.path.abspath(initargs_path)
            break

    prefix = None
    if guts is None:
        log("Couldn't read server guts. Using some default values.")

        if platform.system() == 'Windows':
            prefix = 'c:/Program Files/Couchbase/Server'
        elif platform.system() == 'Darwin':
            prefix = '~/Library/Application Support/Couchbase'
        else:
            prefix = '/opt/couchbase'

        guts = {
            "db_dir": os.path.join(
                prefix,
                "var/lib/couchbase/data"),
            "idx_dir": os.path.join(
                prefix,
                "var/lib/couchbase/data"),
            "ns_log_path": os.path.join(
                prefix,
                "var/lib/couchbase/ns_log"),
            "event_log_path": os.path.join(
                prefix,
                "var/lib/couchbase/event_log"),
            "log_path": os.path.join(
                prefix,
                "var/lib/couchbase/logs"),
            "memcached_logs_path": os.path.join(
                prefix,
                "var/lib/couchbase/logs"),
            "path_config_datadir": os.path.join(
                prefix,
                "/var/lib/couchbase"
            )}

        guts_initargs_path = os.path.abspath(prefix)

    ipv6 = read_guts(guts, "ipv6") == "true"
    set_local_addr(ipv6)

    populate_guts_with_additional_info(guts)

    all_tasks.extend(make_config_profile_task(guts))

    local_token_creds_fun = get_localtoken_creds_fun(guts)
    memcached_password_fun = get_memcached_password_fun(guts)
    zip_node = read_guts(guts, "node")
    zip_filename = args[0]
    if zip_filename[-4:] != ".zip":
        zip_filename = f"{zip_filename}.zip"

    # Salt value is going to represent redaction, to some extent. We don't
    # need both variables for our needs but we need to just leave salt_value
    # empty if we don't want redaction.
    salt_value = ""
    if options.redact_level != "none":
        log("Redacting log files to level: %s" % options.redact_level)
        salt_value = options.salt_value

    start_time = time.strftime("%Y%m%d-%H%M%S", time.gmtime())
    folder_name = f"cbcollect_info_{zip_node}_{start_time}"
    runner = TaskRunner(zip_filename, prefix=folder_name,
                        salt_value=salt_value,
                        tmp_dir=options.tmp_dir,
                        verbosity=options.verbosity,
                        task_regexp=options.task_regexp)

    diag_header_task = runner.literal_task(
        "product diag header", "Found server initargs at %s (%d)" %
        (guts_initargs_path, len(guts)))
    all_tasks.append(diag_header_task)
    all_tasks.extend(make_product_task(guts, guts_initargs_path,
                                       local_token_creds_fun,
                                       memcached_password_fun, options))

    for f in glob.glob(os.path.join(guts.get("path_config_datadir"),
                                    "config", "certs", "*")):
        base = os.path.basename(f)
        if base not in ["pkey.pem", "client_pkey.pem"]:
            all_tasks.append(CollectFileTask(f"Collecting {base}", f,
                                             f"certs/{base}"))

    # Collect breakpad crash dumps.
    if options.bypass_sensitive_data:
        log("Bypassing Sensitive Data: Breakpad crash dumps")
    else:
        memcached_breakpad_minidump_dir = read_guts(
            guts, "memcached_breakpad_minidump_dir")
        for dump in glob.glob(os.path.join(
                memcached_breakpad_minidump_dir, "*.dmp")):
            all_tasks.append(CollectFileTask(f"Collecting file {dump}", dump))

        # Collect indexer breakpad minidumps
        index_port = read_guts(guts, "indexer_http_port")
        if index_port:
            indexer_breakpad_minidump_dir = read_guts(
                guts, "indexer_breakpad_minidump_dir")
            if memcached_breakpad_minidump_dir != indexer_breakpad_minidump_dir:
                for dump in glob.glob(os.path.join(
                        indexer_breakpad_minidump_dir, "*.dmp")):
                    all_tasks.append(
                        CollectFileTask(
                            f"Collecting file {dump}", dump))

    # Collect ASan / UBSan log files (sanitized builds)
    for sanitizer_log in glob.glob(os.path.join(
            read_guts(guts, "log_path"), "sanitizers.log.*")):
        all_tasks.append(CollectFileTask(f"Collecting file {sanitizer_log}",
                                         sanitizer_log))

    # Collect prometheus stats files
    cleanup_old_prometheus_stats(guts)
    snapshot_dir_path = get_prometheus_stats(guts)
    if snapshot_dir_path is not None:
        tasks = CollectFileTask.create_directory_collection_tasks(
            snapshot_dir_path, "stats_snapshot")
        all_tasks.extend(tasks)
    else:
        log("Error: unable to retrieve statistics")

    fts_port = read_guts(guts, "fts_http_port")
    if fts_port:
        idx_dir = read_guts(guts, "idx_dir")
        for dump in glob.glob(os.path.join(
                idx_dir, "@fts", "dumps", "*.dump.txt")):
            all_tasks.append(CollectFileTask(f"Collecting file {dump}", dump))

    # Collect Query FFDC files...
    ffdc_pat = os.path.join(guts.get("log_path"), "query_ffdc*")
    if options.redact_level != "none":
        for f in glob.glob(ffdc_pat):
            all_tasks.append(CollectFFDCFileTask(f"Redacting & collecting {f}", f, True, salt_value))
    else:
        for f in glob.glob(ffdc_pat):
            all_tasks.append(CollectFFDCFileTask(f"Collecting {f}", f, False, ""))

    addr = zip_node.split("@")[-1]
    if addr == "127.0.0.1" or addr == "::1":
        zip_node = '@'.join(zip_node.split(
            "@")[:-1] + [find_primary_addr(ipv6, addr)])

    if options.verbosity:
        log("Python version: %s" % sys.version)

    runner.run_tasks(*all_tasks)
    log_task = runner.literal_task("cbcollect_info log", log_stream.getvalue(),
                                   log_file="cbcollect_info.log",
                                   no_header=True)
    runner.run_tasks(log_task)
    runner.close()

    cleanup_old_prometheus_stats(guts)

    if upload_url and options.redact_level != "none":
        do_upload_and_exit(redact_zip_file, upload_url, options.upload_proxy,
                           tmp_dir=options.tmp_dir)
    elif upload_url:
        do_upload_and_exit(zip_filename, upload_url, options.upload_proxy,
                           tmp_dir=options.tmp_dir)


def find_primary_addr(ipv6, default=None):
    Family = socket.AF_INET6 if ipv6 else socket.AF_INET
    DnsAddr = "2001:4860:4860::8844" if ipv6 else "8.8.8.8"
    s = socket.socket(Family, socket.SOCK_DGRAM)
    try:
        s.connect((DnsAddr, 56))
        if ipv6:
            addr, port, _, _ = s.getsockname()
        else:
            addr, port = s.getsockname()

        return addr
    except socket.error:
        return default
    finally:
        s.close()


def exec_name(name):
    if sys.platform == 'win32':
        name += ".exe"
    return name


if __name__ == '__main__':
    main()<|MERGE_RESOLUTION|>--- conflicted
+++ resolved
@@ -2057,13 +2057,9 @@
                       "analytics_info.log", "analytics_debug.log", "analytics_opt.log",
                       "analytics_error.log", "analytics_warn.log", "analytics_dcpdebug.log",
                       "analytics_trace.json", "analytics_access.log", "analytics_cbas_debug.log",
-<<<<<<< HEAD
                       "analytics_access_internal.log", "indexer_stats.log", "backup_service.log",
-                      "key.log", "sigar_port.log", "sigar_port.log.old"]],
-=======
-                      "indexer_stats.log", "backup_service.log", "sigar_port.log", "sigar_port.1.log",
+                      "key.log", "sigar_port.log", "sigar_port.1.log",
                       "sigar_port.2.log", "sigar_port.3.log"]],
->>>>>>> 1d93698a
 
         [make_cbstats_all_buckets_task(kind, memcached_pass_fun, guts)
          for kind in ["all", "checkpoint", "collections", "config",
