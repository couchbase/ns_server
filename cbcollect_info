--- conflicted
+++ resolved
@@ -1962,20 +1962,15 @@
             make_cbas("select * from `Metadata`.`Index`"),
             make_cbas("select * from `Metadata`.`Bucket`"),
             make_cbas("select * from `Metadata`.`Link`"),
-<<<<<<< HEAD
             make_cbas("select * from `Metadata`.`Nodegroup`"),
             make_cbas("select * from `Metadata`.`Role`"),
             make_cbas("select * from `Metadata`.`AssignedRole`"),
             make_cbas("select * from `Metadata`.`Privilege`"),
             *make_golang_profile_tasks('Analytics', local_token_creds_fun,
-                                       cbas_parent_port, 'analytics')
-=======
-            *make_golang_profile_tasks('Analytics', memcached_pass,
                                        cbas_parent_port, 'analytics'),
             UnixTask("Analytics thread dump (jstack -l)",
                      "jps -l | grep com.couchbase | cut -f 1 -d ' ' | xargs -n1 jstack -l",
                      log_file="analytics_jstack.log")
->>>>>>> c1d2fa58
         ]
 
     eventing_tasks = []
