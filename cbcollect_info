--- conflicted
+++ resolved
@@ -325,18 +325,12 @@
     LinuxTask("Manifest file", "cat /opt/couchbase/manifest.xml"),
     UnixTask("Kernel log buffer", "dmesg"),
     LinuxTask("couchbase config",
-<<<<<<< HEAD
         os.path.dirname(sys.argv[0]) + "/cbdump-config /opt/couchbase/var/lib/couchbase/config/config.dat"),
     AllOsTask("couchbase logs (debug)", "cbbrowse_logs", log_file="ns_server.debug.log"),
     AllOsTask("couchbase logs (info)", "cbbrowse_logs info", log_file="ns_server.info.log"),
     AllOsTask("couchbase logs (error)", "cbbrowse_logs error", log_file="ns_server.error.log"),
     AllOsTask("couchbase logs (couchdb)", "cbbrowse_logs couchdb", log_file="ns_server.couchdb.log"),
     AllOsTask("couchbase logs (views)", "cbbrowse_logs views", log_file="ns_server.views.log"),
-=======
-        os.path.dirname(sys.argv[0]) + "/cbdumpconfig.escript /opt/couchbase/var/lib/couchbase/config/config.dat"),
-    AllOsTask("couchbase logs", "cbbrowse_logs", log_file="ns_server.debug.log"),
-    AllOsTask("couchbase logs", "cbbrowse_logs info", log_file="ns_server.info.log"),
-    AllOsTask("couchbase logs", "cbbrowse_logs error", log_file="ns_server.error.log"),
     AllOsTask("memcached stats all",
               "cbstats -a 127.0.0.1:11210 all -b _admin -p _admin",
               log_file="stats.log"),
@@ -364,7 +358,6 @@
     AllOsTask("memcached allocator stats",
               "cbstats -a 127.0.0.1:11210 raw allocator -b _admin -p _admin",
               log_file="stats.log")
->>>>>>> f2930c1e
   ]
 
   c = get_credential()
