--- conflicted
+++ resolved
@@ -1264,11 +1264,7 @@
                           log_file=logfile, **kwargs)
 
 
-<<<<<<< HEAD
 def make_cbas_statement_task(statement, get_creds_fun, port):
-=======
-def make_cbas_statement_task(statement, user, password, port):
->>>>>>> 4370905f
     url = "http://%s:%s/analytics/service/diagnostics?statement=%s" % (
         local_url_addr, port, urllib.parse.quote(statement))
 
