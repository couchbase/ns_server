--- conflicted
+++ resolved
@@ -446,12 +446,8 @@
             params['env'] = {}
             params['env'].update(os.environ)
 
-<<<<<<< HEAD
-        params['env']['CB_FORCE_PROFILE'] = "default"
-=======
         if 'CB_FORCE_PROFILE' not in params['env']:
             params['env']['CB_FORCE_PROFILE'] = "default"
->>>>>>> cb6b7bb1
 
         if run_serverless:
             params['env']['CB_FORCE_PROFILE'] = "serverless"
