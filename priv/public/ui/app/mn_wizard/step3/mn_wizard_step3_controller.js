--- conflicted
+++ resolved
@@ -5,11 +5,7 @@
     .module('mnWizard')
     .controller('mnWizardStep3Controller', mnWizardStep3Controller);
 
-<<<<<<< HEAD
-  function mnWizardStep3Controller($scope, $state, mnWizardStep3Service, mnPromiseHelper, mnBucketsDetailsDialogService) {
-=======
   function mnWizardStep3Controller($scope, $state, mnWizardStep3Service, mnPromiseHelper, mnBucketsDetailsDialogService, pools) {
->>>>>>> 65a73bbb
     var vm = this;
     vm.pools = pools;
 
@@ -23,11 +19,7 @@
         .applyToScope("bucketConf");
     }
     function onSubmit() {
-<<<<<<< HEAD
-      var params = mnBucketsDetailsDialogService.prepareBucketConfigForSaving(vm.bucketConf);
-=======
       var params = mnBucketsDetailsDialogService.prepareBucketConfigForSaving(vm.bucketConf, null, null, pools);
->>>>>>> 65a73bbb
       var promise = mnWizardStep3Service.postBuckets(params, vm.bucketConf.uri);
       mnPromiseHelper(vm, promise)
         .showErrorsSensitiveSpinner()
