/*
Copyright 2020-Present Couchbase, Inc.

Use of this software is governed by the Business Source License included in
the file licenses/BSL-Couchbase.txt.  As of the Change Date specified in that
file, in accordance with the Business Source License, use of this software will
be governed by the Apache License, Version 2.0, included in the file
licenses/APL2.txt.
*/

import {NgModule} from '@angular/core';
import {UIRouterModule} from '@uirouter/angular';
import {ReactiveFormsModule} from '@angular/forms';
import {NgbModule} from '@ng-bootstrap/ng-bootstrap';

import { MnElementCraneModule } from "./mn.element.crane.js";
import { MnSharedModule } from './mn.shared.module.js';
import { MnInputFilterModule } from './mn.input.filter.module.js';
import { MnPipesModule } from './mn.pipes.module.js';
import { MnKeyspaceSelectorModule } from "./mn.keyspace.selector.module.js";
import { MnSelectModule } from './mn.select.module.js';

import { MnXDCRComponent } from "./mn.xdcr.component.js";
import { MnXDCRItemComponent } from "./mn.xdcr.item.component.js";
import { MnXDCRItemDetailsComponent,
         MnReplicationStatus } from "./mn.xdcr.item.details.component.js";
import { MnXDCRRefItemComponent } from "./mn.xdcr.ref.item.component.js";
<<<<<<< HEAD
import { MnXDCRIncomingComponent } from "./mn.xdcr.incoming.component.js";
import { MnXDCRIncomingDetailsComponent } from "./mn.xdcr.incoming.details.component.js";
import { MnXDCRIncomingReplicationDetailsComponent } from "./mn.xdcr.incoming.replication.details.component.js";
import { MnXDCRIncomingReplicationSettingsComponent } from "./mn.xdcr.incoming.replication.settings.component.js";
import { MnXDCRMobileSettingComponent } from "./mn.xdcr.mobile.setting.component.js";

=======
import { MnXDCRMobileSettingComponent } from "./mn.xdcr.mobile.setting.component.js";
>>>>>>> 04026439

import { MnXDCRAddRefComponent } from "./mn.xdcr.add.ref.component.js";
import { MnXDCRAddRepComponent } from "./mn.xdcr.add.rep.component.js";
import { MnXDCRAddRepScopeComponent } from "./mn.xdcr.add.rep.scope.component.js";
import { MnXDCRAddRepMappingControlsComponent } from "./mn.xdcr.add.rep.mapping.controls.component.js";
import { MnXDCRAddRepMappingItemComponent } from "./mn.xdcr.add.rep.mapping.item.component.js";
import { MnXDCRAddRepMappingRulesComponent } from "./mn.xdcr.add.rep.mapping.rules.component.js";
import { MnXDCRAddRepMappingComponent } from "./mn.xdcr.add.rep.mapping.component.js";
import { MnXDCRDeleteRefComponent } from "./mn.xdcr.delete.ref.component.js";
import { MnXDCRDeleteRepComponent } from "./mn.xdcr.delete.rep.component.js";
import { MnXDCRFilterComponent } from "./mn.xdcr.filter.component.js";
import { MnXDCRSettingsComponent } from "./mn.xdcr.settings.component.js";
import { MnXDCREditRepComponent } from "./mn.xdcr.edit.rep.component.js";
import { MnXDCRErrorsComponent } from "./mn.xdcr.errors.component.js";
import { MnXDCRRepMessageComponent } from "./mn.xdcr.rep.message.component.js";
import { MnXDCRConflictLogComponent } from "./mn.xdcr.conflict.log.component.js";
import { MnXDCRConflictLogMappingControlsComponent } from "./mn.xdcr.conflict.log.mapping.controls.component.js"
import { MnXDCRConflictLogScopeComponent } from "./mn.xdcr.conflict.log.scope.component.js"
import { MnXDCRConflictLogMappingItemComponent } from "./mn.xdcr.conflict.log.mapping.item.component.js";
import { MnXDCRConflictLogMappingRulesComponent } from "./mn.xdcr.conflict.log.mapping.rules.component.js";

import { MnDetailStatsDirective } from "./ajs.upgraded.components.js";

let XDCRState = {
  url: '/replications',
  name: "app.admin.replications",
  data: {
    permissions: "cluster.tasks.read || cluster.xdcr.remote_clusters.read",
    title: "XDCR Replications"
  },
  params: {
    xdcrDetails: {
      array: true,
      dynamic: true
    },
    xdcrIncomingDetails: {
      array: true,
      dynamic: true
    },
    xdcrIncomingReplicationDetails: {
      array: true,
      dynamic: true
    }
  },
  views: {
    "main@app.admin": {
      component: MnXDCRComponent
    }
  }
};

let AddXDCRState = {
  name: "app.admin.replications.add",
  data: {
    title: "XDCR Add Replication"
  },
  params: {
    scopesPage: {
      value: {page:1, size:15},
      type: 'json',
      dynamic: true
    },
  },
  views: {
    "main@app.admin": {
      component: MnXDCRAddRepComponent
    }
  }
};

let EditXDCRState = {
  name: "app.admin.replications.edit",
  data: {
    title: "XDCR Edit Replication"
  },
  params: {
    scopesPage: {
      value: {page:1, size:15},
      type: 'json',
      dynamic: true
    },
    item: null
  },
  views: {
    "main@app.admin": {
      component: MnXDCREditRepComponent
    }
  }
};

export { MnXDCRModule };

class MnXDCRModule {
  static get annotations() { return [
    new NgModule({
      entryComponents: [
        MnXDCRAddRefComponent,
        MnXDCRDeleteRefComponent,
        MnXDCRDeleteRepComponent,
        MnXDCREditRepComponent,
        MnXDCRErrorsComponent,
        MnXDCRIncomingReplicationSettingsComponent
      ],
      declarations: [
        MnDetailStatsDirective,

        MnXDCRComponent,
        MnXDCRItemComponent,
        MnXDCRItemDetailsComponent,
        MnXDCRRefItemComponent,
        MnXDCRAddRefComponent,
        MnXDCRAddRepComponent,
        MnXDCRAddRepMappingItemComponent,
        MnXDCRAddRepMappingRulesComponent,
        MnXDCRAddRepMappingComponent,
        MnXDCRAddRepScopeComponent,
        MnXDCRAddRepMappingControlsComponent,
        MnXDCRDeleteRefComponent,
        MnXDCRDeleteRepComponent,
        MnXDCREditRepComponent,
        MnXDCRSettingsComponent,
        MnXDCRFilterComponent,
        MnXDCRErrorsComponent,
        MnReplicationStatus,
        MnXDCRRepMessageComponent,
<<<<<<< HEAD
        MnXDCRIncomingComponent,
        MnXDCRIncomingDetailsComponent,
        MnXDCRIncomingReplicationDetailsComponent,
        MnXDCRIncomingReplicationSettingsComponent,
        MnXDCRConflictLogComponent,
        MnXDCRConflictLogMappingControlsComponent,
        MnXDCRConflictLogScopeComponent,
        MnXDCRConflictLogMappingItemComponent,
        MnXDCRConflictLogMappingRulesComponent,
=======
>>>>>>> 04026439
        MnXDCRMobileSettingComponent
      ],
      imports: [
        NgbModule,
        ReactiveFormsModule,

        MnInputFilterModule,
        MnElementCraneModule,
        MnKeyspaceSelectorModule,

        MnSharedModule,
        MnPipesModule,
        MnSelectModule,
        UIRouterModule.forChild({ states: [XDCRState, AddXDCRState, EditXDCRState] })
      ]
    })
  ]}
}<|MERGE_RESOLUTION|>--- conflicted
+++ resolved
@@ -25,16 +25,11 @@
 import { MnXDCRItemDetailsComponent,
          MnReplicationStatus } from "./mn.xdcr.item.details.component.js";
 import { MnXDCRRefItemComponent } from "./mn.xdcr.ref.item.component.js";
-<<<<<<< HEAD
 import { MnXDCRIncomingComponent } from "./mn.xdcr.incoming.component.js";
 import { MnXDCRIncomingDetailsComponent } from "./mn.xdcr.incoming.details.component.js";
 import { MnXDCRIncomingReplicationDetailsComponent } from "./mn.xdcr.incoming.replication.details.component.js";
 import { MnXDCRIncomingReplicationSettingsComponent } from "./mn.xdcr.incoming.replication.settings.component.js";
 import { MnXDCRMobileSettingComponent } from "./mn.xdcr.mobile.setting.component.js";
-
-=======
-import { MnXDCRMobileSettingComponent } from "./mn.xdcr.mobile.setting.component.js";
->>>>>>> 04026439
 
 import { MnXDCRAddRefComponent } from "./mn.xdcr.add.ref.component.js";
 import { MnXDCRAddRepComponent } from "./mn.xdcr.add.rep.component.js";
@@ -160,7 +155,6 @@
         MnXDCRErrorsComponent,
         MnReplicationStatus,
         MnXDCRRepMessageComponent,
-<<<<<<< HEAD
         MnXDCRIncomingComponent,
         MnXDCRIncomingDetailsComponent,
         MnXDCRIncomingReplicationDetailsComponent,
@@ -170,8 +164,6 @@
         MnXDCRConflictLogScopeComponent,
         MnXDCRConflictLogMappingItemComponent,
         MnXDCRConflictLogMappingRulesComponent,
-=======
->>>>>>> 04026439
         MnXDCRMobileSettingComponent
       ],
       imports: [
