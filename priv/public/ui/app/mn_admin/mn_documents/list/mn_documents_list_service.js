(function () {
  "use strict";

  angular
    .module("mnDocumentsListService", ["mnBucketsService"])
    .factory("mnDocumentsListService", mnDocumentsListFactory);

  function mnDocumentsListFactory($http, $q, mnBucketsService, docsLimit) {
    var mnDocumentsListService = {
      getDocuments: getDocuments,
      getDocumentsListState: getDocumentsListState,
      getDocumentsParams: getDocumentsParams,
      getDocumentsURI: getDocumentsURI
    };

    return mnDocumentsListService;

    function getListState(docs, params) {
      var rv = {};
      rv.pageNumber = params.pageNumber;
      rv.isNextDisabled = docs.rows.length <= params.pageLimit || params.pageLimit * (params.pageNumber + 1) === docsLimit;
      if (docs.rows.length > params.pageLimit) {
        docs.rows.pop();
      }

      rv.docs = docs;

      rv.pageLimits = [10, 20, 50, 100];
      rv.pageLimits.selected = params.pageLimit;
      return rv;
    }

    function getDocumentsListState(params) {
      return getDocuments(params).then(function (resp) {
        return getListState(resp.data, params);
      }, function (resp) {
        switch (resp.status) {
        case 0:
        case -1: return $q.reject(resp);
        case 404: return !params.bucket ? {status: "_404"} : resp;
<<<<<<< HEAD
=======
        case 501: return {};
>>>>>>> 21427676
        default: return resp;
        }
      });
    }

    function getDocumentsParams(params) {
      var param;
      try {
        param = JSON.parse(params.documentsFilter) || {};
      } catch (e) {
        param = {};
      }
      var page = params.pageNumber;
      var limit = params.pageLimit;
      var skip = page * limit;

      param.skip = String(skip);
      param.include_docs = true;
      param.limit = String(limit + 1);

      if (param.startkey) {
        param.startkey = JSON.stringify(param.startkey);
      }

      if (param.endkey) {
        param.endkey = JSON.stringify(param.endkey);
      }
      return param;
    }

    function getDocumentsURI(params) {
      return "/pools/default/buckets/" + encodeURIComponent(params.bucket) + "/docs";
    }

    function getDocuments(params) {
      return $http({
        method: "GET",
        url: getDocumentsURI(params),
        params: getDocumentsParams(params)
      });
    }
  }
})();<|MERGE_RESOLUTION|>--- conflicted
+++ resolved
@@ -38,10 +38,7 @@
         case 0:
         case -1: return $q.reject(resp);
         case 404: return !params.bucket ? {status: "_404"} : resp;
-<<<<<<< HEAD
-=======
         case 501: return {};
->>>>>>> 21427676
         default: return resp;
         }
       });
