--- conflicted
+++ resolved
@@ -88,11 +88,7 @@
       </span>
       <span
         class="cbui-table-cell flex-grow-half"
-<<<<<<< HEAD
-        ng-if="poolDefault.isEnterprise && poolDefault.compat.atLeast80"
-=======
         ng-if="poolDefault.isEnterprise && poolDefault.compat.atLeast79"
->>>>>>> 42442b9d
       >
         <span
           class="sorter"
@@ -132,11 +128,7 @@
         >
       </span>
       <span class="cbui-table-cell flex-grow-1 resp-hide-sml"
-<<<<<<< HEAD
-            ng-if="poolDefault.isEnterprise && poolDefault.compat.atLeast80">
-=======
             ng-if="poolDefault.isEnterprise && poolDefault.compat.atLeast79">
->>>>>>> 42442b9d
         <span
            class="sorter"
            ng-click="userRolesCtl.sortByChanged('last_activity_time')"
@@ -164,11 +156,7 @@
         </span>
         <span
           class="cbui-table-cell flex-grow-half wrap"
-<<<<<<< HEAD
-          ng-if="poolDefault.isEnterprise && poolDefault.compat.atLeast80"
-=======
           ng-if="poolDefault.isEnterprise && poolDefault.compat.atLeast79"
->>>>>>> 42442b9d
         >
           <span
             class="icon margin-right"
@@ -205,22 +193,14 @@
           {{user.domain === "local" ? "Couchbase" : "External"}}
         </span>
         <span
-<<<<<<< HEAD
-          ng-if="!poolDefault.compat.atLeast80"
-=======
           ng-if="!poolDefault.compat.atLeast79"
->>>>>>> 42442b9d
           class="cbui-table-cell flex-grow-half resp-hide-sml"
           title="{{:: user.password_change_date}}"
         >
           {{user.password_change_date | date:"d MMM, y":'UTC'}}
         </span>
         <span
-<<<<<<< HEAD
-           ng-if="poolDefault.compat.atLeast80"
-=======
            ng-if="poolDefault.compat.atLeast79"
->>>>>>> 42442b9d
            class="cbui-table-cell flex-grow-half resp-hide-sml"
            title="{{:: user.password_change_date}}"
         >
@@ -228,11 +208,7 @@
         </span>
         <span
            class="cbui-table-cell flex-grow-1 resp-hide-sml"
-<<<<<<< HEAD
-           ng-if="poolDefault.isEnterprise && poolDefault.compat.atLeast80"
-=======
            ng-if="poolDefault.isEnterprise && poolDefault.compat.atLeast79"
->>>>>>> 42442b9d
            title="{{:: user.last_activity_time}}"
         >
           {{user.last_activity_time | date:'d MMM, y'}} {{user.last_activity_time | date:'mediumTime'}}
@@ -253,22 +229,14 @@
             Delete
           </button>
           <button
-<<<<<<< HEAD
-            ng-if="user.domain === 'local' && !user.locked && poolDefault.isEnterprise && poolDefault.compat.atLeast80"
-=======
             ng-if="user.domain === 'local' && !user.locked && poolDefault.isEnterprise && poolDefault.compat.atLeast79"
->>>>>>> 42442b9d
             class="outline"
             ng-click="userRolesCtl.lockUser(user)"
           >
             Lock
           </button>
           <button
-<<<<<<< HEAD
-            ng-if="user.domain === 'local' && user.locked && poolDefault.isEnterprise && poolDefault.compat.atLeast80"
-=======
             ng-if="user.domain === 'local' && user.locked && poolDefault.isEnterprise && poolDefault.compat.atLeast79"
->>>>>>> 42442b9d
             class="outline"
             ng-click="userRolesCtl.unlockUser(user)"
           >
