/*
Copyright 2020-Present Couchbase, Inc.

Use of this software is governed by the Business Source License included in
the file licenses/BSL-Couchbase.txt.  As of the Change Date specified in that
file, in accordance with the Business Source License, use of this software will
be governed by the Apache License, Version 2.0, included in the file
licenses/APL2.txt.
*/

import angular from "angular";
import {BehaviorSubject} from 'rxjs';

import mnSpinner from "../components/directives/mn_spinner.js";
import mnPromiseHelper from "../components/mn_promise_helper.js";
import mnPoorMansAlertsService from "./mn_poor_mans_alerts_service.js";
import mnTimezoneDetailsDowngradeModule from "../mn.timezone.details.downgrade.module.js";

export default "mnPoorMansAlerts";

angular
  .module("mnPoorMansAlerts", [
    mnSpinner,
    mnPromiseHelper,
    mnPoorMansAlertsService,
    mnTimezoneDetailsDowngradeModule
  ])
  .controller("mnPoorMansAlertsController", ["mnPromiseHelper", "mnPoorMansAlertsService", "mnTimezoneDetailsServiceDowngrade", "alertsSilenceURL", "alerts", "poolDefault", "$uibModalInstance", mnPoorMansAlertsController]);

function mnPoorMansAlertsController(mnPromiseHelper, mnPoorMansAlertsService, mnTimezoneDetailsServiceDowngrade, alertsSilenceURL, alerts, poolDefault, $uibModalInstance) {
  var vm = this;

  vm.alerts = alerts.map(alert => {
    alert.serverTimeSubject = new BehaviorSubject(alert.serverTime);
    alert.localGMTOffset = mnTimezoneDetailsServiceDowngrade.getLocalGMTString();
    return alert;
  });
  vm.onClose = onClose;
<<<<<<< HEAD
  vm.atLeast80 = poolDefault.compat.atLeast80;
=======
  vm.atLeast79 = poolDefault.compat.atLeast79;
>>>>>>> 42442b9d

  function onClose() {
    mnPromiseHelper(vm, mnPoorMansAlertsService.postAlertsSilenceURL(alertsSilenceURL), $uibModalInstance)
      .showGlobalSpinner()
      .closeOnSuccess();
  }
}<|MERGE_RESOLUTION|>--- conflicted
+++ resolved
@@ -36,11 +36,7 @@
     return alert;
   });
   vm.onClose = onClose;
-<<<<<<< HEAD
-  vm.atLeast80 = poolDefault.compat.atLeast80;
-=======
   vm.atLeast79 = poolDefault.compat.atLeast79;
->>>>>>> 42442b9d
 
   function onClose() {
     mnPromiseHelper(vm, mnPoorMansAlertsService.postAlertsSilenceURL(alertsSilenceURL), $uibModalInstance)
