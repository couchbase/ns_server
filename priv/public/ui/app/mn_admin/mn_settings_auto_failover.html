<!--
Copyright 2020-Present Couchbase, Inc.

Use of this software is governed by the Business Source License included in
the file licenses/BSL-Couchbase.txt.  As of the Change Date specified in that
file, in accordance with the Business Source License, use of this software will
be governed by the Apache License, Version 2.0, included in the file
licenses/APL2.txt.
-->

<div>
  <div>
    <div class="formrow">
      <label class="inline">Node Availability</label>
      <span
         class="fa-stack icon-info"
         uib-tooltip="After the timeout period set here — and up to the limit of actionable events — an unresponsive
                      or malfunctioning node will be failed over. Any replica copies of data, indexes, or query engines will
                      be promoted to active elsewhere in the cluster. Please note that this feature is only available when 3
                      or more nodes are present in the cluster and that many other factors determine whether or not an auto-failover
                      will take place. After it has recovered, a failed-over node can be brought back into the cluster with a
                      rebalance or replaced with a new node."
         tooltip-placement="auto right"
         tooltip-trigger="mouseenter">
        <span class="icon fa-circle-thin fa-stack-2x"></span>
        <span class="icon fa-info fa-stack-1x"></span>
      </span>
      <div class="row flex-left text-medium flex-wrap">
        <input
           type="checkbox"
           id="for-auto-failover-enable"
           ng-disabled="!rbac.cluster.settings.write"
           ng-model="settingsAutoFailoverCtl.autoFailoverSettings.enabled">
        <label
           for="for-auto-failover-enable"
           class="margin-right-zero line-height-1-5">
          Auto-failover
        </label>
        &nbsp;after&nbsp;
        <input
           type="number"
           min="5"
           autocorrect="off"
           spellcheck="false"
           autocapitalize="off"
           id="auto_failover_timeout"
           ng-model="settingsAutoFailoverCtl.autoFailoverSettings.timeout"
           ng-disabled="!settingsAutoFailoverCtl.autoFailoverSettings.enabled || !rbac.cluster.settings.write"
           class="input-small input-short-1">
        &nbsp;seconds&nbsp;
        <span ng-if="adminCtl.poolDefault.compat.atLeast55 &&
                     adminCtl.poolDefault.isEnterprise"
              class="row">
          for up to&nbsp;
          <input
             type="number"
             autocorrect="off"
             spellcheck="false"
             autocapitalize="off"
             id="auto_failover_maxcount"
             ng-model="settingsAutoFailoverCtl.autoFailoverSettings.maxCount"
             ng-disabled="!settingsAutoFailoverCtl.autoFailoverSettings.enabled || !rbac.cluster.settings.write"
             class="input-small input-short-1">
          &nbsp;{{adminCtl.poolDefault.compat.atLeast71 ? 'node' : 'event'}}{{settingsAutoFailoverCtl.autoFailoverSettings.maxCount !== 1 ? "s" : ""}}
        </span>
      </div>
      <div
         class="error"
         ng-show="settingsAutoFailoverCtl.saveAutoFailoverSettingsErrors.timeout">
        {{settingsAutoFailoverCtl.saveAutoFailoverSettingsErrors.timeout}}
      </div>
      <div
         class="error"
         ng-show="settingsAutoFailoverCtl.saveAutoFailoverSettingsErrors.maxCount">
        {{settingsAutoFailoverCtl.saveAutoFailoverSettingsErrors.maxCount}}
      </div>

      <div
         ng-if="adminCtl.poolDefault.compat.atLeast55 && adminCtl.poolDefault.isEnterprise"
         class="row flex-left text-medium flex-wrap">
        <input
           type="checkbox"
           id="for-disk-failover-enable"
           ng-disabled="!settingsAutoFailoverCtl.autoFailoverSettings.enabled || !rbac.cluster.settings.write"
           ng-model="settingsAutoFailoverCtl.autoFailoverSettings.failoverOnDataDiskIssues.enabled">
        <label
           for="for-disk-failover-enable"
           class="margin-right-zero line-height-1-5">
          Auto-failover for sustained data disk read/write failures
        </label>
        &nbsp;after&nbsp;
        <input
           type="number"
           autocorrect="off"
           spellcheck="false"
           autocapitalize="off"
           id="auto_failover_disk_timeout"
           ng-model="settingsAutoFailoverCtl.autoFailoverSettings.failoverOnDataDiskIssues.timePeriod"
           ng-disabled="!settingsAutoFailoverCtl.autoFailoverSettings.enabled || !settingsAutoFailoverCtl.autoFailoverSettings.failoverOnDataDiskIssues.enabled || !rbac.cluster.settings.write"
           class="input-small input-short-1">
        &nbsp;seconds&nbsp;
        <div
           class="error"
           ng-show="settingsAutoFailoverCtl.saveAutoFailoverSettingsErrors['failoverOnDataDiskIssues[timePeriod]']">
          {{settingsAutoFailoverCtl.saveAutoFailoverSettingsErrors['failoverOnDataDiskIssues[timePeriod]']}}
        </div>
      </div>

       <div
<<<<<<< HEAD
           ng-if="adminCtl.poolDefault.compat.atLeast80 && adminCtl.poolDefault.isEnterprise"
=======
           ng-if="adminCtl.poolDefault.compat.atLeast79 && adminCtl.poolDefault.isEnterprise"
>>>>>>> 42442b9d
           class="row flex-left text-medium flex-wrap">
          <input
              type="checkbox"
              id="for-disk-nonresponse-enable"
              ng-disabled="!settingsAutoFailoverCtl.autoFailoverSettings.enabled || !rbac.cluster.settings.write"
              ng-model="settingsAutoFailoverCtl.autoFailoverSettings.failoverOnDataDiskNonResponsiveness.enabled">
          <label
              for="for-disk-nonresponse-enable"
              class="margin-right-zero line-height-1-5">
             Auto-failover for data disk read/write non-responsiveness
          </label>
          &nbsp;after&nbsp;
          <input
              type="number"
              autocorrect="off"
              spellcheck="false"
              autocapitalize="off"
              id="auto_nonresponse_disk_timeout"
              ng-model="settingsAutoFailoverCtl.autoFailoverSettings.failoverOnDataDiskNonResponsiveness.timePeriod"
              ng-disabled="!settingsAutoFailoverCtl.autoFailoverSettings.enabled || !settingsAutoFailoverCtl.autoFailoverSettings.failoverOnDataDiskNonResponsiveness.enabled || !rbac.cluster.settings.write"
              class="input-small input-short-1">
          &nbsp;seconds&nbsp;
          <div
              class="error"
              ng-show="settingsAutoFailoverCtl.saveAutoFailoverSettingsErrors['failoverOnDataDiskNonResponsiveness[timePeriod]']">
             {{settingsAutoFailoverCtl.saveAutoFailoverSettingsErrors['failoverOnDataDiskNonResponsiveness[timePeriod]']}}
          </div>
       </div>

      <div
         ng-if="adminCtl.poolDefault.compat.atLeast72 && adminCtl.poolDefault.isEnterprise"
         class="row flex-left text-medium flex-wrap">
        <input
           type="checkbox"
           id="for-preserve-durability-enable"
           ng-disabled="!settingsAutoFailoverCtl.autoFailoverSettings.enabled || !rbac.cluster.settings.write"
           ng-model="settingsAutoFailoverCtl.autoFailoverSettings.failoverPreserveDurabilityMajority">
        <label
           for="for-preserve-durability-enable"
           class="margin-right-zero line-height-1-5">
            Preserve durable writes &nbsp;
        </label>
        <div
           class="error"
           ng-show="settingsAutoFailoverCtl.saveAutoFailoverSettingsErrors['failoverPreserveDurabilityMajority']">
            {{settingsAutoFailoverCtl.saveAutoFailoverSettingsErrors['failoverPreserveDurabilityMajority']}}
        </div>
      </div>
    </div>

    <div class="margin-top2 margin-bottom-1">
      <p
         class="disclosure"
         ng-class="{disclosed: showAutoRepro}"
         ng-click="showAutoRepro = !showAutoRepro">
        For Ephemeral Buckets
      </p>
      <div ng-show="showAutoRepro" class="margin-top-half indent-1-5">
        <div class="row flex-left text-medium flex-wrap">
          <input
             type="checkbox"
             ng-disabled="!rbac.cluster.settings.write"
             ng-model="settingsAutoFailoverCtl.reprovisionSettings.enabled"
             id="for-auto-reprovision-enable">
          <label for="for-auto-reprovision-enable" class="margin-right-zero">
            Enable auto-reprovisioning
          </label>
          &nbsp;for up to&nbsp;
          <input
             type="number"
             autocorrect="off"
             spellcheck="false"
             autocapitalize="off"
             id="for-max-nodes"
             ng-model="settingsAutoFailoverCtl.reprovisionSettings.max_nodes"
             ng-disabled="!settingsAutoFailoverCtl.reprovisionSettings.enabled || !rbac.cluster.settings.write"
             class="input-small input-short-1">
          &nbsp;node{{settingsAutoFailoverCtl.reprovisionSettings.max_nodes !== 1 ? "s" : ""}}&nbsp;
          <span
             class="fa-stack icon-info"
             uib-tooltip="Auto-reprovisioning is needed for Ephemeral buckets to
                          guard against data loss when a Data node fails but restarts
                          before an auto-failover could occur. It enables automatic
                          promotion of replicas to active for that node. Here you
                          can configure the number of nodes for which auto-provisioning
                          should be done. Ideally, this number should be set to 1;
                          higher values should only be used if the surviving nodes
                          have enough capacity to handle increased workload. A cluster
                          rebalance must be done once the restarted node becomes healthy."
             tooltip-placement="auto top">
            <span class="icon fa-circle-thin fa-stack-2x"></span>
            <span class="icon fa-info fa-stack-1x"></span>
          </span>
          <div
             class="error"
             ng-show="settingsAutoFailoverCtl.postAutoReprovisionSettingsErrors.maxNodes">
            {{settingsAutoFailoverCtl.postAutoReprovisionSettingsErrors.maxNodes}}
          </div>
        </div>

<<<<<<< HEAD
         <div class="row flex-left text-medium flex-wrap" ng-if="adminCtl.poolDefault.compat.atLeast80 &&
=======
         <div class="row flex-left text-medium flex-wrap" ng-if="adminCtl.poolDefault.compat.atLeast79 &&
>>>>>>> 42442b9d
                     adminCtl.poolDefault.isEnterprise">
            <input
                type="checkbox"
                ng-disabled="!rbac.cluster.settings.write"
                ng-model="settingsAutoFailoverCtl.autoFailoverSettings.allowFailoverEphemeralNoReplicas"
                id="for-auto-failover-no-replica-enable">
            <label for="for-auto-failover-no-replica-enable" class="margin-right-zero">
               Allow auto-failover for ephemeral buckets with no replicas
            </label>
            <span
                class="fa-stack icon-info"
                uib-tooltip="When enabled, this option allows auto-failover to occur even when there are ephemeral
                buckets with no replicas (so data loss will occur).  The ephemeral buckets without replicas will
                be rebalanced to add the missing (lost) vBuckets to the remaining nodes, but without data.  (This
                option makes it possible for auto-failover to be considered even when there are ephemeral buckets
                with no replicas, benefitting non-ephemeral buckets on the node that do have replicas.)"
                tooltip-placement="auto top">
            <span class="icon fa-circle-thin fa-stack-2x"></span>
            <span class="icon fa-info fa-stack-1x"></span>
          </span>
         </div>
      </div>
    </div>
  </div>
</div><|MERGE_RESOLUTION|>--- conflicted
+++ resolved
@@ -107,11 +107,7 @@
       </div>
 
        <div
-<<<<<<< HEAD
-           ng-if="adminCtl.poolDefault.compat.atLeast80 && adminCtl.poolDefault.isEnterprise"
-=======
            ng-if="adminCtl.poolDefault.compat.atLeast79 && adminCtl.poolDefault.isEnterprise"
->>>>>>> 42442b9d
            class="row flex-left text-medium flex-wrap">
           <input
               type="checkbox"
@@ -212,11 +208,7 @@
           </div>
         </div>
 
-<<<<<<< HEAD
-         <div class="row flex-left text-medium flex-wrap" ng-if="adminCtl.poolDefault.compat.atLeast80 &&
-=======
          <div class="row flex-left text-medium flex-wrap" ng-if="adminCtl.poolDefault.compat.atLeast79 &&
->>>>>>> 42442b9d
                      adminCtl.poolDefault.isEnterprise">
             <input
                 type="checkbox"
