--- conflicted
+++ resolved
@@ -143,11 +143,7 @@
           Enable
         </label>
         <br>
-<<<<<<< HEAD
-        <div ng-if="adminCtl.poolDefault.compat.atLeast80">
-=======
         <div ng-if="adminCtl.poolDefault.compat.atLeast79">
->>>>>>> 42442b9d
           <input
              type="radio"
              value="hybrid"
