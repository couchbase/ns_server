--- conflicted
+++ resolved
@@ -94,19 +94,7 @@
 %% -------------------------
 -spec update_snapshot(atom(), term()) -> true.
 update_snapshot(Key, Value) ->
-<<<<<<< HEAD
-    OldSnapshot = get_ets_snapshot(),
-    NewSnapshot = maps:put(Key, add_rev_to_value(Value), OldSnapshot),
-
-    case store_ets_snapshot(OldSnapshot, NewSnapshot) of
-        ok ->
-            ok;
-        retry ->
-            update_snapshot(Key, Value)
-    end.
-=======
     update_snapshot(#{Key => Value}).
->>>>>>> 9d18f4f2
 
 -spec update_snapshot(map()) -> true.
 update_snapshot(Map) when is_map(Map) ->
@@ -256,17 +244,10 @@
 get_snapshot_seqno() ->
     Snapshot = get_ets_snapshot(),
     get_snapshot_seqno(Snapshot).
-<<<<<<< HEAD
 
 get_snapshot_seqno(Snapshot) ->
     maps:get(seqno, Snapshot).
 
-=======
-
-get_snapshot_seqno(Snapshot) ->
-    maps:get(seqno, Snapshot).
-
->>>>>>> 9d18f4f2
 store_ets_snapshot(OldSnapshot, NewSnapshot) ->
     Seqno = maps:fold(
               fun(_Key, {_Value, {_, Seqno}}, Acc) ->
@@ -292,8 +273,6 @@
            end),
     case ets:select_replace(?TABLE_NAME, MS) of
         1 ->
-<<<<<<< HEAD
-=======
             Mgr = chronicle_kv:event_manager(kv),
             maps:foreach(
               fun (seqno, _) ->
@@ -309,7 +288,6 @@
                                                 {updated, Value}})
                       end
               end, NewSnapshot),
->>>>>>> 9d18f4f2
             ok;
         0 ->
             retry
@@ -353,14 +331,8 @@
                NewSeqno = Seqno + 1,
                {maps:remove(Key, Snapshot), NewSeqno}
         end, {TxnSnapshot, get_snapshot_seqno(TxnSnapshot)}, Commits),
-<<<<<<< HEAD
 
     store_ets_snapshot(TxnSnapshot, NewMap, NewSeqno).
-=======
-
-    store_ets_snapshot(TxnSnapshot, NewMap, NewSeqno).
-
->>>>>>> 9d18f4f2
 
 transaction(Name, Keys, Fun, Opts) ->
     TxnSnapshot = get_ets_snapshot(),
