--- conflicted
+++ resolved
@@ -401,39 +401,9 @@
     %% see that this has happened).
     meck:new(menelaus_web_alerts_srv, [passthrough]),
 
-<<<<<<< HEAD
     mock_helpers:setup_mocks([compat_mode_manager,
                               ns_orchestrator,
                               auto_failover], Pids).
-=======
-    meck:new(cb_atomic_persistent_term, [passthrough]),
-    meck:expect(cb_atomic_persistent_term, get_or_set_if_undefined,
-                fun(_, _, F) ->
-                        F()
-                end),
-
-    %% Need to start the orchestrator so that auto_failover can follow the full
-    %% code path.
-    {ok, OrchestratorPid} = ns_orchestrator:start_link(),
-
-    %% And we must start auto_failover itself to tick it and test it as it would
-    %% normally run.
-    {ok, AutoFailoverPid} = auto_failover:start_link(),
-
-    Pids#{orchestrator => OrchestratorPid,
-          ns_rebalance_report_manager => RebalanceReportManagerPid,
-          compat_mode_manager => CompatModeManagerPid,
-          auto_failover => AutoFailoverPid}.
-
-auto_failover_test_teardown(Config, PidMap) ->
-    meck:unload(ns_janitor_server),
-    meck:unload(node_status_analyzer),
-    meck:unload(ns_doctor),
-    meck:unload(menelaus_web_alerts_srv),
-    meck:unload(cb_atomic_persistent_term),
-
-    manual_failover_test_teardown(Config, PidMap).
->>>>>>> 32df67de
 
 get_auto_failover_reported_errors(AutoFailoverPid) ->
     sets:to_list(
