%% @author Couchbase <info@couchbase.com>
%% @copyright 2012-Present Couchbase, Inc.
%%
%% Use of this software is governed by the Business Source License included in
%% the file licenses/BSL-Couchbase.txt.  As of the Change Date specified in that
%% file, in accordance with the Business Source License, use of this software
%% will be governed by the Apache License, Version 2.0, included in the file
%% licenses/APL2.txt.
%%

-module(ns_online_config_upgrader).

%% This module implements the online upgrade of a cluster.  "Online" here
%% means "when the cluster comes online"; in other words, when it is formed.
%% This happens after the individual nodes have gone through the node upgrade
%% process (ns_config_default, which updates node-specific settings).
%%
%% The online upgrade updates cluster-wide configuration starting with the
%% lowest possible cluster version (min_supported_compat_version), regardless of
%% a node's version. This is done both when we are upgrading a node running
%% down-rev software and when we are forming a cluster composed of nodes running
%% up-rev code.
%%
%% If we are forming a cluster containing one or mode nodes running up-rev code,
%% a node's configuration may contain entries which are up-rev relative to the
%% cluster version being upgraded. Consequently, the functions used to perform
%% the online upgrade must ensure that they are not adding configuration
%% information which is already present in the node's configuration. If this is
%% not done, we can end up with duplicate information in the configuration.

-include_lib("ns_common/include/cut.hrl").
-include("ns_common.hrl").

-export([upgrade_config/1]).

upgrade_config(NewVersion) ->
    true = (NewVersion =< ?LATEST_VERSION_NUM),

    case NewVersion > cluster_compat_mode:get_ns_config_compat_version() of
        true ->
            ok = ns_config:upgrade_config_explicitly(
                   do_upgrade_config(_, NewVersion));
        false ->
            ?log_warning("ns_config is already upgraded to ~p", [NewVersion]),
            already_upgraded
    end.

do_upgrade_config(Config, VersionNeeded) ->
    case ns_config:search(Config, cluster_compat_version) of
        {value, VersionNeeded} ->
            [];
        false ->
            upgrade_compat_version(?MIN_SUPPORTED_VERSION);
        {value, undefined} ->
            upgrade_compat_version(?MIN_SUPPORTED_VERSION);
        {value, Ver} ->
            {NewVersion, Upgrade} = upgrade(Ver, Config),

            ?log_info("Performing online config upgrade to ~p", [NewVersion]),
            upgrade_compat_version(NewVersion) ++
                maybe_final_upgrade(NewVersion) ++ Upgrade
    end.

upgrade_compat_version(NewVersion) ->
    [{set, cluster_compat_version, NewVersion}].

maybe_final_upgrade(?LATEST_VERSION_NUM) ->
    ns_audit_cfg:upgrade_descriptors() ++ menelaus_users:config_upgrade();
maybe_final_upgrade(_) ->
    [].

%% Note: upgrade functions must ensure that they do not add entries to the
%% configuration which are already present.

upgrade(?MIN_SUPPORTED_VERSION, Config) ->
    {?VERSION_72,
     menelaus_web_auto_failover:config_upgrade_to_72(Config) ++
         menelaus_web_alerts_srv:config_upgrade_to_72(Config)};

upgrade(?VERSION_72, Config) ->
    {?VERSION_76,
     menelaus_web_auto_failover:config_upgrade_to_76(Config) ++
         menelaus_web_alerts_srv:config_upgrade_to_76(Config) ++
         index_settings_manager:config_upgrade_to_76(Config) ++
         query_settings_manager:config_upgrade_to_76(Config) ++
         analytics_settings_manager:config_upgrade_to_76(Config) ++
         mb_master:config_upgrade_to_76(Config) ++
         ns_ssl_services_setup:config_upgrade_to_76(Config) ++
         ldap_util:config_upgrade_to_76(Config) ++
         menelaus_web_guardrails:config_upgrade_to_76(Config) ++
         ns_config_auth:config_upgrade_to_76(Config)};

upgrade(?VERSION_76, Config) ->
    {?VERSION_79,
     menelaus_web_alerts_srv:config_upgrade_to_79(Config) ++
         menelaus_web_auto_failover:config_upgrade_to_79(Config) ++
         menelaus_web_guardrails:config_upgrade_to_79(Config) ++
         query_settings_manager:config_upgrade_to_79(Config) ++
         index_settings_manager:config_upgrade_to_79(Config) ++
         menelaus_web_mcd_settings:config_upgrade_to_79(Config)};

upgrade(?VERSION_79, Config) ->
<<<<<<< HEAD
    {?VERSION_MORPHEUS,
     menelaus_web_mcd_settings:config_upgrade_to_morpheus(Config) ++
         ns_bucket:config_upgrade_to_morpheus(Config)};

upgrade(?VERSION_MORPHEUS, _Config) ->
    {?VERSION_TOTORO, []}.
=======
    {?VERSION_80,
     menelaus_web_mcd_settings:config_upgrade_to_80(Config) ++
         ns_bucket:config_upgrade_to_80(Config)}.
>>>>>>> 2533d944
<|MERGE_RESOLUTION|>--- conflicted
+++ resolved
@@ -100,15 +100,9 @@
          menelaus_web_mcd_settings:config_upgrade_to_79(Config)};
 
 upgrade(?VERSION_79, Config) ->
-<<<<<<< HEAD
-    {?VERSION_MORPHEUS,
-     menelaus_web_mcd_settings:config_upgrade_to_morpheus(Config) ++
-         ns_bucket:config_upgrade_to_morpheus(Config)};
-
-upgrade(?VERSION_MORPHEUS, _Config) ->
-    {?VERSION_TOTORO, []}.
-=======
     {?VERSION_80,
      menelaus_web_mcd_settings:config_upgrade_to_80(Config) ++
-         ns_bucket:config_upgrade_to_80(Config)}.
->>>>>>> 2533d944
+         ns_bucket:config_upgrade_to_80(Config)};
+
+upgrade(?VERSION_80, _Config) ->
+    {?VERSION_TOTORO, []}.