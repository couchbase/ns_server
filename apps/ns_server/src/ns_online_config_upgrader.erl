--- conflicted
+++ resolved
@@ -101,12 +101,8 @@
 
 upgrade(?VERSION_79, Config) ->
     {?VERSION_MORPHEUS,
-<<<<<<< HEAD
-     menelaus_web_mcd_settings:config_upgrade_to_morpheus(Config)};
+     menelaus_web_mcd_settings:config_upgrade_to_morpheus(Config) ++
+         ns_bucket:config_upgrade_to_morpheus(Config)};
 
 upgrade(?VERSION_MORPHEUS, _Config) ->
-    {?VERSION_TOTORO, []}.
-=======
-     menelaus_web_mcd_settings:config_upgrade_to_morpheus(Config) ++
-         ns_bucket:config_upgrade_to_morpheus(Config)}.
->>>>>>> c56ef276
+    {?VERSION_TOTORO, []}.