--- conflicted
+++ resolved
@@ -99,14 +99,9 @@
          index_settings_manager:config_upgrade_to_79(Config) ++
          menelaus_web_mcd_settings:config_upgrade_to_79(Config)};
 
-<<<<<<< HEAD
-upgrade(?VERSION_79, _Config) ->
-    {?VERSION_MORPHEUS, []};
+upgrade(?VERSION_79, Config) ->
+    {?VERSION_MORPHEUS,
+     menelaus_web_mcd_settings:config_upgrade_to_morpheus(Config)};
 
 upgrade(?VERSION_MORPHEUS, _Config) ->
-    {?VERSION_TOTORO, []}.
-=======
-upgrade(?VERSION_79, Config) ->
-    {?VERSION_MORPHEUS,
-     menelaus_web_mcd_settings:config_upgrade_to_morpheus(Config)}.
->>>>>>> c0229654
+    {?VERSION_TOTORO, []}.