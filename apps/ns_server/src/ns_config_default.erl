%% @author Couchbase <info@couchbase.com>
%% @copyright 2009-Present Couchbase, Inc.
%%
%% Use of this software is governed by the Business Source License included in
%% the file licenses/BSL-Couchbase.txt.  As of the Change Date specified in that
%% file, in accordance with the Business Source License, use of this software
%% will be governed by the Apache License, Version 2.0, included in the file
%% licenses/APL2.txt.
%%
-module(ns_config_default).

-include("ns_common.hrl").
-include("ns_config.hrl").

-ifdef(TEST).
-include_lib("eunit/include/eunit.hrl").
-export([ns_config_default_mock_setup/0,
         ns_config_default_mock_teardown/1]).
-endif.

-export([default/1, upgrade_config/1, get_current_version/0, encrypt_and_save/2,
         decrypt/1, fixup/1, init_is_enterprise/0, generate_internal_pass/0]).

-define(ISASL_PW, "isasl.pw").
-define(NS_LOG, "ns_log").
-define(EVENT_LOG, "event_log").
-define(DEFAULT_AUDIT_PRUNE_INTERVAL, 0).

get_current_version() ->
    %% This function identifies the version of the config and one of its
    %% uses is during an offline upgrade.  A newer release will use this
    %% version to determine what upgrade operations need to take place.
    %% If the newer release doesn't know about this version it will not
    %% be able to complete the upgrade.  As an example, this version was
    %% changed in 6.0.4 after 6.5.0 had shipped.  As 6.5.0 had no knowledge
    %% of the 6.0.4 version (as it didn't exist when 6.5.0 shipped) it
    %% was unable to perform an upgrade.
    list_to_tuple(?LATEST_VERSION_NUM).

get_min_supported_version() ->
    list_to_tuple(?MIN_SUPPORTED_VERSION).

get_data_dir() ->
    RawDir = path_config:component_path(data),
    case misc:realpath(RawDir, "/") of
        {ok, X} -> X;
        _ -> RawDir
    end.

detect_enterprise_version(NsServerVersion) ->
    case re:run(NsServerVersion, <<"-enterprise(-analytics)?$">>) of
        nomatch ->
            false;
        _ ->
            true
    end.

is_forced(EnvVar) ->
    case os:getenv(EnvVar) of
        false ->
            false;
        "0" ->
            false;
        _ ->
            true
    end.

init_is_enterprise() ->
    MaybeNsServerVersion =
        [V || {ns_server, _, V} <- application:loaded_applications()],
    case lists:any(fun (V) -> detect_enterprise_version(V) end, MaybeNsServerVersion) of
        true ->
            true;
        _ ->
            is_forced("FORCE_ENTERPRISE")
    end.

init_saslauthd_enabled() ->
    IsForced = is_forced("FORCE_SASLAUTHD"),
    IsForced orelse misc:is_linux().

%% On Windows we need to specify a default je_malloc configuration value.
je_malloc_conf_default() ->
    case misc:is_windows() of
        true->
            "narenas:1";
        false ->
            undefined
    end.

%% Some settings in default() reflect those of LATEST_VERSION_NUM:
%% - database_dir, index_dir, memcached keys (node-specific settings)
%% Some settings in default() reflect those of MIN_SUPPORTED_VERSION:
%% - (analytics|query|index)_settings_manager (cluster-wide settings)
%%
%% upgrade_config_from_X_to_Y paths in this file are "offline" upgrades. They
%% update settings when the node version changes (at start).
%% config_upgrade_to_X paths in ns_online_config_upgrader are "online" upgrades.
%% They occur when the cluster is online and cluster_compat_version changes.
%%
%% Cluster-wide settings:
%% cluster_init starts off with compat_version undefined. It upgrades ns_config
%% starting from minimum supported version, cycles through each supported
%% version until it reaches latest version. This is to arrive at the maximum
%% mutually agreed upon supported version among all nodes in the cluster. As
%% cluster_compat_version goes up, ns_config is updated using
%% ns_online_config_upgrader:config_upgrade_to_X functions.
%% If setting A is introduced in latest_version (here in defaults()), a node
%% running latest_version is already up to date in its config, with respect to
%% A. The node may however belong to a cluster with compat_version < latest. A
%% change in cluster_compat_version to latest will call config_upgrade_to_latest
%% and can attempt to add the setting A already present in its config. This path
%% is exercised during cluster init (undefined -> min supported > ... > latest).
%% This needs to be accounted for by either: initializing settings to min
%% supported here and adding strictly new settings during upgrades (see
%% index_settings_manager), or handling settings already present during upgrades
%% correctly.
%%
%% Node-specific settings:
%% Similarly, it is possible that a customer is already running with certain
%% settings specified in memcached keys. During an offline upgrade, it is
%% necessary to account for settings that were previously configured and retain
%% them as needed, account for duplicates.
%%
%% TLDR: In any upgrade path, it is safer to assume a setting already exists to
%% - avoid losing a previously configured setting
%% - prevent duplicates
default(Vsn) ->
    DataDir = get_data_dir(),

    DefaultQuotas = memory_quota:default_quotas([kv, cbas, fts], Vsn),
    {_, KvQuota} = lists:keyfind(kv, 1, DefaultQuotas),
    {_, FTSQuota} = lists:keyfind(fts, 1, DefaultQuotas),
    {_, CBASQuota} = lists:keyfind(cbas, 1, DefaultQuotas),

    BreakpadMinidumpDir = path_config:minidump_dir(),
    ok = misc:mkdir_p(BreakpadMinidumpDir),

    IsEnterprise = init_is_enterprise(),
    SASLAuthdEnabled = init_saslauthd_enabled(),
    JeMallocConfDefault = je_malloc_conf_default(),

    {ok, LogDir} = application:get_env(ns_server, error_logger_mf_dir),
    {AuditGlobalLogs, AuditLocalLogs} =
        case misc:get_env_default(path_audit_log, []) of
            [] ->
                {[{log_path, LogDir}], []};
            Path ->
                {[], [{log_path, Path}]}
        end,

    ScramshaFallbackSalt = crypto:strong_rand_bytes(12),

    [{{node, node(), config_version}, get_current_version()},
     {directory, path_config:component_path(data, "config")},
     {{node, node(), is_enterprise}, IsEnterprise},
     {{node, node(), saslauthd_enabled}, SASLAuthdEnabled},
     {index_aware_rebalance_disabled, false},
     {max_bucket_count, config_profile:get_value(max_buckets_supported,
                                                 ?MAX_BUCKETS_SUPPORTED)},
     {set_view_update_daemon,
      [{update_interval, 5000},
       {update_min_changes, 5000},
       {replica_update_min_changes, 5000}]},
     {{node, node(), compaction_daemon}, [{check_interval, 30},
                                          {min_db_file_size, 131072},
                                          {min_view_file_size, 20 * 1024 * 1024}]},
     {nodes_wanted, []},
     {quorum_nodes, [node()]},
     %% In general, the value in these key-value pairs are property lists,
     %% like [{prop_atom1, value1}, {prop_atom2, value2}].
     %%
     %% See the proplists erlang module.
     %%
     %% A change to any of these rest properties probably means a restart of
     %% mochiweb is needed.
     %%
     %% Modifiers: menelaus REST API
     %% Listeners: some menelaus module that configures/reconfigures mochiweb
     {{couchdb, max_parallel_indexers}, 4},
     {{couchdb, max_parallel_replica_indexers}, 2},

     %% Default config for metakv settings in minimum supported version for
     %% the various services that use it.
     index_settings_manager:config_default(),
     eventing_settings_manager:config_default(),
     query_settings_manager:config_default(),
     analytics_settings_manager:config_default(),

     %% {rest_creds, {User, {password, {Salt, Mac}}}}
     %% {rest_creds, null} means no login/password auth check.
     {rest_creds, null},

     {client_cert_auth, [{state, "disable"}, {prefixes, []}]},
     {scramsha_fallback_salt, ScramshaFallbackSalt},

     {remote_clusters, []},
     {{node, node(), isasl}, [{path, filename:join(DataDir, ?ISASL_PW)}]},

     {audit,
      [{auditd_enabled, false},
       {rotate_interval, 86400},
       {rotate_size, 20*1024*1024},
       {prune_age, ?DEFAULT_AUDIT_PRUNE_INTERVAL},
       {disabled, []},
       {enabled, []},
       {disabled_users, []},
       {sync, []}] ++ AuditGlobalLogs},

     {{node, node(), audit}, AuditLocalLogs},

     %% The {node, node(), memcached}, memcached and
     %% {node, node(), memcached_defaults} keys are parameters that are
     %% used to set the values of the keys in memcached.json.
     %%
     %% There’s a pecking order. Parameter values in the per-node memcached
     %% key override the global memcached key which override the per-node
     %% memcached_defaults. (There are no global memcached defaults.)

     {memcached, []},

     {{node, node(), memcached_defaults},
      [{max_connections, 65000},
       {system_connections, 5000},
       {connection_idle_time, 0},
       {verbosity, 0},
       {breakpad_enabled, true},
       %% Location that Breakpad should write minidumps upon memcached crash.
       {breakpad_minidump_dir_path, BreakpadMinidumpDir},

       %% Configuration profile
       {dedupe_nmvb_maps, false},
       {je_malloc_conf, JeMallocConfDefault},
       {tracing_enabled, IsEnterprise},
       {datatype_snappy, true},
       {num_reader_threads,
        config_profile:get_value(num_reader_threads, <<"balanced">>)},
       {num_writer_threads,
        config_profile:get_value(num_writer_threads, <<"balanced">>)},
       {num_auxio_threads, <<"default">>},
       {num_nonio_threads, <<"default">>},
       {num_storage_threads, <<"default">>},
       {tcp_keepalive_idle, 360},
       {tcp_keepalive_interval, 10},
       {tcp_keepalive_probes, 3},
       {tcp_user_timeout, 30},
       {free_connection_pool_size, 0},
       {max_client_connection_details, 0},
       {fusion_migration_rate_limit, 1024 * 1024 * 75},
       {fusion_sync_rate_limit, 1024 * 1024 * 75}]},

     %% Memcached config
     {{node, node(), memcached},
      [{port, service_ports:default(memcached_port, IsEnterprise)},
       {dedicated_port,
        service_ports:default(memcached_dedicated_port, IsEnterprise)},
       {dedicated_ssl_port,
        service_ports:default(memcached_dedicated_ssl_port, IsEnterprise)},
       {ssl_port, service_ports:default(memcached_ssl_port, IsEnterprise)},
       {admin_user, "@ns_server"},
       {other_users, ["@cbq-engine", "@projector", "@goxdcr", "@index", "@fts",
                      "@eventing", "@cbas", "@backup"]},
       {admin_pass, {v2, [generate_internal_pass()]}},
       {engines,
        [{membase,
          [{engine, path_config:component_path(lib, "memcached/ep.so")},
           {static_config_string, ""}]},
         {memcached,
          [{engine,
            path_config:component_path(lib, "memcached/default_engine.so")},
           {static_config_string, "vb0=true"}]}]},
       {config_path, path_config:default_memcached_config_path()},
       {audit_file, ns_audit_cfg:default_audit_json_path()},
       {rbac_file, filename:join(path_config:component_path(data, "config"), "memcached.rbac")},
       {log_path, LogDir},
       %% Prefix of the log files within the log path that should be rotated.
       {log_prefix, "memcached.log"},
       %% Number of recent log files to retain.
       {log_generations, 20},
       %% how big log file needs to grow before memcached starts using
       %% next file
       {log_cyclesize, 1024*1024*10},
       %% Milliseconds between log rotation runs.
       {log_rotation_period, 39003}]},

     %% This section defines the "schema" for the memcached.json file. Each
     %% of the keys ends up as a key in the JSON object in the file.

     {{node, node(), memcached_config},
      {[
        {interfaces, {memcached_config_mgr, get_interfaces, []}},
        {client_cert_auth, {memcached_config_mgr, client_cert_auth, []}},

        {connection_idle_time, connection_idle_time},

        {breakpad,
         {[{enabled, breakpad_enabled},
           {minidump_dir, {memcached_config_mgr, get_minidump_dir, []}}]}},

        {deployment_model, {memcached_config_mgr, get_config_profile, []}},
        {verbosity, verbosity},
        {audit_file, {"~s", [audit_file]}},
        {rbac_file, {"~s", [rbac_file]}},
        {dedupe_nmvb_maps, dedupe_nmvb_maps},
        {tracing_enabled, tracing_enabled},
        {datatype_snappy, {memcached_config_mgr, is_snappy_enabled, []}},
        {xattr_enabled, true},
        {scramsha_fallback_salt, {memcached_config_mgr, get_fallback_salt, []}},
        {scramsha_fallback_iteration_count,
         {memcached_config_mgr, get_scram_fallback_iter_count, []}},
        {collections_enabled, true},
        {max_connections, max_connections},
        {system_connections, system_connections},
        {num_reader_threads, num_reader_threads},
        {num_writer_threads, num_writer_threads},
        {num_auxio_threads, num_auxio_threads},
        {num_nonio_threads, num_nonio_threads},
        {num_storage_threads, num_storage_threads},

        {logger,
         {[{filename, {"~s/~s", [log_path, log_prefix]}},
           {cyclesize, log_cyclesize}]}},

        {external_auth_service,
         {memcached_config_mgr, get_external_auth_service, []}},
        {active_external_users_push_interval,
         {memcached_config_mgr, get_external_users_push_interval, []}},
        {prometheus, {memcached_config_mgr, prometheus_cfg, []}},
        {sasl_mechanisms, {memcached_config_mgr, sasl_mechanisms, []}},
        {ssl_sasl_mechanisms, {memcached_config_mgr, ssl_sasl_mechanisms, []}},
        {tcp_keepalive_idle, tcp_keepalive_idle},
        {tcp_keepalive_interval, tcp_keepalive_interval},
        {tcp_keepalive_probes, tcp_keepalive_probes},
        {tcp_user_timeout, tcp_user_timeout},
        {free_connection_pool_size, free_connection_pool_size},
        {max_client_connection_details, max_client_connection_details},
        {fusion_migration_rate_limit, fusion_migration_rate_limit},
        {fusion_sync_rate_limit, fusion_sync_rate_limit}
       ]}},

     {memory_quota, KvQuota},
     {fts_memory_quota, FTSQuota},
     {cbas_memory_quota, CBASQuota},

     {buckets, [{configs, []}]},

     %% Secure headers config
     {secure_headers, []},

     %% removed since 4.0
     {{node, node(), port_servers}, []},

     {{node, node(), ns_log}, [{filename, filename:join(DataDir, ?NS_LOG)}]},
     {{node, node(), event_log}, [{filename, filename:join(DataDir, ?EVENT_LOG)}]},

     %% Modifiers: menelaus
     %% Listeners: ? possibly ns_log
     {email_alerts,
      [{recipients, ["root@localhost"]},
       {sender, "couchbase@localhost"},
       {enabled, false},
       {email_server, [{user, ""},
                       {pass, ""},
                       {host, "localhost"},
                       {port, 25},
                       {encrypt, false}]},
       {alerts, menelaus_alert:alert_keys() --
            %% Disabled by default:
            menelaus_alert:alert_keys_disabled_by_default()},
       %% The alerts which should produce UI pop-ups.
       {pop_up_alerts, menelaus_alert:alert_keys() --
            %% Disabled by default:
            menelaus_alert:alert_keys_disabled_by_default()}
      ]},
     {alert_limits, [
                     %% Maximum percentage of overhead compared to max bucket size (%)
                     {max_overhead_perc, 50},
                     %% Maximum disk usage before warning (%)
                     {max_disk_used, 90},
                     %% Maximum Indexer RAM Usage before warning (%)
                     {max_indexer_ram, 75}
                    ]},
     {replication, [{enabled, true}]},
     {log_redaction_default_cfg, [{redact_level, none}]},

     {service_orchestrator_weight, ?DEFAULT_SERVICE_WEIGHTS},
     {health_monitor_refresh_interval, []},
     {password_policy, [{min_length, 6}, {must_present, []}]}] ++
        service_ports:default_config(IsEnterprise) ++
        rebalance_quirks:default_config() ++
        auto_rebalance_settings:default_config() ++
        menelaus_web_auto_failover:default_config(IsEnterprise) ++
        ns_storage_conf:default_config() ++
        [{resource_management,
          menelaus_web_guardrails:default_for_ns_config()}] ++
        [{user_activity, menelaus_web_activity:default()}].

stop_if_memcached_buckets_in_use() ->
    ?log_debug("Checking to see if memcached buckets are being used."),
    case ns_bucket:memcached_buckets_in_use() of
        true ->
            %% Stop running before anything is changed which would prevent
            %% rebooting the older release that still supports memcached
            %% buckets.
            do_remote_stop(),
            exit(memcached_buckets_present);
        false ->
            ok
    end.

%% Do a remote_stop on a separate process in order to not deadlock with
%% the shutdown.
do_remote_stop() ->
    BabysitterNode = ns_server:get_babysitter_node(),
    Msg = "Unable to start when memcached buckets are configured.  Node is "
          "being stopped. The prior, older, version of Couchbase server can "
          "still be used.",
    ?log_error(Msg),
    Pid = proc_lib:spawn_link(
            fun () ->
                    rpc:call(BabysitterNode, io, put_chars,
                             [standard_error, Msg]),
                    ns_babysitter_bootstrap:remote_stop(BabysitterNode)
            end),
    ?log_error("Started remote_stop process: ~p", [Pid]).

%% returns list of changes to config to upgrade it to current version.
%% This will be invoked repeatedly by ns_config until list is empty.
%%
%% NOTE: API-wise we could return new config but that would require us
%% to handle vclock updates
-spec upgrade_config([[{term(), term()}]]) -> [{set, term(), term()}].
upgrade_config(Config) ->
    CurrentVersion = get_current_version(),
    UnsupportedVersion = {0, 0},
    ConfigVersion = ns_config:search_node_with_default(node(), Config,
                                                       config_version,
                                                       UnsupportedVersion),
    assert_not_developer_preview(CurrentVersion, ConfigVersion, Config),
    MinVersion = get_min_supported_version(),

    case CurrentVersion =:= ConfigVersion of
        true ->
            ok;
        false ->
            %% If there's memcached buckets in use we don't want to come up
            %% and we don't want to change anything that would prevent the
            %% older release from coming up.
            stop_if_memcached_buckets_in_use()
    end,

    case ConfigVersion of
        CurrentVersion ->
            [];
        MinVersion ->
            [{set, {node, node(), config_version}, {7,2}} |
             upgrade_config_from_7_1_to_7_2(Config)];
        {7,2} ->
            [{set, {node, node(), config_version}, {7,6}} |
             upgrade_config_from_7_2_to_76(Config)];
        {7,6} ->
            [{set, {node, node(), config_version}, {7,9}} |
             upgrade_config_from_76_to_79(Config)];
        {7,9} ->
            %% When upgrading to the latest config_version always upgrade
            %% service_ports.
            service_ports:offline_upgrade(Config) ++
                %% Note, we explicitly set the config version to the actual next
                %% version, not CurrentVersion, to ensure that if we forget to
                %% upgrade this function, it causes a test failure.
                %% Otherwise, when we update get_current_version/0, the unit
                %% test will still pass, despite the fact that offline upgrades
                %% from the version immediately prior to CurrentVersion would
                %% not actually be allowed.
<<<<<<< HEAD
                [{set, {node, node(), config_version}, {7,9}} |
                 upgrade_config_from_76_to_79(Config)];
        {7,9} ->
            [{set, {node, node(), config_version}, {8,0}}];
=======
                [{set, {node, node(), config_version}, {8,0}}];
>>>>>>> 00c62bbe
        OldVersion ->
            ?log_error("Detected an attempt to offline upgrade from "
                       "unsupported version ~p. Terminating.", [OldVersion]),
            catch ale:sync_all_sinks(),
            misc:halt(1)
    end.

assert_not_developer_preview(CurrentVsn, ConfigVsn, Config) ->
    case cluster_compat_mode:is_developer_preview(Config) of
        false -> ok;
        true when CurrentVsn == ConfigVsn -> ok;
        true ->
            ?log_error("Can't offline upgrade from a developer preview cluster"),
            catch ale:sync_all_sinks(),
            misc:halt(1)
    end.

upgrade_key(Key, DefaultConfig) ->
    WholeKey = {node, node(), Key},
    {value, Value} = ns_config:search([DefaultConfig], WholeKey),
    {set, WholeKey, Value}.

-compile([{nowarn_unused_function, [{upgrade_sub_keys, 4},
                                    {do_upgrade_sub_keys, 3}]}]).
%% we use it to upgrade memcached key. it just happens that we don't
%% need to upgrade this key in latest upgrades
upgrade_sub_keys(Key, SubKeys, Config, DefaultConfig) ->
    WholeKey = {node, node(), Key},
    {value, DefaultVal} = ns_config:search([DefaultConfig], WholeKey),
    {value, CurrentVal} = ns_config:search(Config, WholeKey),
    {set, WholeKey, do_upgrade_sub_keys(SubKeys, CurrentVal, DefaultVal)}.

do_upgrade_sub_keys(SubKeys, {Json}, {DefaultJson}) ->
    {do_upgrade_sub_keys(SubKeys, Json, DefaultJson)};
do_upgrade_sub_keys(SubKeys, Props, DefaultProps) ->
    lists:foldl(
      fun ({delete, SubKey}, Acc) ->
              lists:keydelete(SubKey, 1, Acc);
          (SubKey, Acc) ->
              Val = {SubKey, _} = lists:keyfind(SubKey, 1, DefaultProps),
              lists:keystore(SubKey, 1, Acc, Val)
      end, Props, SubKeys).

upgrade_config_from_7_1_to_7_2(Config) ->
    DefaultConfig = default(?VERSION_72),
    do_upgrade_config_from_7_1_to_7_2(Config, DefaultConfig).

do_upgrade_config_from_7_1_to_7_2(_Config, DefaultConfig) ->
    [upgrade_key(memcached_config, DefaultConfig),
     upgrade_key(memcached_defaults, DefaultConfig),
     upgrade_key(database_dir, DefaultConfig),
     upgrade_key(index_dir, DefaultConfig)].

upgrade_config_from_7_2_to_76(Config) ->
    DefaultConfig = default(?VERSION_76),
    do_upgrade_config_from_7_2_to_76(Config, DefaultConfig).

do_upgrade_config_from_7_2_to_76(_Config, DefaultConfig) ->
    [upgrade_key(memcached_config, DefaultConfig),
     upgrade_key(memcached_defaults, DefaultConfig)].

upgrade_config_from_76_to_79(Config) ->
    DefaultConfig = default(?VERSION_79),
    do_upgrade_config_from_76_to_79(Config, DefaultConfig).

do_upgrade_config_from_76_to_79(_Config, DefaultConfig) ->
    [upgrade_key(memcached_config, DefaultConfig),
     upgrade_key(memcached_defaults, DefaultConfig)].

encrypt_and_save(Config, DekSnapshot) ->
    {value, DirPath} = ns_config:search(Config, directory),
    Dynamic = ns_config:get_kv_list_with_config(Config),
    ns_config:save_config_sync([Dynamic], DirPath, DekSnapshot).

decrypt(Config) ->
    misc:rewrite_tuples(fun ({encrypted, Val}) when is_binary(Val) ->
                                {ok, Decrypted} = encryption_service:decrypt(Val),
                                {stop, binary_to_term(Decrypted)};
                            (_) ->
                                continue
                        end, Config).

fixup(KV) ->
    dist_manager:fixup_config(KV).

generate_internal_pass() ->
    binary_to_list(couch_uuids:random()).

-ifdef(TEST).
no_upgrade_on_current_version_test() ->
    ?assertEqual([], upgrade_config([[{{node, node(), config_version}, get_current_version()}]])).

ns_config_default_mock_setup() ->
    ns_config:mock_tombstone_agent(),
    config_profile:load_default_profile_for_test(),
    meck:new(sigar),
    meck:expect(sigar, get_cgroups_info,
                fun () ->  #{supported => false} end),
    meck:new(ns_storage_conf),
    meck:expect(ns_storage_conf, default_config,
                fun () -> mock_ns_storage_conf_default_config() end),
    meck:new(ns_bucket),
    meck:expect(ns_bucket, memcached_buckets_in_use,
                fun () -> false end).

mock_ns_storage_conf_default_config() ->
    [{{node, node(), database_dir}, "DbTestDir"},
     {{node, node(), index_dir}, "IxTestDir"}].

ns_config_default_mock_teardown(_) ->
    meck:unload(sigar),
    ns_config:unmock_tombstone_agent(),
    meck:unload(ns_storage_conf),
    config_profile:unload_profile_for_test(),
    meck:unload(ns_bucket).

all_upgrades_test_() ->
    {setup,
     fun ns_config_default_mock_setup/0,
     fun ns_config_default_mock_teardown/1,
     ?_test(test_all_upgrades())}.

test_all_upgrades() ->
    Default = default(?LATEST_VERSION_NUM),
    KVs = misc:update_proplist(Default, [{{node, node(), config_version},
                                          get_min_supported_version()}]),
    Cfg = #config{dynamic = [KVs], uuid = <<"uuid">>},
    UpgradedCfg = ns_config:upgrade_config(Cfg, fun upgrade_config/1),

    UpgradedKVs = [{K, ns_config:strip_metadata(V)} ||
                      {K, V} <- hd(UpgradedCfg#config.dynamic)],

    ?assertEqual([], UpgradedKVs -- Default),
    ?assertEqual([], Default -- UpgradedKVs).

%% dialyzer proves that statically and complains about impossible code
%% path if I use ?assert... Sucker
detect_enterprise_version_test() ->
    true = detect_enterprise_version(<<"1.8.0r-9-ga083a1e-enterprise">>),
    true = not detect_enterprise_version(<<"1.8.0r-9-ga083a1e-comm">>),
    true = detect_enterprise_version(
        <<"1.8.0r-9-ga083a1e-enterprise-analytics">>),
    false = detect_enterprise_version(
        <<"1.8.0r-9-ga083a1e-enterprise-wombat">>).
-endif.<|MERGE_RESOLUTION|>--- conflicted
+++ resolved
@@ -472,14 +472,7 @@
                 %% test will still pass, despite the fact that offline upgrades
                 %% from the version immediately prior to CurrentVersion would
                 %% not actually be allowed.
-<<<<<<< HEAD
-                [{set, {node, node(), config_version}, {7,9}} |
-                 upgrade_config_from_76_to_79(Config)];
-        {7,9} ->
-            [{set, {node, node(), config_version}, {8,0}}];
-=======
                 [{set, {node, node(), config_version}, {8,0}}];
->>>>>>> 00c62bbe
         OldVersion ->
             ?log_error("Detected an attempt to offline upgrade from "
                        "unsupported version ~p. Terminating.", [OldVersion]),
