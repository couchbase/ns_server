--- conflicted
+++ resolved
@@ -29,15 +29,10 @@
          is_version_76/1,
          is_cluster_79/0,
          is_version_79/1,
-<<<<<<< HEAD
-         is_cluster_morpheus/0,
-         is_version_morpheus/1,
+         is_cluster_80/0,
+         is_version_80/1,
          is_cluster_totoro/0,
          is_version_totoro/1,
-=======
-         is_cluster_80/0,
-         is_version_80/1,
->>>>>>> 2533d944
          is_enterprise/0,
          is_enterprise/1,
          is_saslauthd_enabled/0,
