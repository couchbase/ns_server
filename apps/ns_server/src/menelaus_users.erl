--- conflicted
+++ resolved
@@ -1330,14 +1330,10 @@
                           get_rid_of_plain_key(_)])};
 upgrade_props(?VERSION_79, user, _Key, UserProps) ->
     {ok, functools:chain(UserProps,
-<<<<<<< HEAD
-                         [maybe_substitute_user_roles(_)])};
+                         [maybe_substitute_user_roles(_, undefined)])};
 upgrade_props(?VERSION_TOTORO, UserOrGroup, _Key, Props)
                             when UserOrGroup == user; UserOrGroup == group ->
     {ok, maybe_add_ui_access_role(Props)};
-=======
-                         [maybe_substitute_user_roles(_, undefined)])};
->>>>>>> 8b888515
 upgrade_props(_Vsn, _RecType, _Key, _Props) ->
     skip.
 
