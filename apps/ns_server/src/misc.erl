% Copyright (c) 2009-2019, Couchbase, Inc.
% Copyright (c) 2008, Cliff Moon
% Copyright (c) 2008, Powerset, Inc
%
% Use of this software is governed by a BSD-style license that can be
% found in licenses/BSD-moon.txt.
%
% Original Author: Cliff Moon

-module(misc).

-include("ns_common.hrl").
-include_lib("kernel/include/file.hrl").

-include_lib("ns_common/include/cut.hrl").
-include_lib("ns_common/include/generic.hrl").

-ifdef(TEST).
-include_lib("eunit/include/eunit.hrl").
-include_lib("triq/include/triq.hrl").
-endif.

-compile(nowarn_export_all).
-compile(export_all).
-export_type([timer/0, timer/1]).

-define(GREGORIAN_SECONDS_TO_UNIX_EPOCH, 62167219200).

decode_unsigned_leb128(Binary) ->
    {Size, BinValue, Tail} = take_leb128_chunks(Binary),
    <<Value:Size/unsigned-integer>> = BinValue,
    {Value, Tail}.

take_leb128_chunks(<<0:1, Chunk:7/bitstring, Tail/bitstring>>) ->
    {7, Chunk, Tail};
take_leb128_chunks(<<1:1, Chunk:7/bitstring, Tail/bitstring>>) ->
    {Size2, Chunks2, Tail2} = take_leb128_chunks(Tail),
    {Size2+7, <<Chunks2/bitstring, Chunk/bitstring>>, Tail2}.

encode_unsigned_leb128(Val) ->
    rec_encode_leb128(Val).

rec_encode_leb128(Value) when Value < 16#80 ->
    <<0:1, Value:7/integer>>;

rec_encode_leb128(Value) ->
    Tail = rec_encode_leb128(Value bsr 7),
    <<1:1, Value:7/integer, Tail/binary>>.

-ifdef(TEST).
unsigned_leb128_test() ->
    Extra = <<"random_string">>,
    ?assertEqual(<<16#E5, 16#8E, 16#26>>, encode_unsigned_leb128(624485)),
    ?assertEqual({624485, Extra}, decode_unsigned_leb128(
                                    <<16#E5, 16#8E, 16#26, Extra/binary>>)),

    ?assertEqual(<<127/integer>>, encode_unsigned_leb128(127)),
    ?assertEqual({127, <<>>}, decode_unsigned_leb128(<<127/integer>>)),

    ?assertEqual(<<16#80, 16#81, 16#2>>, encode_unsigned_leb128(16#8080)),
    ?assertEqual({16#8080, <<>>}, decode_unsigned_leb128(
                                    <<16#80, 16#81, 16#2>>)),

    ?assertEqual(<<16#80, 16#1>>, encode_unsigned_leb128(128)),
    ?assertEqual({128, <<>>}, decode_unsigned_leb128(<<16#80, 16#1>>)).
-endif.

shuffle(List) when is_list(List) ->
    [N || {_R, N} <- lists:keysort(1, [{rand:uniform(), X} || X <- List])].

get_days_list() ->
    ["Sunday", "Monday", "Tuesday", "Wednesday", "Thursday", "Friday", "Saturday"].

get_utc_offset(LocalTime, UTCTime) ->
    Diff = calendar:datetime_to_gregorian_seconds(LocalTime) -
             calendar:datetime_to_gregorian_seconds(UTCTime),
    {TZHours, TZMin, _} = calendar:seconds_to_time(abs(Diff)),
    case Diff >= 0 of
        true -> {TZHours, TZMin};
        false -> {-TZHours, TZMin}
    end.

%% Add seconds to DateTime
datetime_add(DateTime, Seconds) ->
    calendar:gregorian_seconds_to_datetime(
      calendar:datetime_to_gregorian_seconds(DateTime) + Seconds).

ms_to_str(Ms) ->
    {Str, Rem} =
        if Ms < 1000 ->
               {io_lib:format("~bms", [Ms]), 0};
           Ms < 60000 ->
               {io_lib:format("~bs", [Ms div 1000]), Ms rem 1000};
           Ms < 3600000 ->
               {io_lib:format("~bm", [Ms div 60000]), Ms rem 60000};
           Ms < 86400000 ->
               {io_lib:format("~bh", [Ms div 3600000]), Ms rem 3600000};
           true ->
               {io_lib:format("~bd", [Ms div 86400000]), Ms rem 86400000}
        end,
    case Rem of
        0 -> Str;
        _ -> lists:flatten(io_lib:format("~s ~s", [Str, ms_to_str(Rem)]))
    end.

-ifdef(TEST).
ms_to_str_test() ->
    ?assertEqual("100ms", ms_to_str(100)),
    ?assertEqual("1s", ms_to_str(1000)),
    ?assertEqual("1s 1ms", ms_to_str(1001)),
    ?assertEqual("1m", ms_to_str(60000)),
    ?assertEqual("1h", ms_to_str(3600000)),
    ?assertEqual("1d", ms_to_str(86400000)),
    ?assertEqual("1d 2h 3m 4s 5ms", ms_to_str(86400000 + 2*3600000 + 
                                              3 * 60000 + 4 * 1000 + 5)),
    ?assertEqual("2h 4s", ms_to_str(2*3600000 + 4 * 1000)),
    ?assertEqual("1d 3m 5ms", ms_to_str(86400000 + 3 * 60000 + 5)).
-endif.


utc_to_iso8601(UTCDatetime, Offset) ->
    utc_to_iso8601(UTCDatetime, undefined, Offset).

utc_to_iso8601(UTCDatetime, Millis, Offset) ->
    LocalDatetime = calendar:universal_time_to_local_time(UTCDatetime),
    local_and_utc_to_iso8601(LocalDatetime, UTCDatetime, Millis, Offset).

local_and_utc_to_iso8601(LocalDatetime, UTCDatetime, Millis, Offset) ->
    UTCOffset = case Offset of
                    local -> get_utc_offset(LocalDatetime, UTCDatetime);
                    utc -> {0, 0};
                    {_, _} -> Offset
                end,
    iolist_to_binary(iso_8601_fmt(LocalDatetime, Millis, UTCOffset)).

% formats time (see erlang:localtime/0) as ISO-8601 text
iso_8601_fmt({{Year,Month,Day},{Hour,Min,Sec}}, Millis, UTCOffset) ->
    TimeS = iso_8601_fmt_datetime({{Year,Month,Day}, {Hour,Min,Sec}}, "-", ":"),
    MilliSecond = case Millis of
                     undefined -> "";
                     _ -> io_lib:format(".~3.10.0B", [Millis])
                  end,
    OffsetS =
        case UTCOffset of
            undefined -> "";
            {0, 0} -> "Z";
            {H, M} ->
                Sign = case H < 0 of
                           true -> "-";
                           false -> "+"
                       end,
                io_lib:format("~s~2.10.0B:~2.10.0B", [Sign, abs(H), M])
        end,
    lists:flatten(TimeS ++ MilliSecond ++ OffsetS).

%% Format see: https://en.wikipedia.org/wiki/ISO_8601
iso_8601_fmt_datetime({{Year,Month,Day},{Hour,Min,Sec}}, DateDelim, TimeDelim) ->
    lists:flatten(
      io_lib:format("~4.10.0B~s~2.10.0B~s~2.10.0BT~2.10.0B~s~2.10.0B~s~2.10.0B",
                    [Year, DateDelim, Month, DateDelim, Day, Hour, TimeDelim,
                     Min, TimeDelim, Sec])).

-ifdef(TEST).
iso_8601_fmt_datetime_test() ->
    ?assertEqual("2007-04-05T14:30:00",
                 iso_8601_fmt_datetime({{2007, 4, 5}, {14, 30, 00}}, "-", ":")),
    ?assertEqual("20070405T143000",
                 iso_8601_fmt_datetime({{2007, 4, 5}, {14, 30, 00}}, "", "")).
-endif.

-spec timestamp_utc_iso8601() -> string().
timestamp_utc_iso8601() ->
    iso_8601_fmt(erlang:universaltime(), undefined, {0, 0}).

%% safe for use in filenames
-spec timestamp_utc_iso8601_basic() -> string().
timestamp_utc_iso8601_basic() ->
    iso_8601_fmt_datetime(erlang:universaltime(), "", "").

%% Time is as per erlang:timestamp/0
timestamp_iso8601(Time, Where) ->
    UTCTime = calendar:now_to_universal_time(Time),
    Millis = erlang:element(3, Time) div 1000,
    case Where of
        local ->
            LocalTime = calendar:now_to_local_time(Time),
            UTCOffset = get_utc_offset(LocalTime, UTCTime),
            iso_8601_fmt(LocalTime, Millis, UTCOffset);
        utc ->
            iso_8601_fmt(UTCTime, Millis, {0,0})
    end.

-ifdef(TEST).
iso_8601_fmt_test() ->
    ?assertEqual("2007-04-05T14:30:00.040Z",
                 iso_8601_fmt({{2007, 4, 5}, {14, 30, 00}}, 40, {0, 0})),
    ?assertEqual("2007-04-05T14:30:00Z",
                 iso_8601_fmt({{2007, 4, 5}, {14, 30, 00}}, undefined, {0, 0})),
    ?assertEqual("2007-04-05T14:30:00",
                 iso_8601_fmt({{2007, 4, 5}, {14, 30, 00}}, undefined, undefined)),
    ?assertEqual("2007-04-05T14:30:00+01:00",
                 iso_8601_fmt({{2007, 4, 5}, {14, 30, 00}}, undefined, {1,0})),
    ?assertEqual("2007-04-05T14:30:00-03:45",
                 iso_8601_fmt({{2007, 4, 5}, {14, 30, 00}}, undefined, {-3,45})),
    ?assertEqual("2007-04-05T14:30:00-23:45",
                 iso_8601_fmt({{2007, 4, 5}, {14, 30, 00}}, undefined, {-23,45})).
-endif.

%% applies (catch Fun(X)) for each element of list in parallel. If
%% execution takes longer than given Timeout it'll exit with reason
%% timeout (which is consistent with behavior of gen_XXX:call
%% modules).  Care is taken to not leave any messages in calling
%% process mailbox and to correctly shutdown any worker processes
%% if/when calling process is killed.
-spec parallel_map(fun((any()) -> any()), [any()], non_neg_integer() | infinity) -> [any()].
parallel_map(Fun, List, Timeout) when is_list(List) andalso is_function(Fun) ->
    case async:run_with_timeout(
           fun () ->
                   async:map(Fun, List)
           end, Timeout) of
        {ok, R} ->
            R;
        {error, timeout} ->
            exit(timeout)
    end.

-ifdef(TEST).
prop_parallel_map_equals_map() ->
    ?FORALL({Fun, Xs}, {triq_utils:random_integer_fun(), list(int())},
            lists:map(Fun, Xs) =:= parallel_map(Fun, Xs, infinity)).
-endif.

-spec parallel_map_partial(Fun, List, Timeout) -> Result when
      Fun :: fun((any()) -> any()),
      List :: [any()],
      Timeout :: non_neg_integer() | infinity,
      Result :: [{ok, any()} | {error, timeout}].
parallel_map_partial(Fun, List, Timeout) ->
    async:with_many(
      Fun, List, [{abort_after, Timeout}],
      fun (Asyncs) ->
              [try
                   {ok, async:wait(A)}
               catch
                   exit:timeout ->
                       {error, timeout}
               end || A <- Asyncs]
      end).

-ifdef(TEST).
prop_parallel_map_partial_equals_map() ->
    ?FORALL({Fun, Xs}, {triq_utils:random_integer_fun(), list(int())},
            lists:map(?cut({ok, Fun(_)}), Xs) =:=
                parallel_map_partial(Fun, Xs, infinity)).

prop_parallel_map_partial_timeout_() ->
    {?FORALL({Fun, Xs}, {triq_utils:random_integer_fun(), list(int())},
             begin
                 TimingOutFun =
                     fun (I) ->
                             case I rem 2 =:= 0 of
                                 true ->
                                     Fun(I);
                                 false ->
                                     timer:sleep(10000)
                             end
                     end,

                 Results = parallel_map_partial(TimingOutFun, Xs, 100),
                 lists:all(fun ({I, Result}) ->
                                   case I rem 2 =:= 0 of
                                       true ->
                                           Result =:= {ok, Fun(I)};
                                       false ->
                                           Result =:= {error, timeout}
                                   end
                           end, lists:zip(Xs, Results))
             end),
     [{iters, 10}]}.
-endif.

gather_dir_info(Name) ->
    case file:list_dir(Name) of
        {ok, Filenames} ->
            [gather_link_info(filename:join(Name, N)) || N <- Filenames];
        Error ->
            Error
    end.

gather_link_info(Name) ->
    case file:read_link_info(Name) of
        {ok, Info} ->
            case Info#file_info.type of
                directory ->
                    {Name, Info, gather_dir_info(Name)};
                _ ->
                    {Name, Info}
            end;
        Error ->
            {Name, Error}
    end.

rm_rf(Name) when is_list(Name) ->
  case rm_rf_is_dir(Name) of
      {ok, false} ->
          file:delete(Name);
      {ok, true} ->
          case file:list_dir(Name) of
              {ok, Filenames} ->
                  case rm_rf_loop(Name, Filenames) of
                      ok ->
                          case file:del_dir(Name) of
                              ok ->
                                  ok;
                              {error, enoent} ->
                                  ok;
                              Error ->
                                  ?log_warning("Cannot delete ~p: ~p~nDir info: ~p",
                                               [Name, Error, gather_dir_info(Name)]),
                                  Error
                          end;
                      Error ->
                          Error
                  end;
              {error, enoent} ->
                  ok;
              {error, Reason} = Error ->
                  ?log_warning("rm_rf failed because ~p", [Reason]),
                  Error
          end;
      {error, enoent} ->
          ok;
      Error ->
          ?log_warning("stat on ~s failed: ~p", [Name, Error]),
          Error
  end.

rm_rf_is_dir(Name) ->
    case file:read_link_info(Name) of
        {ok, Info} ->
            {ok, Info#file_info.type =:= directory};
        Error ->
            Error
    end.

rm_rf_loop(_DirName, []) ->
    ok;
rm_rf_loop(DirName, [F | Files]) ->
    FileName = filename:join(DirName, F),
    case rm_rf(FileName) of
        ok ->
            rm_rf_loop(DirName, Files);
        {error, enoent} ->
            rm_rf_loop(DirName, Files);
        Error ->
            ?log_warning("Cannot delete ~p: ~p", [FileName, Error]),
            Error
    end.

generate_cookie() ->
    binary_to_atom(misc:hexify(crypto:strong_rand_bytes(?COOKIE_LEN)), latin1).

nthreplace(N, E, List) ->
  lists:sublist(List, N-1) ++ [E] ++ lists:nthtail(N, List).

ceiling(X) ->
  T = erlang:trunc(X),
  case (X - T) of
    Neg when Neg < 0 -> T;
    Pos when Pos > 0 -> T + 1;
    _ -> T
  end.

position(Predicate, List) when is_function(Predicate) ->
  position(Predicate, List, 1);

position(E, List) ->
  position(E, List, 1).

position(Predicate, [], _N) when is_function(Predicate) -> false;

position(Predicate, [E|List], N) when is_function(Predicate) ->
  case Predicate(E) of
    true -> N;
    false -> position(Predicate, List, N+1)
  end;

position(_, [], _) -> false;

position(E, [E|_List], N) -> N;

position(E, [_|List], N) -> position(E, List, N+1).

msecs_to_usecs(MilliSec) ->
    MilliSec * 1000.

secs_to_usecs(Seconds) ->
    Seconds * 1000 * 1000.

%% just because we need to mock node() sometimes
this_node() ->
    node().

% Returns just the node name string that's before the '@' char.
% For example, returns "test" instead of "test@myhost.com".
%
node_name_short() ->
    node_name_short(node()).

node_name_short(Node) ->
    [NodeName | _] = string:tokens(atom_to_list(Node), "@"),
    NodeName.

% Node is an atom like some_name@host.foo.bar.com

node_name_host(Node) ->
    [Name, Host | _] = string:tokens(atom_to_list(Node), "@"),
    {Name, Host}.

%% For hidden nodes (babysitter and couchdb) we use aliases as hostnames
%% This alias doesn't work outside the vm, so we need to return localhost
%% ip address in this case
extract_node_address(Node) ->
    extract_node_address(Node, get_net_family()).
extract_node_address(Node, AFamily) ->
    LocalhostAlias = localhost_alias(),
    case node_name_host(Node) of
        {_, LocalhostAlias} -> localhost(AFamily, []);
        {_, Host} -> Host
    end.

is_cb_local_nodename(Node) ->
    LocalhostAlias = localhost_alias(),
    case node_name_host(Node) of
        {_, LocalhostAlias} -> true;
        {_, _} -> false
    end.

% Get an environment variable value or return a default value
getenv_int(VariableName, DefaultValue) ->
    case (catch list_to_integer(os:getenv(VariableName))) of
        EnvBuckets when is_integer(EnvBuckets) -> EnvBuckets;
        _ -> DefaultValue
    end.

% Get an application environment variable, or a defualt value.
get_env_default(Var, Def) ->
    case application:get_env(Var) of
        {ok, Value} -> Value;
        undefined -> Def
    end.

get_env_default(App, Var, Def) ->
    case application:get_env(App, Var) of
        {ok, Value} ->
            Value;
        undefined ->
            Def
    end.

ping_jointo() ->
    case application:get_env(jointo) of
        {ok, NodeName} -> ping_jointo(NodeName);
        X -> X
    end.

ping_jointo(NodeName) ->
    ?log_debug("attempting to contact ~p", [NodeName]),
    case net_adm:ping(NodeName) of
        pong -> ?log_debug("connected to ~p", [NodeName]);
        pang -> {error, io_lib:format("could not ping ~p~n", [NodeName])}
    end.

%% Wait for a process.

wait_for_process(PidOrName, Timeout) ->
    MRef = erlang:monitor(process, PidOrName),
    receive
        {'DOWN', MRef, process, _, _Reason} ->
            ok
    after Timeout ->
            erlang:demonitor(MRef, [flush]),
            {error, timeout}
    end.

-ifdef(TEST).
wait_for_process_test_() ->
    {spawn,
     fun () ->
             %% Normal
             ok = wait_for_process(spawn(fun() -> ok end), 100),
             %% Timeout
             {error, timeout} = wait_for_process(spawn(fun() ->
                                                               timer:sleep(100), ok end),
                                                 1),
             %% Process that exited before we went.
             Pid = spawn(fun() -> ok end),
             ok = wait_for_process(Pid, 100),
             ok = wait_for_process(Pid, 100)
     end}.
-endif.

-spec terminate(pid(), atom()) -> true.
terminate(Pid, normal) ->
    terminate(Pid, shutdown);
terminate(Pid, Reason) ->
    exit(Pid, Reason).

-spec terminate_and_wait(Processes :: pid() | [pid()], Reason :: term()) -> ok.
terminate_and_wait(Process, Reason) when is_pid(Process) ->
    terminate_and_wait([Process], Reason);
terminate_and_wait(Processes, Reason) ->
    [terminate(P, Reason) || P <- Processes],
    [misc:wait_for_process(P, infinity) || P <- Processes],
    ok.

-define(WAIT_FOR_NAME_SLEEP, 200).

%% waits until given name is globally registered. I.e. until calling
%% {via, leader_registry, Name} starts working
wait_for_global_name(Name) ->
    wait_for_global_name(Name, ?get_timeout(wait_for_global_name, 20000)).

wait_for_global_name(Name, TimeoutMillis) ->
    wait_for_name({via, leader_registry, Name}, TimeoutMillis).

wait_for_local_name(Name, TimeoutMillis) ->
    wait_for_name({local, Name}, TimeoutMillis).

wait_for_name(Name, TimeoutMillis) ->
    Tries = (TimeoutMillis + ?WAIT_FOR_NAME_SLEEP-1) div ?WAIT_FOR_NAME_SLEEP,
    wait_for_name_loop(Name, Tries).

wait_for_name_loop(Name, 0) ->
    case is_pid(whereis_name(Name)) of
        true ->
            ok;
        _ -> failed
    end;
wait_for_name_loop(Name, TriesLeft) ->
    case is_pid(whereis_name(Name)) of
        true ->
            ok;
        false ->
            timer:sleep(?WAIT_FOR_NAME_SLEEP),
            wait_for_name_loop(Name, TriesLeft-1)
    end.

whereis_name({global, Name}) ->
    global:whereis_name(Name);
whereis_name({local, Name}) ->
    erlang:whereis(Name);
whereis_name({via, Module, Name}) ->
    Module:whereis_name(Name).


%% Like proc_lib:start_link but allows to specify a node to spawn a process on.
-spec start_link(node(), module(), atom(), [any()]) -> any() | {error, term()}.
start_link(Node, M, F, A)
  when is_atom(Node), is_atom(M), is_atom(F), is_list(A) ->
    Pid = proc_lib:spawn_link(Node, M, F, A),
    sync_wait(Pid).

%% turns _this_ process into gen_server loop. Initializing and
%% registering it properly.
turn_into_gen_server({local, Name}, Mod, Args, GenServerOpts) ->
    erlang:register(Name, self()),
    {State, HibernateStatus} =
        case Mod:init(Args) of
            {ok, S} ->
                {S, false};
            {ok, S, hibernate} ->
                {S, true};
            {ok, S, {timeout, _T, {hibernate, _Ref}}} ->
                {S, true}
        end,
    proc_lib:init_ack({ok, self()}),
    case HibernateStatus of
        true ->
            gen_server:enter_loop(Mod, GenServerOpts, State,
                                  {local, Name}, hibernate);
        false ->
            gen_server:enter_loop(Mod, GenServerOpts, State, {local, Name})
    end.

sync_wait(Pid) ->
    receive
        {ack, Pid, Return} ->
            Return;
        {'EXIT', Pid, Reason} ->
            {error, Reason}
    end.

spawn_monitor(F) ->
    Start = make_ref(),
    Parent = self(),

    Pid = proc_lib:spawn(
            fun () ->
                    MRef = erlang:monitor(process, Parent),

                    receive
                        {'DOWN', MRef, process, Parent, Reason} ->
                            exit(Reason);
                        Start ->
                            erlang:demonitor(MRef, [flush]),
                            F()
                    end
            end),

    MRef = erlang:monitor(process, Pid),
    Pid ! Start,

    {Pid, MRef}.

poll_for_condition_rec(Condition, _Sleep, 0) ->
    case Condition() of
        false -> timeout;
        Ret -> Ret
    end;
poll_for_condition_rec(Condition, Sleep, infinity) ->
    case Condition() of
        false ->
            timer:sleep(Sleep),
            poll_for_condition_rec(Condition, Sleep, infinity);
        Ret -> Ret
    end;
poll_for_condition_rec(Condition, Sleep, Counter) ->
    case Condition() of
        false ->
            timer:sleep(Sleep),
            poll_for_condition_rec(Condition, Sleep, Counter-1);
        Ret -> Ret
    end.

poll_for_condition(Condition, Timeout, Sleep) ->
    Times = case Timeout of
                infinity ->
                    infinity;
                _ ->
                    (Timeout + Sleep - 1) div Sleep
            end,
    poll_for_condition_rec(Condition, Sleep, Times).

-ifdef(TEST).
poll_for_condition_test_() ->
    {timeout, 20,
     fun () ->
             true = poll_for_condition(fun () -> true end, 0, 10),
             timeout = poll_for_condition(fun () -> false end, 100, 10),
             Ref = make_ref(),
             self() ! {Ref, 0},
             Fun  = fun() ->
                            Counter = receive
                                          {Ref, C} -> R = C + 1,
                                                      self() ! {Ref, R},
                                                      R
                                      after 0 ->
                                          erlang:error(should_not_happen)
                                      end,
                            Counter > 5
                    end,
             true = poll_for_condition(Fun, 300, 10),
             receive
                 {Ref, _} -> ok
             after 0 ->
                     erlang:error(should_not_happen)
             end
     end}.
-endif.

%% Remove matching messages from the inbox.
%% Returns a count of messages removed.

flush(Msg) -> ?flush(Msg).


%% You know, like in Python
enumerate(List) ->
    enumerate(List, 1).

enumerate([H|T], Start) ->
    [{Start, H}|enumerate(T, Start + 1)];
enumerate([], _) ->
    [].


%% Equivalent of sort|uniq -c
uniqc(List) ->
    uniqc(List, 1, []).

uniqc([], _, Acc) ->
    lists:reverse(Acc);
uniqc([H], Count, Acc) ->
    uniqc([], 0, [{H, Count}|Acc]);
uniqc([H,H|T], Count, Acc) ->
    uniqc([H|T], Count+1, Acc);
uniqc([H1,H2|T], Count, Acc) ->
    uniqc([H2|T], 1, [{H1, Count}|Acc]).

-ifdef(TEST).
uniqc_test() ->
    [{a, 2}, {b, 5}] = uniqc([a, a, b, b, b, b, b]),
    [] = uniqc([]),
    [{c, 1}] = uniqc([c]).
-endif.

unique(Xs) ->
    [X || {X, _} <- uniqc(Xs)].

groupby_map(Fun, List) ->
    Groups  = sort_and_keygroup(1, lists:map(Fun, List)),
    [{Key, [X || {_, X} <- Group]} || {Key, Group} <- Groups].

groupby(Fun, List) ->
    groupby_map(?cut({Fun(_1), _1}), List).

-ifdef(TEST).
groupby_map_test() ->
    List = [{a, 1}, {a, 2}, {b, 2}, {b, 3}],
    ?assertEqual([{a, [1, 2]}, {b, [2, 3]}],
                 groupby_map(fun functools:id/1, List)),

    ?assertEqual([{a, [-1, -2]}, {b, [-2, -3]}],
                 groupby_map(fun ({K, V}) ->
                                     {K, -V}
                             end, List)).

groupby_test() ->
    Groups = groupby(_ rem 2, lists:seq(0, 10)),

    {0, [0,2,4,6,8,10]} = lists:keyfind(0, 1, Groups),
    {1, [1,3,5,7,9]}    = lists:keyfind(1, 1, Groups).
-endif.

keygroup(Index, SortedList) ->
    keygroup(Index, SortedList, []).

keygroup(_, [], Groups) ->
    lists:reverse(Groups);
keygroup(Index, [H|T], Groups) ->
    Key = element(Index, H),
    {G, Rest} = lists:splitwith(fun (Elem) -> element(Index, Elem) == Key end, T),
    keygroup(Index, Rest, [{Key, [H|G]}|Groups]).

-ifdef(TEST).
keygroup_test() ->
    [{a, [{a, 1}, {a, 2}]},
     {b, [{b, 2}, {b, 3}]}] = keygroup(1, [{a, 1}, {a, 2}, {b, 2}, {b, 3}]),
    [] = keygroup(1, []).
-endif.

sort_and_keygroup(Index, List) ->
    keygroup(Index, lists:keysort(Index, List)).

%% Turn [[1, 2, 3], [4, 5, 6], [7, 8, 9]] info
%% [[1, 4, 7], [2, 5, 8], [3, 6, 9]]
rotate(List) ->
    rotate(List, [], [], []).

rotate([], [], [], Acc) ->
    lists:reverse(Acc);
rotate([], Heads, Tails, Acc) ->
    rotate(lists:reverse(Tails), [], [], [lists:reverse(Heads)|Acc]);
rotate([[H|T]|Rest], Heads, Tails, Acc) ->
    rotate(Rest, [H|Heads], [T|Tails], Acc);
rotate(_, [], [], Acc) ->
    lists:reverse(Acc).

-ifdef(TEST).
rotate_test() ->
    [[1, 4, 7], [2, 5, 8], [3, 6, 9]] =
        rotate([[1, 2, 3], [4, 5, 6], [7, 8, 9]]),
    [] = rotate([]).
-endif.

rewrite(Fun, Term) ->
    generic:maybe_transform(
      fun (T) ->
              case Fun(T) of
                  continue ->
                      {continue, T};
                  {stop, NewTerm} ->
                      {stop, NewTerm}
              end
      end, Term).

-ifdef(TEST).
rewrite_correctly_callbacks_on_tuples_test() ->
    executing_on_new_process(
      fun () ->
              {a, b, c} =
                  rewrite(
                    fun (Term) ->
                            self() ! {term, Term},
                            continue
                    end, {a, b, c}),
              Terms =
                  letrec(
                    [[]],
                    fun (Rec, Acc) ->
                            receive
                                X ->
                                    {term, T} = X,
                                    Rec(Rec, [T | Acc])
                            after 0 ->
                                    lists:reverse(Acc)
                            end
                    end),
              [{a, b, c}, a, b, c] = Terms
      end).
-endif.

rewrite_value(Old, New, Struct) ->
    generic:transformb(?transform(Old, New), Struct).

rewrite_key_value_tuple(Key, NewValue, Struct) ->
    generic:transformb(?transform({Key, _}, {Key, NewValue}), Struct).

rewrite_tuples(Fun, Struct) ->
    rewrite(
      fun (Term) ->
              case is_tuple(Term) of
                  true ->
                      Fun(Term);
                  false ->
                      continue
              end
      end,
      Struct).

-ifdef(TEST).
rewrite_value_test() ->
    x = rewrite_value(a, b, x),
    b = rewrite_value(a, b, a),
    b = rewrite_value(a, b, b),

    [x, y, z] = rewrite_value(a, b, [x, y, z]),

    [x, b, c, b] = rewrite_value(a, b, [x, a, c, a]),

    {x, y} = rewrite_value(a, b, {x, y}),
    {x, b} = rewrite_value(a, b, {x, a}),

    X = rewrite_value(a, b,
                      [ {"a string", 1, x},
                        {"b string", 4, a, {blah, a, b}}]),
    X = [{"a string", 1, x},
         {"b string", 4, b, {blah, b, b}}],

    % handling of improper list
    [a, [x|c]] = rewrite_value(b, x, [a, [b|c]]),
    [a, [b|x]] = rewrite_value(c, x, [a, [b|c]]).

rewrite_key_value_tuple_test() ->
    x = rewrite_key_value_tuple(a, b, x),
    {a, b} = rewrite_key_value_tuple(a, b, {a, c}),
    {b, x} = rewrite_key_value_tuple(a, b, {b, x}),

    Orig = [ {"a string", x},
             {"b string", 4, {a, x, y}, {a, c}, {a, [b, c]}}],
    X = rewrite_key_value_tuple(a, b, Orig),
    X = [{"a string", x},
         {"b string", 4, {a, x, y}, {a, b}, {a, b}}],

    X1 = rewrite_tuples(fun (T) ->
                                case T of
                                    {"a string", _} ->
                                        {stop, {a_string, xxx}};
                                    {a, _} ->
                                        {stop, {a, xxx}};
                                    _ ->
                                        continue
                                end
                        end, Orig),

    X1 = [{a_string, xxx}, {"b string", 4, {a, x, y}, {a, xxx}, {a, xxx}}].
-endif.

sanitize_url(Url) when is_binary(Url) ->
    list_to_binary(sanitize_url(binary_to_list(Url)));
sanitize_url(Url) when is_list(Url) ->
    HostIndex = string:chr(Url, $@),
    case HostIndex of
        0 ->
            Url;
        _ ->
            AfterScheme = string:str(Url, "://"),
            case AfterScheme of
                0 ->
                    "*****" ++ string:substr(Url, HostIndex);
                _ ->
                    string:substr(Url, 1, AfterScheme + 2) ++ "*****" ++
                        string:substr(Url, HostIndex)
            end
    end;
sanitize_url(Url) ->
    Url.

-ifdef(TEST).
sanitize_url_test() ->
    "blah.com/a/b/c" = sanitize_url("blah.com/a/b/c"),
    "ftp://blah.com" = sanitize_url("ftp://blah.com"),
    "http://*****@blah.com" = sanitize_url("http://user:password@blah.com"),
    "*****@blah.com" = sanitize_url("user:password@blah.com").
-endif.

ukeymergewith(Fun, N, L1, L2) ->
    ukeymergewith(Fun, N, L1, L2, []).

ukeymergewith(_, _, [], [], Out) ->
    lists:reverse(Out);
ukeymergewith(_, _, L1, [], Out) ->
    lists:reverse(Out, L1);
ukeymergewith(_, _, [], L2, Out) ->
    lists:reverse(Out, L2);
ukeymergewith(Fun, N, L1 = [T1|R1], L2 = [T2|R2], Out) ->
    K1 = element(N, T1),
    K2 = element(N, T2),
    case K1 of
        K2 ->
            ukeymergewith(Fun, N, R1, R2, [Fun(T1, T2) | Out]);
        K when K < K2 ->
            ukeymergewith(Fun, N, R1, L2, [T1|Out]);
        _ ->
            ukeymergewith(Fun, N, L1, R2, [T2|Out])
    end.

-ifdef(TEST).
ukeymergewith_test() ->
    Fun = fun ({K, A}, {_, B}) ->
                  {K, A + B}
          end,
    [{a, 3}] = ukeymergewith(Fun, 1, [{a, 1}], [{a, 2}]),
    [{a, 3}, {b, 1}] = ukeymergewith(Fun, 1, [{a, 1}], [{a, 2}, {b, 1}]),
    [{a, 1}, {b, 3}] = ukeymergewith(Fun, 1, [{b, 1}], [{a, 1}, {b, 2}]).
-endif.

%% Given two sorted lists, return a 3-tuple containing the elements
%% that appear only in the first list, only in the second list, or are
%% common to both lists, respectively.
comm([H1|T1] = L1, [H2|T2] = L2) ->
    if H1 == H2 ->
            {R1, R2, R3} = comm(T1, T2),
            {R1, R2, [H1|R3]};
       H1 < H2 ->
            {R1, R2, R3} = comm(T1, L2),
            {[H1|R1], R2, R3};
       true ->
            {R1, R2, R3} = comm(L1, T2),
            {R1, [H2|R2], R3}
    end;
comm(L1, L2) when L1 == []; L2 == [] ->
    {L1, L2, []}.


-ifdef(TEST).
comm_test() ->
    {[1], [2], [3]} = comm([1,3], [2,3]),
    {[1,2,3], [], []} = comm([1,2,3], []),
    {[], [], []} = comm([], []).
-endif.

start_singleton(Module, Name, Args, Opts) ->
    start_singleton(Module, start_link,
                    [{via, leader_registry, Name}, Name, Args, Opts]).

start_singleton(M, F, A) ->
    case erlang:apply(M, F, A) of
        {error, {already_started, Pid}} ->
            ?log_warning("start_singleton(~p, ~p, ~p) -> already started:"
                         " monitoring ~p from ~p",
                         [M, F, A, Pid, node()]),
            {ok, spawn_link(fun () ->
                                    misc:wait_for_process(Pid, infinity),
                                    ?log_info("~p saw ~p exit.",
                                              [self(), Pid])
                            end)};
        {ok, Pid} = X ->
            ?log_info("start_singleton(~p, ~p, ~p):"
                      " started as ~p on ~p~n",
                      [M, F, A, Pid, node()]),
            X;
        X -> X
    end.

key_update_rec(Key, List, Fun, Acc) ->
    case List of
        [{Key, OldValue} | Rest] ->
            %% once we found our key, compute new value and don't recurse anymore
            %% just append rest of list to reversed accumulator
            lists:reverse([{Key, Fun(OldValue)} | Acc],
                          Rest);
        [] ->
            %% if we reach here, then we didn't found our tuple
            false;
        [X | XX] ->
            %% anything that's not our pair is just kept intact
            key_update_rec(Key, XX, Fun, [X | Acc])
    end.

%% replace value of given Key with result of applying Fun on it in
%% given proplist. Preserves order of keys. Assumes Key occurs only
%% once.
key_update(Key, PList, Fun) ->
    key_update_rec(Key, PList, Fun, []).

%% replace values from OldPList with values from NewPList
-spec update_proplist(PL, PL) -> PL when PL :: [{term(), term()}].
update_proplist(OldPList, NewPList) ->
    NewPList ++
        lists:filter(fun ({K, _}) ->
                             case lists:keyfind(K, 1, NewPList) of
                                 false -> true;
                                 _ -> false
                             end
                     end, OldPList).

%% Same as update_proplist but allows proplist elements to be atoms,
%% which is the official definition of proplist in the proplists module.
%% It is useful for some cases like merging of tcp options which can be atoms.
-spec update_proplist_relaxed(PL, PL) -> PL when PL :: proplists:proplist().
update_proplist_relaxed(OldPList, NewPList) ->
    NewPList ++
        lists:filter(fun (E) ->
                         Key = case E of
                                   {K, _} -> K;
                                   K when is_atom(K) -> K
                               end,
                         Pred = fun (K2) when is_atom(K2), K2 =:= Key -> true;
                                    ({K2, _}) when K2 =:= Key -> true;
                                    (_) -> false
                                end,
                         %% Note that we can't use keyfind because keyfind
                         %% assumes that second param is [tuple()]
                         case lists:search(Pred, NewPList) of
                             {value, _} -> false;
                             false -> true
                         end
                     end, OldPList).

-ifdef(TEST).
update_proplist_test() ->
    [{a, 1}, {b, 2}, {c,3}] =:= update_proplist([{a,2}, {c,3}],
                                                [{a,1}, {b,2}]).

update_proplist_relaxed_test() ->
    ?assertEqual([], update_proplist_relaxed([], [])),
    ?assertEqual([a, {b, 1}], update_proplist_relaxed([a, {b, 1}], [])),
    ?assertEqual([a, {b, 1}], update_proplist_relaxed([], [a, {b, 1}])),
    ?assertEqual([{a, 1}, d, {b, 2}, f, {g, 5}, c, {e, 4}],
                 update_proplist_relaxed([{a,2}, b, c, {d,3}, {e, 4}],
                                         [{a,1}, d, {b,2}, f, {g, 5}])),
    ?assertEqual([{b, 1}, {{a, 3}, 4}, {a, 3}, {{b, 1}, 2}],
                 update_proplist_relaxed([{a, 3}, {{b, 1}, 2}],
                                         [{b, 1}, {{a, 3}, 4}])).
-endif.

%% Returns proplist that contains all the elements from Left and from Right.
%% Calls MergeFun(Key, LeftValue, RightValue) in case if some key
%% is part of both proplists.
merge_proplists(MergeFun, LeftProplist, RightProplist) ->
    lists:foldr(
      fun ({Key, LeftValue}, Acc) ->
          case proplists:get_all_values(Key, Acc) of
              [RightValue] ->
                  [{Key, MergeFun(Key, LeftValue, RightValue)}
                      | proplists:delete(Key, Acc)];
              [] ->
                  [{Key, LeftValue} | Acc]
          end
      end, RightProplist, LeftProplist).

-ifdef(TEST).
merge_proplists_test() ->
    ?assertEqual(
      [], merge_proplists(fun (_, _, _) -> error(never_happens) end, [], [])),
    ?assertEqual(
      [{a, 1}, {b, 2}],
      merge_proplists(fun (_, _, _) -> error(never_happens) end,
                      [], [{a, 1}, {b, 2}])),
    ?assertEqual(
      [{a, 1}, {b, 2}],
      merge_proplists(fun (_, _, _) -> error(never_happens) end,
                      [{a, 1}, {b, 2}], [])),
    ?assertEqual(
      [{a, 1}, {b, 10}, {c, 21}, {d, 11}],
      merge_proplists(fun (_, L, R) -> L * R end,
                      [{a, 1}, {b, 2}, {c, 3}], [{b, 5}, {c, 7}, {d, 11}])),
    ?assertEqual(
      [{a, 1}, {b, 5}, {c, 7}, {d, 11}],
      merge_proplists(fun (_, _L, R) -> R end,
                      [{a, 1}, {b, 2}, {c, 3}], [{b, 5}, {c, 7}, {d, 11}])).
-endif.


%% get proplist value or fail
expect_prop_value(K, List) ->
    Ref = make_ref(),
    try
        case proplists:get_value(K, List, Ref) of
            RV when RV =/= Ref -> RV
        end
    catch
        error:X -> erlang:error(X, [K, List])
    end.


find_proplist(Prop, Value, ListOfPropLists) ->
    lists:search(?cut(proplists:get_value(Prop, _) =:= Value), ListOfPropLists).

%% true iff given path is absolute
is_absolute_path(Path) ->
    Normalized = filename:join([Path]),
    filename:absname(Normalized) =:= Normalized.

%% @doc Truncate a timestamp to the nearest multiple of N seconds.
trunc_ts(TS, N) ->
    TS - (TS rem (N*1000)).

%% alternative of file:read_file/1 that reads file until EOF is
%% reached instead of relying on file length. See
%% http://groups.google.com/group/erlang-programming/browse_thread/thread/fd1ec67ff690d8eb
%% for more information. This piece of code was borrowed from above mentioned URL.
raw_read_file(Path) ->
    with_file(Path, [read, binary], raw_read_loop(_, [])).
raw_read_loop(File, Acc) ->
    case file:read(File, 16384) of
        {ok, Bytes} ->
            raw_read_loop(File, [Acc | Bytes]);
        eof ->
            {ok, iolist_to_binary(Acc)};
        {error, _} = Error ->
            Error
    end.

%% Incrementally process a file by folding over its contents in chunks.
%%
%% Fun(Data, Acc) must return:
%%   need_more_data       - Current data insufficient, read next chunk
%%   {ok, NewAcc, Rest}   - Process chunk and continue (Rest may be <<>>)
%%   {error, Reason}      - Stop with error
%%
%% Returns:
%%   {ok, FinalAcc}                     - Success
%%   {unhandled_data, Rest, FinalAcc}   - EOF with unprocessed data
%%   {error, Reason, FinalAcc}          - Error occurred
-spec fold_file(Path, Fun, Acc, ChunkSize) ->
          {ok, Acc} | {unhandled_data, binary(), Acc} | {error, _, Acc}
          when Path :: string(),
               Fun :: fun( (binary(), Acc) -> need_more_data |
                                              {ok, Acc} |
                                              {error, _} ),
               Acc :: term(),
               ChunkSize :: pos_integer().
fold_file(Path, Fun, AccInit, ChunkSize) ->
    F = fun Read(Handle, Acc, feed, Data) ->
                case Fun(Data, Acc) of
                    need_more_data -> Read(Handle, Acc, read, Data);
                    {ok, NewAcc, <<>>} -> Read(Handle, NewAcc, read, <<>>);
                    {ok, NewAcc, Rest} -> Read(Handle, NewAcc, feed, Rest);
                    {error, Reason} -> {error, Reason, Acc}
                end;
            Read(Handle, Acc, read, PrevData) ->
                case file:read(Handle, ChunkSize) of
                    {ok, Bytes} ->
                        NewData = <<PrevData/binary, Bytes/binary>>,
                        Read(Handle, Acc, feed, NewData);
                    eof when PrevData == <<>> ->
                        {ok, Acc};
                    eof ->
                        {unhandled_data, PrevData, Acc};
                    {error, Reason} ->
                        {error, Reason, Acc}
                end
        end,
    case with_file(Path, [read, compressed, binary],
                   F(_, AccInit, read, <<>>)) of
        {error, OpenFileError} -> {error, OpenFileError, AccInit};
        Other -> Other
    end.

-ifdef(TEST).
fold_file_test_() ->
    {setup,
     fun () ->
             Dir = path_config:tempfile(".", "fold_file_test_dir", ""),
             ok = file:make_dir(Dir),

             %% Create test files
             EmptyFile = filename:join(Dir, "empty.txt"),
             ok = file:write_file(EmptyFile, <<>>),

             SmallFile = filename:join(Dir, "small.txt"),
             ok = file:write_file(SmallFile, <<"abc">>),

             ExactFile = filename:join(Dir, "exact.txt"),
             ok = file:write_file(ExactFile, <<"abcde">>),

             BigFile = filename:join(Dir, "big.txt"),
             ok = file:write_file(BigFile, <<"abcdefghijk">>),

             NonExistentFile = filename:join(Dir, "nonexistent.txt"),

             {Dir, EmptyFile, SmallFile, ExactFile, BigFile, NonExistentFile}
     end,
     fun ({Dir, _, _, _, _, _}) ->
             misc:rm_rf(Dir)
     end,
     fun ({_Dir, EmptyFile, SmallFile, ExactFile, BigFile, NonExistentFile}) ->
             ChunkSize = 5,
             Collector = fun (Data, Acc) ->
                             {ok, <<Acc/binary, Data/binary>>, <<>>}
                         end,
             [
              %% Non-existent file
              ?_assertMatch({error, enoent, _},
                            fold_file(NonExistentFile, Collector, <<>>,
                                      ChunkSize)),

              %% Empty file
              ?_assertEqual({ok, <<>>},
                            fold_file(EmptyFile, Collector, <<>>, ChunkSize)),

              %% File smaller than chunk size (3 bytes vs 5)
              ?_assertEqual({ok, <<"abc">>},
                            fold_file(SmallFile, Collector, <<>>, ChunkSize)),

              %% File exactly chunk size (5 bytes)
              ?_assertEqual({ok, <<"abcde">>},
                            fold_file(ExactFile, Collector, <<>>, ChunkSize)),

              %% File bigger than chunk size (11 bytes vs 5)
              ?_assertEqual({ok, <<"abcdefghijk">>},
                            fold_file(BigFile, Collector, <<>>, ChunkSize)),

              %% Verify chunking for big file
              ?_test(begin
                         Chunks = [],
                         {ok, FinalChunks} =
                             fold_file(BigFile,
                                       fun (Data, Acc) ->
                                               {ok, [Data | Acc], <<>>}
                                       end,
                                       Chunks,
                                       ChunkSize),
                         ?assertEqual([<<"k">>, <<"fghij">>, <<"abcde">>],
                                      FinalChunks)
                     end)
             ]
     end}.
-endif.

assoc_multicall_results_rec([], _ResL, _BadNodes, SuccessAcc, ErrorAcc) ->
    {SuccessAcc, ErrorAcc};
assoc_multicall_results_rec([N | Nodes], Results, BadNodes,
                            SuccessAcc, ErrorAcc) ->
    case lists:member(N, BadNodes) of
        true ->
            assoc_multicall_results_rec(Nodes, Results, BadNodes, SuccessAcc, ErrorAcc);
        _ ->
            [Res | ResRest] = Results,

            case Res of
                {badrpc, Reason} ->
                    NewErrAcc = [{N, Reason} | ErrorAcc],
                    assoc_multicall_results_rec(Nodes, ResRest, BadNodes,
                                                SuccessAcc, NewErrAcc);
                _ ->
                    NewOkAcc = [{N, Res} | SuccessAcc],
                    assoc_multicall_results_rec(Nodes, ResRest, BadNodes,
                                                NewOkAcc, ErrorAcc)
            end
    end.

%% Returns a pair of proplists and list of nodes. First element is a
%% mapping from Nodes to return values for nodes that
%% succeeded. Second one is a mapping from Nodes to error reason for
%% failed nodes. And third tuple element is BadNodes argument unchanged.
-spec assoc_multicall_results([node()], [any() | {badrpc, any()}], [node()]) ->
                                    {OkNodeResults::[{node(), any()}],
                                     BadRPCNodeResults::[{node(), any()}],
                                     BadNodes::[node()]}.
assoc_multicall_results(Nodes, ResL, BadNodes) ->
    {OkNodeResults, BadRPCNodeResults} = assoc_multicall_results_rec(Nodes, ResL, BadNodes, [], []),
    {OkNodeResults, BadRPCNodeResults, BadNodes}.

%% Performs rpc:multicall and massages results into "normal results",
%% {badrpc, ...} results and timeouts/disconnects. Returns triple
%% produced by assoc_multicall_results/3 above.
rpc_multicall_with_plist_result(Nodes, M, F, A, Timeout) ->
    {ResL, BadNodes} = rpc:multicall(Nodes, M, F, A, Timeout),
    assoc_multicall_results(Nodes, ResL, BadNodes).

rpc_multicall_with_plist_result(Nodes, M, F, A) ->
    rpc_multicall_with_plist_result(Nodes, M, F, A, infinity).

-spec realpath(string(), string()) -> {ok, string()} |
                                      {error, atom(), string(), list(), any()}.
realpath(Path, BaseDir) ->
    case erlang:system_info(system_architecture) of
        "win32" ->
            {ok, filename:absname(Path, BaseDir)};
        _ -> case realpath_full(Path, BaseDir, 32) of
                 {ok, X, _} -> {ok, X};
                 X -> X
             end
    end.

-spec realpath_full(string(), string(), integer()) ->
                           {ok, string(), integer()} |
                           {error, atom(), string(), list(), any()}.
realpath_full(Path, BaseDir, SymlinksLimit) ->
    NormalizedPath = filename:join([Path]),
    Tokens = string:tokens(NormalizedPath, "/"),
    case Path of
        [$/ | _] ->
            %% if we're absolute path then start with root
            realpath_rec_check("/", Tokens, SymlinksLimit);
        _ ->
            %% otherwise start walking from BaseDir
            realpath_rec_info(#file_info{type = other}, BaseDir,
                              Tokens, SymlinksLimit)
    end.

%% this is called to check type of Current pathname and expand
%% it if it's symlink.
-spec realpath_rec_check(string(), [string()], integer()) ->
                                {ok, string(), integer()} |
                                {error, atom(), string(), list(), any()}.
realpath_rec_check(Current, Tokens, SymlinksLimit) ->
    case file:read_link_info(Current) of
        {ok, Info} ->
            realpath_rec_info(Info, Current, Tokens, SymlinksLimit);
        Crap -> {error, read_file_info, Current, Tokens, Crap}
    end.

%% this implements 'meat' of path name lookup
-spec realpath_rec_info(tuple(), string(), [string()], integer()) ->
                               {ok, string(), integer()} |
                               {error, atom(), string(), list(), any()}.
%% this case handles Current being symlink. Symlink is recursively
%% expanded and we continue path name walking from expanded place
realpath_rec_info(Info, Current, Tokens, SymlinksLimit)
  when Info#file_info.type =:= symlink ->
    case file:read_link(Current) of
        {error, _} = Crap -> {error, read_link, Current, Tokens, Crap};
        {ok, LinkDestination} ->
            case SymlinksLimit of
                0 -> {error, symlinks_limit_reached, Current, Tokens, undefined};
                _ ->
                    case realpath_full(LinkDestination,
                                       filename:dirname(Current),
                                       SymlinksLimit - 1) of
                        {ok, Expanded, NewSymlinksLimit} ->
                            realpath_rec_check(Expanded, Tokens,
                                               NewSymlinksLimit);
                        Error -> Error
                    end
            end
    end;
%% this case handles end of path name walking
realpath_rec_info(_, Current, [], SymlinksLimit) ->
    {ok, Current, SymlinksLimit};
%% this case just removes single dot
realpath_rec_info(Info, Current, ["." | Tokens], SymlinksLimit) ->
    realpath_rec_info(Info, Current, Tokens, SymlinksLimit);
%% this case implements ".."
realpath_rec_info(_Info, Current, [".." | Tokens], SymlinksLimit) ->
    realpath_rec_check(filename:dirname(Current), Tokens, SymlinksLimit);
%% this handles most common case of walking single level of file tree
realpath_rec_info(_Info, Current, [FirstToken | Tokens], SymlinksLimit) ->
    NewCurrent = filename:absname(FirstToken, Current),
    realpath_rec_check(NewCurrent, Tokens, SymlinksLimit).

-spec split_binary_at_char(binary(), char()) -> binary() | {binary(), binary()}.
split_binary_at_char(Binary, Chr) ->
    case binary:split(Binary, <<Chr:8>>) of
        [_] -> Binary;
        [Part1, Part2] -> {Part1, Part2}
    end.

is_binary_ends_with(Binary, Suffix) ->
    binary:longest_common_suffix([Binary, Suffix]) =:= size(Suffix).

absname(Name) ->
    PathType = filename:pathtype(Name),
    case PathType of
        absolute ->
            filename:absname(Name, "/");
        _ ->
            filename:absname(Name)
    end.

start_event_link(SubscriptionBody) ->
    proc_lib:start_link(
      erlang, apply,
      [fun () ->
               SubscriptionBody(),
               proc_lib:init_ack({ok, self()}),
               receive
                   _ -> ok
               end
       end, []]).

%% Writes to file atomically using write_file + atomic_rename
atomic_write_file(Path, BodyOrBytes)
  when is_function(BodyOrBytes);
       is_binary(BodyOrBytes);
       is_list(BodyOrBytes) ->
    DirName = filename:dirname(Path),
    FileName = filename:basename(Path),
    TmpPath = path_config:tempfile(DirName, FileName, ".tmp"),
    try
        case misc:write_file(TmpPath, BodyOrBytes) of
            ok ->
                atomic_rename(TmpPath, Path);
            X ->
                X
        end
    after
        (catch file:delete(TmpPath))
    end.

%% Rename file (more or less) atomically.
%% See https://lwn.net/Articles/351422/ for some details.
%%
%% NB: this does not work on Windows
%% (http://osdir.com/ml/racket.development/2011-01/msg00149.html).
atomic_rename(From, To) ->
    case file:open(From, [raw, binary, read, write]) of
        {ok, IO} ->
            SyncRV =
                try
                    file:sync(IO)
                after
                    ok = file:close(IO)
                end,
            case SyncRV of
                ok ->
                    %% NOTE: linux manpages also mention sync
                    %% on directory, but erlang can't do that
                    %% and that's not portable
                    file:rename(From, To);
                _ ->
                    SyncRV
            end;
        Err ->
            Err
    end.

%% Get an item from from a dict, if it doesnt exist return default
-spec dict_get(term(), dict:dict(), term()) -> term().
dict_get(Key, Dict, Default) ->
    case dict:find(Key, Dict) of
        {ok, Value} ->
            Value;
        error ->
            Default
    end.

%% like dict:update/4 but calls the function on initial value instead of just
%% storing it in the dict
dict_update(Key, Fun, Initial, Dict) ->
    try
        dict:update(Key, Fun, Dict)
    catch
        %% key not found
        error:badarg ->
            dict:store(Key, Fun(Initial), Dict)
    end.

%% Parse version of the form 1.7.0r_252_g1e1c2c0 or 1.7.0r-252-g1e1c2c0 into a
%% list {[1,7,0],candidate,252}.  1.8.0 introduces a license type suffix,
%% like: 1.8.0r-25-g1e1c2c0-enterprise.  Note that we should never
%% see something like 1.7.0-enterprise, as older nodes won't carry
%% the license type information.
-spec parse_version(string()) -> version().
parse_version(VersionStr) ->
    Parts = string:tokens(VersionStr, "_-"),
    case Parts of
        [BaseVersionStr] ->
            {BaseVersion, Type} = parse_base_version(BaseVersionStr),
            {BaseVersion, Type, 0};
        [BaseVersionStr, OffsetStr | _Rest] ->
            {BaseVersion, Type} = parse_base_version(BaseVersionStr),
            {BaseVersion, Type, list_to_integer(OffsetStr)}
    end.

-define(VERSION_REGEXP,
        "^((?:[0-9]+\.)*[0-9]+).*?(r)?$"). % unbreak font-lock "

parse_base_version(BaseVersionStr) ->
    case re:run(BaseVersionStr, ?VERSION_REGEXP,
                [{capture, all_but_first, list}]) of
        {match, [NumericVersion, "r"]} ->
            Type = candidate;
        {match, [NumericVersion]} ->
            Type = release
    end,

    {lists:map(fun list_to_integer/1,
               string:tokens(NumericVersion, ".")), Type}.

-ifdef(TEST).
parse_version_test() ->
    ?assertEqual({[1,7,0],release,252},
                 parse_version("1.7.0_252_g1e1c2c0")),
    ?assertEqual({[1,7,0],release,252},
                 parse_version("1.7.0-252-g1e1c2c0")),
    ?assertEqual({[1,7,0],candidate,252},
                 parse_version("1.7.0r_252_g1e1c2c0")),
    ?assertEqual({[1,7,0],candidate,252},
                 parse_version("1.7.0r-252-g1e1c2c0")),
    ?assertEqual({[1,7,0],release,0},
                 parse_version("1.7.0")),
    ?assertEqual({[1,7,0],candidate,0},
                 parse_version("1.7.0r")),
    ?assertEqual(true,
                 parse_version("1.7.0") >
                     parse_version("1.7.0r_252_g1e1c2c0")),
    ?assertEqual(true,
                 parse_version("1.7.0") >
                     parse_version("1.7.0r")),
    ?assertEqual(true,
                 parse_version("1.7.1r") >
                     parse_version("1.7.0")),
    ?assertEqual(true,
                 parse_version("1.7.1_252_g1e1c2c0") >
                     parse_version("1.7.1_251_g1e1c2c1")),
    ?assertEqual({[1,8,0],release,25},
                 parse_version("1.8.0_25_g1e1c2c0-enterprise")),
    ?assertEqual({[1,8,0],release,25},
                 parse_version("1.8.0-25-g1e1c2c0-enterprise")),
    ?assertEqual({[2,0,0],candidate,702},
                 parse_version("2.0.0dp4r-702")),
    ?assertEqual({[2,0,0],candidate,702},
                 parse_version("2.0.0dp4r-702-g1e1c2c0")),
    ?assertEqual({[2,0,0],candidate,702},
                 parse_version("2.0.0dp4r-702-g1e1c2c0-enterprise")),
    ?assertEqual({[2,0,0],release,702},
                 parse_version("2.0.0dp4-702")),
    ?assertEqual({[2,0,0],release,702},
                 parse_version("2.0.0dp4-702-g1e1c2c0")),
    ?assertEqual({[2,0,0],release,702},
                 parse_version("2.0.0dp4-702-g1e1c2c0-enterprise")),
    ok.

ceiling_test() ->
    ?assertEqual(4, ceiling(4)),
    ?assertEqual(4, ceiling(4.0)),
    ?assertEqual(4, ceiling(3.99)),
    ?assertEqual(4, ceiling(3.01)),
    ?assertEqual(-4, ceiling(-4)),
    ?assertEqual(-4, ceiling(-4.0)),
    ?assertEqual(-4, ceiling(-4.99)),
    ?assertEqual(-4, ceiling(-4.01)),
    ok.

-endif.

compute_map_diff(undefined, OldMap) ->
    compute_map_diff([], OldMap);
compute_map_diff(NewMap, undefined) ->
    compute_map_diff(NewMap, []);
compute_map_diff([], []) ->
    [];
compute_map_diff(NewMap, []) when NewMap =/= [] ->
    compute_map_diff(NewMap, [[] || _ <- NewMap]);
compute_map_diff([], OldMap) when OldMap =/= [] ->
    compute_map_diff([[] || _ <- OldMap], OldMap);
compute_map_diff(NewMap, OldMap) ->
    VBucketsCount = erlang:length(NewMap),
    [{I, ChainOld, ChainNew} ||
        {I, ChainOld, ChainNew} <-
            lists:zip3(lists:seq(0, VBucketsCount-1), OldMap, NewMap),
        ChainOld =/= ChainNew].

%% execute body in newly spawned process. Function returns when Body
%% returns and with it's return value. If body produced any exception
%% it will be rethrown. Care is taken to propagate exits of 'parent'
%% process to this worker process.
executing_on_new_process(Fun) ->
    executing_on_new_process(Fun, []).

executing_on_new_process(Fun, Options) ->
    {trap_exit, TrapExit} = process_info(self(), trap_exit),

    StartOptions = executing_on_new_process_handle_options(Options),
    executing_on_new_process_handle_trap_exit(TrapExit, Fun, StartOptions).

executing_on_new_process_handle_options(Options) ->
    PassThrough = [abort_after],
    proplist_keyfilter(lists:member(_, PassThrough), Options).

executing_on_new_process_handle_trap_exit(true, Fun, StartOptions) ->
    %% If the caller had trap_exit set, we can't really make the execution
    %% interruptlible, after all it was, hopefully, a deliberate choice to set
    %% trap_exit, so we need to abide by it.
    executing_on_new_process_body(Fun, StartOptions, []);
executing_on_new_process_handle_trap_exit(false, Fun, StartOptions) ->
    with_trap_exit(?cut(executing_on_new_process_body(
                          Fun, StartOptions, [interruptible]))).

executing_on_new_process_body(Fun, StartOptions, WaitOptions) ->
    async:with(
      Fun, StartOptions,
      fun (A) ->
              try
                  async:wait(A, WaitOptions)
              catch
                  throw:{interrupted, {'EXIT', _, Reason} = Exit} ->
                      true = proplists:get_bool(interruptible, WaitOptions),

                      ?log_debug("Aborting ~p (body is ~p) because "
                                 "we are interrupted by an exit message ~p",
                                 [A, Fun, Exit]),

                      async:abort(A, Reason),
                      %% will be processed by the with_trap_exit
                      self() ! Exit
              end
      end).

-ifdef(TEST).
executing_on_new_process_test_() ->
    {timeout, 200,
     fun () ->
             lists:foreach(
               fun (_) ->
                       P = spawn(?cut(misc:executing_on_new_process(
                                        fun () ->
                                                register(grandchild, self()),
                                                timer:sleep(3600 * 1000)
                                        end))),
                       timer:sleep(rand:uniform(5) - 1),
                       exit(P, shutdown),
                       ok = wait_for_process(P, 500),
                       undefined = whereis(grandchild)
               end, lists:seq(1, 1000))
     end}.

%% Check that exit signals are propagated without any mangling.
executing_on_new_process_exit_test() ->
    try
        misc:executing_on_new_process(?cut(exit(shutdown)))
    catch
        exit:shutdown ->
            ok
    end.

executing_on_new_process_abort_after_test() ->
    ?assertExit(timeout,
                misc:executing_on_new_process(
                  fun () ->
                          register(child, self()),
                          timer:sleep(10000)
                  end,
                  [{abort_after, 100}])),

    %% the child must be dead
    undefined = whereis(child),

    ok = misc:executing_on_new_process(?cut(timer:sleep(100)),
                                       [{abort_after, 1000}]),


    %% must be no messages left in mailbox
    0 = ?flush(_).

-endif.

%% returns if Reason is EXIT caused by undefined function/module
is_undef_exit(M, F, A, {undef, [{M, F, A, []} | _]}) -> true; % R15, R16
is_undef_exit(M, F, A, {undef, [{M, F, A} | _]}) -> true; % R14
is_undef_exit(_M, _F, _A, _Reason) -> false.

is_timeout_exit({'EXIT', timeout}) -> true;
is_timeout_exit({'EXIT', {timeout, _}}) -> true;
is_timeout_exit(_) -> false.

-spec sync_shutdown_many_i_am_trapping_exits(Pids :: [pid()]) -> ok.
sync_shutdown_many_i_am_trapping_exits(Pids) ->
    {trap_exit, true} = erlang:process_info(self(), trap_exit),
    [(catch erlang:exit(Pid, shutdown)) || Pid <- Pids],
    BadShutdowns =
        lists:foldl(
          fun (Pid, Acc) ->
                  case inner_wait_shutdown(Pid) of
                      shutdown -> Acc;
                      normal -> Acc;
                      RV -> [{Pid, RV} | Acc]
                  end
          end, [], Pids),

    case BadShutdowns of
        [] -> ok;
        _ ->
            ?log_error("Shutdown of the following failed: ~p", [BadShutdowns])
    end,
    [] = BadShutdowns,
    ok.

%% NOTE: this is internal helper, despite everything being exported
%% from here
-spec inner_wait_shutdown(Pid :: pid()) -> term().
inner_wait_shutdown(Pid) ->
    MRef = erlang:monitor(process, Pid),
    MRefReason = receive
                     {'DOWN', MRef, _, _, MRefReason0} ->
                         MRefReason0
                 end,
    receive
        {'EXIT', Pid, Reason} ->
            Reason
    after 5000 ->
            ?log_error("Expected exit signal from ~p but could not get it in 5 seconds. This is a bug, but process we're waiting for is dead (~p), so trying to ignore...", [Pid, MRefReason]),
            ?log_debug("Here's messages:~n~p", [erlang:process_info(self(), messages)]),
            MRefReason
    end.

%% @doc works like try/after but when try has raised exception, any
%% exception from AfterBody is logged and ignored. I.e. when we face
%% exceptions from both try-block and after-block, exception from
%% after-block is logged and ignored and exception from try-block is
%% rethrown. Use this when exception from TryBody is more important
%% than exception from AfterBody.
try_with_maybe_ignorant_after(TryBody, AfterBody) ->
    RV =
        try TryBody()
        catch T:E:Stacktrace ->
                try AfterBody()
                catch T2:E2:S2 ->
                        ?log_error("Eating exception from ignorant after-block:~n~p", [{T2, E2, S2}])
                end,
                erlang:raise(T, E, Stacktrace)
        end,
    AfterBody(),
    RV.

letrec(Args, F) ->
    erlang:apply(F, [F | Args]).

-spec is_ipv6() -> true | false.
is_ipv6() ->
    get_net_family() == inet6.

-spec has_external_unencrypted_dist(term(), atom()) -> true | false.
has_external_unencrypted_dist(Cfg, Node) ->
    case ns_config:search_node(Node, Cfg, erl_external_listeners) of
        false ->
            false;
        {value, Dists} ->
            not lists:all(fun ({_, EncEnabled}) -> EncEnabled end, Dists)
    end.

%% Finds configured external unencrypted distributions. Used when setting the
%% cluster_encryption_level to strict as we should not allow that if we have any
%% unencrypted listeners.
-spec cluster_has_external_unencrpted_dist() -> true | false.
cluster_has_external_unencrpted_dist() ->
    Cfg = ns_config:latest(),
    [] =/= [N || N <- ns_node_disco:nodes_wanted(),
                 has_external_unencrypted_dist(Cfg, N)].

-spec is_node_encryption_enabled(term(), atom()) -> true | false.
is_node_encryption_enabled(Cfg, Node) ->
    ns_config:search_node(Node, Cfg, node_encryption) =:= {value, true}.

-spec is_cluster_encryption_fully_enabled() -> true | false.
is_cluster_encryption_fully_enabled() ->
    %% Cluster wide encryption is considered to be enabled only if node
    %% level encryption is enabled on all the nodes in the cluster.
    Cfg = ns_config:latest(),
    NonEncryptNodes =
        [N || N <- ns_node_disco:nodes_wanted(),
              not is_node_encryption_enabled(Cfg, N)],

    cluster_compat_mode:is_enterprise() andalso
        NonEncryptNodes =:= [].

%% Returns true if there is at least one node with n2n client cert auth enabled
is_n2n_client_cert_verification_enabled(Config) ->
    IsEnabled =
        fun (N) ->
            ns_config:search_node_with_default(
              N, Config, node_encryption, false)
            andalso
            ns_config:search_node_with_default(
              N, Config, n2n_client_cert_auth, false)
        end,

    lists:any(IsEnabled, ns_node_disco:nodes_wanted()).

%% get_cluster_encryption_level is internal, it's to avoid unnecessary restarts
%% of TLS for services when we add new nodes as there is temporary blip in
%% is_cluster_encryption_fully_enabled(true -> false -> true) due to the config
%% not being synced.
%% Used in should_cluster_data_be_encrypted fun.
-spec get_cluster_encryption_level() -> none | control | all | strict.
get_cluster_encryption_level() ->
    Default = case is_cluster_encryption_fully_enabled() of
                  true ->
                      control;
                  false ->
                      none
              end,
    ns_config:search(ns_config:latest(), cluster_encryption_level, Default).

%% get_effective_cluster_encryption_level is the experience to the user, i.e.,
%% if node to node encryption is disabled it should be "none" else can be
%% "control"/"all"/"strict".
%% We don't store "none" encryption level, we infer it when node to node
%% encryption is disabled, if enabled it defaults to control.
%% We don't care if there is temporary blip in this field while adding nodes, as
%% it is used mostly for the UI.
-spec get_effective_cluster_encryption_level(term()) -> none | control |
                                                        all | strict.
get_effective_cluster_encryption_level(Config) ->
    case is_cluster_encryption_fully_enabled() of
        true ->
            ns_config:search(Config, cluster_encryption_level, control);
        false ->
            none
    end.

-spec should_cluster_data_be_encrypted() -> true | false.
should_cluster_data_be_encrypted() ->
    case get_cluster_encryption_level() of
        all -> true;
        strict -> true;
        _ -> false
    end.

-spec disable_non_ssl_ports() -> true | false.
disable_non_ssl_ports() ->
    get_cluster_encryption_level() =:= strict.

-spec get_net_family() -> inet:address_family().
get_net_family() ->
    cb_dist:address_family().

-spec get_afamily_only() -> true | false.
get_afamily_only() ->
    get_afamily_only(ns_config:latest(), node()).

-spec get_afamily_only(term(), atom()) -> true | false.
get_afamily_only(Config, Node) ->
    ns_config:search_node_with_default(Node, Config, address_family_only, false).

-spec get_afamily_type(inet:address_family()) -> off | required | optional.
get_afamily_type(AFamily) when AFamily =:= inet orelse AFamily =:= inet6 ->
    Required = ns_config:read_key_fast({node, node(), address_family}, inet),
    AFamilyOnly = get_afamily_only(),
    case {AFamily, AFamilyOnly} of
        {Required, _} ->
            required;
        {_, false} ->
            optional;
        {_, true} ->
            off
    end.

address_family_requirement() ->
    [{AF, get_afamily_type(AF)} || AF <- [inet, inet6]].

-spec is_localhost(string()) -> true | false.
is_localhost(Addr) ->
    case inet:parse_address(Addr) of
        {ok, {127,0,0,1}} ->
            true;
        {ok, {0,0,0,0,0,0,0,1}} ->
            true;
        _ ->
            false
    end.

-spec localhost() -> string().
localhost() ->
    localhost([]).

-spec localhost([] | [url]) -> string().
localhost(Options) ->
    localhost(get_net_family(), Options).

localhost(inet, _Options) -> "127.0.0.1";
localhost(inet6, [url]) -> "[::1]";
localhost(inet6, []) -> "::1".

localhost_alias() -> "cb.local".

-spec inaddr_any() -> string().
inaddr_any() ->
    inaddr_any([]).

-spec inaddr_any([] | [url]) -> string().
inaddr_any(Options) ->
    inaddr_any(get_net_family(), Options).

inaddr_any(inet, _Options) -> "0.0.0.0";
inaddr_any(inet6, Options) ->
    case Options of
        [] ->
            "::";
        [url] ->
            "[::]"
    end.

-spec local_url(integer(),
                [] | [no_scheme | ssl |
                      {user_info, {string(), string()}}]) -> string().
local_url(Port, Options) ->
    local_url(Port, "", Options).

-spec local_url(integer(), string(),
                [] | [no_scheme | ssl |
                      {user_info, {string(), string()}}]) -> string().
local_url(Port, [H | _] = Path, Options) when H =/= $/ ->
    local_url(Port, "/" ++ Path, Options);
local_url(Port, Path, Options) ->
    Scheme = case lists:member(no_scheme, Options) of
                 true -> "";
                 false ->
                     case lists:member(ssl, Options) of
                         true  -> "https://";
                         false -> "http://"
                     end
             end,
    User = case lists:keysearch(user_info, 1, Options) of
               false -> "";
               {value, {_, {U, P}}} -> U ++ ":" ++ P ++ "@"
           end,
    Scheme ++ User ++ localhost([url]) ++ ":" ++ integer_to_list(Port) ++ Path.

-spec is_good_address(string()) ->
                ok | {cannot_resolve, {inet:posix(), inet|inet6}}
                   | {cannot_listen, inet:posix()}
                   | {address_not_allowed, string()}.
is_good_address(Address) ->
    is_good_address(Address, get_net_family()).

is_good_address(Address, AFamily) ->
    case {AFamily, is_raw_ip(Address), is_raw_ipv6(Address)} of
        {inet6, _, true} -> check_short_name(Address, ":", AFamily);
        {inet6, true, _} ->
            Msg = io_lib:format("Can't use raw ipv4 address ~s for ipv6 node. "
                                "Please use a Fully Qualified Domain Name or "
                                "ipv6 address.", [Address]),
            {address_not_allowed, lists:flatten(Msg)};
        {inet, _, true} ->
            Msg = io_lib:format("Can't use ipv6 address ~s for ipv4 node",
                                [Address]),
            {address_not_allowed, lists:flatten(Msg)};
        _ ->
            check_short_name(Address, ".", AFamily)
    end.

check_short_name(Address, Separators, AFamily) ->
    case lists:subtract(Address, Separators) of
        Address ->
            {address_not_allowed,
             "Short names are not allowed. Please use a Fully Qualified Domain Name."};
        _ ->
            is_good_address_when_allowed(Address, AFamily)
    end.

is_good_address_when_allowed(Address, NetFamily) ->
    case inet:getaddr(Address, NetFamily) of
        {error, Errno} ->
            {cannot_resolve, {Errno, NetFamily}};
        {ok, IpAddr} ->
            case gen_udp:open(0, [NetFamily, {ip, IpAddr}]) of
                {error, Errno} ->
                    {cannot_listen, Errno};
                {ok, Socket} ->
                    gen_udp:close(Socket),
                    ok
            end
    end.

is_local_port_open(Port, Timeout) ->
    case gen_tcp:connect(localhost(), Port, [get_net_family()], Timeout) of
        {ok, Socket} ->
            gen_tcp:close(Socket),
            true;
        {error, _} ->
            false
    end.

delaying_crash(DelayBy, Body) ->
    try
        Body()
    catch T:E:ST ->
            ?log_debug("Delaying crash ~p:~p by ~pms~nStacktrace: ~p", [T, E, DelayBy, ST]),
            timer:sleep(DelayBy),
            erlang:raise(T, E, ST)
    end.

%% Like erlang:memory but returns 'notsup' if it's impossible to get this
%% information.
memory() ->
    try
        erlang:memory()
    catch
        error:notsup ->
            notsup
    end.

%% What platform are we running on?

is_linux() ->
    case os:type() of
        {unix, linux} ->
            true;
        {_, _} ->
            false
    end.

is_macos() ->
    case os:type() of
        {unix, darwin} ->
            true;
        {_, _} ->
            false
    end.

is_windows() ->
    case os:type() of
        {win32, _} ->
            true;
        {_, _} ->
            false
    end.

-spec ensure_writable_dir(string()) -> ok | {error, term()}.
ensure_writable_dir(Path) ->
    case filelib:ensure_dir(Path) of
        ok ->
            case filelib:is_dir(Path) of
                true ->
                    TouchPath = filename:join(Path, ".touch"),
                    case misc:write_file(TouchPath, <<"">>) of
                        ok ->
                            file:delete(TouchPath),
                            ok;
                        Error ->
                            Error
                    end;
                _ ->
                    case file:make_dir(Path) of
                        ok -> ok;
                        Error ->
                            Error
                    end
            end;
        Error ->
            Error
    end.

ensure_writable_dirs([]) ->
    ok;
ensure_writable_dirs([Path | Rest]) ->
    case ensure_writable_dir(Path) of
        ok ->
            ensure_writable_dirs(Rest);
        X -> X
    end.

%% Like lists:split but does not fail if N > length(List).
safe_split(N, List) ->
    do_safe_split(N, List, []).

do_safe_split(_, [], Acc) ->
    {lists:reverse(Acc), []};
do_safe_split(0, List, Acc) ->
    {lists:reverse(Acc), List};
do_safe_split(N, [H|T], Acc) ->
    do_safe_split(N - 1, T, [H|Acc]).

%% Splits list into groups of given max size. It minimizes the number of groups
%% and tries to make groups equal in size when possible.
%% split(3, [1,2,3,4,5]) => [[1,2,3], [4,5]]
%% split(3, [1,2,3,4]) => [[1,2], [3,4]]
-spec split(undefined | non_neg_integer(), [A]) -> [[A]].
split(undefined, List) -> [List];
split(N, []) when N > 0 -> [[]];
split(N, List) when N > 0 ->
    Len = length(List),
    GroupsNum = ceil(Len / N),
    split_in_groups(GroupsNum, List, []).

split_in_groups(GroupsNum, List, Res) ->
    Len = length(List),
    GroupsMaxSize = ceil(Len / GroupsNum),
    case misc:safe_split(GroupsMaxSize, List) of
        {SL, []} -> lists:reverse([SL | Res]);
        {SL, Rest} -> split_in_groups(GroupsNum - 1, Rest, [SL | Res])
    end.

-ifdef(TEST).

split_test_() ->
    Test =
        fun (N, ListLen) ->
            MaxElem = ListLen - 1,
            Name = lists:flatten(io_lib:format("split(~b, lists:seq(0, ~b))",
                                               [N, MaxElem])),
            {Name,
             fun () ->
                 OrigList = lists:seq(0, MaxElem),
                 Res = split(N, OrigList),
                 ?assertEqual(OrigList, lists:concat(Res)),
                 ?assert(length(Res) > 0),
                 Max = length(hd(Res)),
                 ?assert(Max =< N),
                 lists:foreach(
                   fun (SubRes) ->
                       ?assert(lists:member(length(SubRes), [Max, Max - 1]))
                   end, Res)
             end}
        end,
    [Test(N, Len) || N <- lists:seq(1, 30), Len <- lists:seq(0, 3*N)].

-endif.

-spec run_external_tool(string(), [string()]) -> {non_neg_integer(), binary()}.
run_external_tool(Path, Args) ->
    run_external_tool(Path, Args, []).

-spec run_external_tool(string(), [string()], [{string(), string()}]) ->
                               {non_neg_integer(), binary()}.
run_external_tool(Path, Args, Env) ->
    run_external_tool(Path, Args, Env, []).

-spec run_external_tool(string(), [string()],
                        [{string(), string()}],
                        [graceful_shutdown | {write_data, any()} |
                         {stderr_to_stdout, boolean()} |
                         {hidden_inputs, [?HIDDEN_DATA(iolist())]}]) ->
          {non_neg_integer(), binary()} |
          {non_neg_integer(), binary(), binary()}.
run_external_tool(Path, Args, Env, Opts) ->
    executing_on_new_process(
      fun () ->
              %% Trapping exits here to deal with a case in which goport
              %% exits gracefully, {'EXIT', goport, normal}, without sending us
              %% any {exit_state, Status} message. This is probably not
              %% expected, but has been observed, and it's better to fire the
              %% error up the supervision tree (so it gets logged and we try
              %% to restart) than hang here.
              erlang:process_flag(trap_exit, true),

              GracefulShutdown = proplists:get_bool(graceful_shutdown, Opts),
              WriteDataArg = proplists:get_value(write_data, Opts),
              StderrToStdout = proplists:get_value(stderr_to_stdout, Opts, true),
              GoportOpts = (case StderrToStdout of
                                false -> [];
                                _ -> [stderr_to_stdout]
                            end) ++ [binary,
                                     stream, exit_status,
                                     {args, Args},
                                     {env, Env},
                                     {name, false},
                                     {graceful_shutdown, GracefulShutdown},
                                     {cgroup, ""}], %% defaults to root cgroup
              {ok, Port} = goport:start_link(Path, GoportOpts),
              goport:deliver(Port),
              case WriteDataArg of
                  undefined ->
                      ok;
                  Data ->
                      goport:write(Port, Data)
              end,
              case proplists:get_value(hidden_inputs, Opts) of
                  undefined -> ok;
                  Inputs -> [goport:write(Port, ?UNHIDE(I)) || I <- Inputs]
              end,
              collect_external_tool_output(Port, [])
      end).

collect_external_tool_output(Port, Acc) ->
    receive
        {Port, {data, Data}} ->
            goport:deliver(Port),
            collect_external_tool_output(Port, [Data | Acc]);
        {Port, {exit_status, Status}} ->
            case Acc of
                [{_, _} | _]  ->
                    %% If Acc is a list of tuples, aggregate the stderr and
                    %% stdout data to binaries.
                    StderrList = lists:foldl(fun
                            ({stderr, Value}, AccInner) -> [Value | AccInner];
                            (_, AccInner) -> AccInner
                        end, [], Acc),
                    StdoutList = lists:foldl(fun
                             ({stdout, Value}, AccInner) -> [Value | AccInner];
                             (_, AccInner) -> AccInner
                         end, [], Acc),
                    {Status, iolist_to_binary(StderrList),
                        iolist_to_binary(StdoutList)};
                _ ->
                    %% If no stdout or stderr data is found (i.e.
                    %% stderr_to_stdout was configured), reverse the
                    %% accumulated list and convert it to a binary.
                    {Status, iolist_to_binary(lists:reverse(Acc))}
            end;
        {'EXIT', Port, normal} ->
            %% This isn't expected, and is likely an indication of an issue
            %% in goport, the program being run via goport, or mis-use of
            %% run_external_tool.
            ?log_error("Saw goport exit with normal status unexpectedly"),
            exit(unexpected_normal_termination_of_goport);
        {'EXIT', Pid, Reason} ->
            %% Not matching the goport pid here in case an 'EXIT' comes in
            %% from the parent, rather than the child.
            ?log_error("Got 'EXIT' from ~p with reason ~p, exiting myself",
                       [Pid, Reason]),
            exit(Reason);
        Msg ->
            ?log_error("Got unexpected message ~p", [Msg]),
            exit({unexpected_message, Msg})
    end.

-ifdef(TEST).
run_external_tool_goport_normal_exit_t() ->
    meck:new(goport),
    meck:expect(goport, start_link,
                fun(_Path, _Opts) ->
                        %% Spawn and exit immediately to queue up the message for
                        %% run_external_tool to process.
                        Pid = erlang:spawn_link(fun() -> exit(normal) end),
                        {ok, Pid}
                end),
    meck:expect(goport, deliver, fun(_Path) -> ok end),

    %% The Child should terminate, trap exits to not crash the test
    erlang:process_flag(trap_exit, true),

    Child = erlang:spawn_link(
              fun() ->
                      misc:run_external_tool("", [], [])
              end),

    %% Prior to the fix, this test would get stuck (and/or time out) here.
    receive
        {'EXIT', Child, unexpected_normal_termination_of_goport} ->
            ok
    end,

    erlang:process_flag(trap_exit, false),
    meck:unload(goport).

run_external_tool_goport_normal_exit_test_() ->
    {timeout, 10, fun run_external_tool_goport_normal_exit_t/0}.
-endif.

find_by(Pred, List) ->
    case lists:dropwhile(?cut(not Pred(_)), List) of
        [] ->
            not_found;
        [X | _] ->
            {ok, X}
    end.

min_by(Less, Items) ->
    lists:foldl(
      fun (Elem, Acc) ->
              case Less(Elem, Acc) of
                  true ->
                      Elem;
                  false ->
                      Acc
              end
      end, hd(Items), tl(Items)).

inspect_term(Value) ->
    binary_to_list(iolist_to_binary(io_lib:format("~p", [Value]))).

with_file(Path, Mode, Body) ->
    case file:open(Path, Mode) of
        {ok, F} ->
            try
                Body(F)
            after
                (catch file:close(F))
            end;
        Error ->
            Error
    end.

write_file(Path, Bytes) when is_binary(Bytes); is_list(Bytes) ->
    misc:write_file(Path,
                    fun (F) ->
                            file:write(F, Bytes)
                    end);
write_file(Path, Body) when is_function(Body) ->
    with_file(Path, [raw, binary, write], Body).

halt(Status) ->
    try
        erlang:halt(Status, [{flush, false}])
    catch
        error:undef ->
            erlang:halt(Status)
    end.

%% Ensure that directory exists. Analogous to running mkdir -p in shell.
-spec mkdir_p(string()) -> ok | {error, term()}.
mkdir_p(Path) ->
    case filelib:ensure_dir(Path) of
        ok ->
            case file:make_dir(Path) of
                {error, eexist} ->
                    case file:read_file_info(Path) of
                        {ok, Info} ->
                            case Info#file_info.type of
                                directory ->
                                    ok;
                                _ ->
                                    {error, eexist}
                            end;
                        Error ->
                            Error
                    end;
                ok ->
                    ok;
                %% Error other than 'eexist'
                Error ->
                    Error
            end;
        Error ->
            Error
    end.

create_marker(Path, Data)
  when is_list(Data);
       is_binary(Data) ->
    ok = atomic_write_file(Path, Data).

create_marker(Path) ->
    create_marker(Path, <<"">>).

remove_marker(Path) ->
    ok = file:delete(Path).

marker_exists(Path) ->
    case file:read_file_info(Path) of
        {ok, _} ->
            true;
        {error, enoent} ->
            false;
        Other ->
            ?log_error("Unexpected error when reading marker ~p: ~p", [Path, Other]),
            exit({failed_to_read_marker, Path, Other})
    end.

read_marker(Path) ->
    case file:read_file(Path) of
        {ok, BinaryContents} ->
            {ok, binary_to_list(BinaryContents)};
        {error, enoent} ->
            false;
        Other ->
            ?log_error("Unexpected error when reading marker ~p: ~p", [Path, Other]),
            exit({failed_to_read_marker, Path, Other})
    end.

consult_marker(Path) ->
    case file:consult(Path) of
        {ok, Terms} ->
            {ok, Terms};
        {error, enoent} ->
            false;
        {error, Other} ->
            ?log_error("Unexpected error when reading marker ~p: ~p",
                       [Path, Other]),
            exit({failed_to_read_marker, Path, Other})
    end.

take_marker(Path) ->
    Result = read_marker(Path),
    case Result of
        {ok, _} ->
            remove_marker(Path);
        false ->
            ok
    end,

    Result.

is_free_nodename(ShortName) ->
    ErlEpmd = net_kernel:epmd_module(),
    case ErlEpmd:names({127,0,0,1}) of
        {ok, Names} -> not lists:keymember(ShortName, 1, Names);
        {error, address} -> true
    end.

wait_for_nodename(ShortName) ->
    wait_for_nodename(ShortName, 5).

wait_for_nodename(ShortName, Attempts) ->
    case is_free_nodename(ShortName) of
        true ->
            ok;
        false ->
            case Attempts of
                0 ->
                    {error, duplicate_name};
                _ ->
                    ?log_info("Short name ~s is still occupied. "
                              "Will try again after a bit", [ShortName]),
                    timer:sleep(500),
                    wait_for_nodename(ShortName, Attempts - 1)
            end
    end.

is_prefix(KeyPattern, K) ->
    KPL = size(KeyPattern),
    case K of
        <<KeyPattern:KPL/binary, _/binary>> ->
            true;
        _ ->
            false
    end.

eval(Str,Binding) ->
    {ok,Ts,_} = erl_scan:string(Str),
    Ts1 = case lists:reverse(Ts) of
              [{dot,_}|_] -> Ts;
              TsR -> lists:reverse([{dot,1} | TsR])
          end,
    {ok,Expr} = erl_parse:parse_exprs(Ts1),
    erl_eval:exprs(Expr, Binding).

get_ancestors() ->
    erlang:get('$ancestors').

multi_call(Nodes, Name, Request, Timeout) ->
    multi_call(Nodes, Name, Request, Timeout, fun (_) -> true end).

%% Behaves like gen_server:multi_call except that instead of just returning a
%% list of "bad nodes" it returns some details about why a call failed.
%%
%% In addition it takes a predicate that can classify an ok reply as an
%% error. Such a reply will be put into the bad replies list.
-spec multi_call(Nodes, Name, Request, Timeout, OkPred) -> Result
  when Nodes   :: [node()],
       Name    :: atom(),
       Request :: any(),
       Timeout :: infinity | non_neg_integer(),
       Result  :: {Good, Bad},
       Good    :: [{node(), any()}],
       Bad     :: [{node(), any()}],

       OkPred   :: fun((any()) -> OkPredRV),
       OkPredRV :: boolean() | {false, ErrorTerm :: term()}.
multi_call(Nodes, Name, Request, Timeout, OkPred) ->
    NodeRequests =
        [{N, ?cut(gen_server:call({Name, N}, Request, infinity))} ||
            N <- Nodes],
    multi_call_request(NodeRequests, Timeout, OkPred).

-spec multi_call_request(NodeRequests, Timeout, OkPred) -> Result
  when NodeRequests :: [{node(), any()}],
       Timeout      :: infinity | non_neg_integer(),
       Result       :: {Good, Bad},
       Good         :: [{node(), any()}],
       Bad          :: [{node(), any()}],
       OkPred       :: fun((any()) -> OkPredRV),
       OkPredRV     :: boolean() | {false, ErrorTerm :: term()}.
multi_call_request(NodeRequests, Timeout, OkPred) ->
    Nodes = [N || {N, _Req} <- NodeRequests],
    Ref = erlang:make_ref(),
    Parent = self(),
    try
        parallel_map(
          fun ({N, Request}) ->
                  RV = try Request() of
                           Res ->
                               case OkPred(Res) of
                                   true ->
                                       {ok, Res};
                                   {true, OkRes} ->
                                       {ok, OkRes};
                                   false ->
                                       {error, Res};
                                   {false, ErrorTerm} ->
                                       {error, ErrorTerm}
                               end
                       catch T:E ->
                               {error, {T, E}}
                       end,
                  Parent ! {Ref, {N, RV}}
          end, NodeRequests, Timeout)
    catch exit:timeout ->
            ok
    end,
    multi_call_collect(ordsets:from_list(Nodes), [], [], [], Ref).

multi_call_collect(Nodes, GotNodes, AccGood, AccBad, Ref) ->
    receive
        {Ref, {N, Result}} ->
            {NewGood, NewBad} =
                case Result of
                    {ok, Good} ->
                        {[{N, Good} | AccGood], AccBad};
                    {error, Bad} ->
                        {AccGood, [{N, Bad} | AccBad]}
                end,

            multi_call_collect(Nodes, [N | GotNodes], NewGood, NewBad, Ref)
    after 0 ->
            TimeoutNodes = ordsets:subtract(Nodes, ordsets:from_list(GotNodes)),
            BadNodes = [{N, timeout} || N <- TimeoutNodes] ++ AccBad,
            {AccGood, BadNodes}
    end.

-ifdef(TEST).
multi_call_test_() ->
    {setup, fun multi_call_test_setup/0, fun multi_call_test_teardown/1,
     [fun do_test_multi_call/0]}.

multi_call_test_setup_server() ->
    meck:new(multi_call_server, [non_strict, no_link]),
    meck:expect(multi_call_server, init, fun([]) -> {ok, {}} end),
    meck:expect(multi_call_server, handle_call,
                fun(Request, _From, _State) ->
                        Reply = case Request of
                                    {echo, V} ->
                                        V;
                                    {sleep, Time} ->
                                        timer:sleep(Time);
                                    {eval, {M, F, A}} ->
                                        erlang:apply(M, F, A)
                                end,
                        {reply, Reply, {}}
                end),
    {ok, _} = gen_server:start({local, multi_call_server}, multi_call_server,
                               [], []),
    ok.

multi_call_test_setup() ->
    NodeNames = [a, b, c, d, e],
    {TestNode, Host} = misc:node_name_host(node()),

    CodePath = code:get_path(),
    Nodes = lists:map(
              fun (N) ->
                      FullName = list_to_atom(atom_to_list(N) ++ "-" ++ TestNode),
                      {ok, Pid, Node} =
                          peer:start(#{name => FullName,
                                       host => Host,
                                       wait_boot => 30000}),
                      true = rpc:call(Node, code, set_path, [CodePath]),
                      ok = rpc:call(Node, misc, multi_call_test_setup_server, []),
                      Pid
              end, NodeNames),
    erlang:put(nodes, Nodes).

multi_call_test_teardown(_) ->
    Nodes = erlang:get(nodes),
    lists:foreach(
      fun (Pid) ->
              ok = peer:stop(Pid)
      end, Nodes).

multi_call_test_assert_bad_nodes(Bad, Expected) ->
    BadNodes = [N || {N, _} <- Bad],
    ?assertEqual(lists:sort(BadNodes), lists:sort(Expected)).

multi_call_request_test_assert_results(RVs, NodeRequests) ->
    lists:foreach(
      fun ({N, {echo, Val}}) ->
              RV = proplists:get_value(N, RVs),
              ?assertEqual(RV, Val)
      end, NodeRequests).

multi_call_test_assert_results(RVs, Nodes, Result) ->
    lists:foreach(
      fun (N) ->
              RV = proplists:get_value(N, RVs),
              ?assertEqual(RV, Result)
      end, Nodes).

do_test_multi_call() ->
    Nodes = nodes(),
    BadNodes = [bad_node],

    {R1, Bad1} = misc:multi_call(Nodes, multi_call_server, {echo, ok}, 100),

    multi_call_test_assert_results(R1, Nodes, ok),
    multi_call_test_assert_bad_nodes(Bad1, []),

    {R2, Bad2} = misc:multi_call(BadNodes ++ Nodes,
                                 multi_call_server, {echo, ok}, 100),
    multi_call_test_assert_results(R2, Nodes, ok),
    multi_call_test_assert_bad_nodes(Bad2, BadNodes),

    [FirstNode | RestNodes] = Nodes,
    catch gen_server:call({multi_call_server, FirstNode}, {sleep, 100000}, 100),

    {R3, Bad3} = misc:multi_call(Nodes, multi_call_server, {echo, ok}, 100),
    multi_call_test_assert_results(R3, RestNodes, ok),
    ?assertEqual(Bad3, [{FirstNode, timeout}]),

    true = rpc:call(FirstNode, ?MODULE, kill_multi_call_test_server, []),
    {R4, Bad4} = misc:multi_call(Nodes, multi_call_server, {echo, ok}, 100),
    multi_call_test_assert_results(R4, RestNodes, ok),
    ?assertMatch([{FirstNode, {exit, {noproc, _}}}], Bad4).

multi_call_request_test_() ->
    {setup, fun multi_call_test_setup/0, fun multi_call_test_teardown/1,
     [fun do_test_multi_call_request/0]}.

do_test_multi_call_request() ->
    MultiCallRequest =
        fun (NR) ->
                Requests =
                    [{N, ?cut(gen_server:call({multi_call_server, N},
                                              R, infinity))} || {N, R} <- NR],
                multi_call_request(Requests, 100, fun (_) -> true end)
        end,
    NodeRequests = [{N, {echo, Val}} || {Val, N} <- misc:enumerate(nodes())],

    {R1, Bad1} = MultiCallRequest(NodeRequests),

    multi_call_request_test_assert_results(R1, NodeRequests),
    multi_call_test_assert_bad_nodes(Bad1, []),

    {R2, Bad2} = MultiCallRequest([{bad_node, {echo, ok}} | NodeRequests]),
    multi_call_request_test_assert_results(R2, NodeRequests),
    multi_call_test_assert_bad_nodes(Bad2, [bad_node]),

    [{FirstNode, _} | RestNodeRequests] = NodeRequests,
    catch gen_server:call({multi_call_server, FirstNode}, {sleep, 100000}, 100),

    {R3, Bad3} = MultiCallRequest(NodeRequests),
    multi_call_request_test_assert_results(R3, RestNodeRequests),
    ?assertEqual(Bad3, [{FirstNode, timeout}]),

    true = rpc:call(FirstNode, ?MODULE, kill_multi_call_test_server, []),
    {R4, Bad4} = MultiCallRequest(NodeRequests),
    multi_call_request_test_assert_results(R4, RestNodeRequests),
    ?assertMatch([{FirstNode, {exit, {noproc, _}}}], Bad4).

kill_multi_call_test_server() ->
    erlang:exit(whereis(multi_call_server), kill).

multi_call_ok_pred_test_() ->
    {setup, fun multi_call_test_setup/0, fun multi_call_test_teardown/1,
     [fun do_test_multi_call_ok_pred/0]}.

do_test_multi_call_ok_pred() ->
    Nodes = nodes(),
    BadNodes = [bad_node],
    AllNodes = BadNodes ++ Nodes,

    {R1, Bad1} = misc:multi_call(AllNodes, multi_call_server, {echo, ok}, 100,
                                 fun (_) -> false end),

    ?assertEqual(R1, []),
    multi_call_test_assert_bad_nodes(Bad1, AllNodes),

    {R2, Bad2} = misc:multi_call(AllNodes, multi_call_server, {echo, ok}, 100,
                                 fun (_) -> {false, some_error} end),
    ?assertEqual(R2, []),
    multi_call_test_assert_bad_nodes(Bad2, AllNodes),
    multi_call_test_assert_results(Bad2, Nodes, some_error),

    {OkNodes, ErrorNodes} = lists:split(length(Nodes) div 2, misc:shuffle(Nodes)),
    {R3, Bad3} = misc:multi_call(AllNodes, multi_call_server,
                                 {eval, {?MODULE, test_membership, [OkNodes]}},
                                 100,
                                 fun (RV) ->
                                         RV =:= ok
                                 end),

    multi_call_test_assert_results(R3, OkNodes, ok),
    multi_call_test_assert_bad_nodes(Bad3, BadNodes ++ ErrorNodes),
    multi_call_test_assert_results(Bad3, ErrorNodes, error).

test_membership(Nodes) ->
    case lists:member(node(), Nodes) of
        true ->
            ok;
        false ->
            error
    end.

-endif.

intersperse([], _) ->
    [];
intersperse([_] = List, _) ->
    List;
intersperse([X | Rest], Sep) ->
    [X, Sep | intersperse(Rest, Sep)].

-ifdef(TEST).
intersperse_test() ->
    ?assertEqual([], intersperse([], x)),
    ?assertEqual([a], intersperse([a], x)),
    ?assertEqual([a,x,b,x,c], intersperse([a,b,c], x)).
-endif.

hexify(Binary) ->
    << <<(hexify_digit(High)), (hexify_digit(Low))>>
       || <<High:4, Low:4>> <= Binary >>.

hexify_digit(0) -> $0;
hexify_digit(1) -> $1;
hexify_digit(2) -> $2;
hexify_digit(3) -> $3;
hexify_digit(4) -> $4;
hexify_digit(5) -> $5;
hexify_digit(6) -> $6;
hexify_digit(7) -> $7;
hexify_digit(8) -> $8;
hexify_digit(9) -> $9;
hexify_digit(10) -> $a;
hexify_digit(11) -> $b;
hexify_digit(12) -> $c;
hexify_digit(13) -> $d;
hexify_digit(14) -> $e;
hexify_digit(15) -> $f.

-ifdef(TEST).
hexify_test() ->
    lists:foreach(
      fun (_) ->
              R = crypto:strong_rand_bytes(256),
              Hex = hexify(R),

              Etalon0 = string:to_lower(integer_to_list(binary:decode_unsigned(R), 16)),
              Etalon1 =
                  case erlang:byte_size(R) * 2 - length(Etalon0) of
                      0 ->
                          Etalon0;
                      N when N > 0 ->
                          lists:duplicate(N, $0) ++ Etalon0
                  end,
              Etalon = list_to_binary(Etalon1),

              ?assertEqual(Hex, Etalon)
      end, lists:seq(1, 100)).
-endif.

iolist_is_empty(<<>>) ->
    true;
iolist_is_empty([]) ->
    true;
iolist_is_empty([H|T]) ->
    iolist_is_empty(H) andalso iolist_is_empty(T);
iolist_is_empty(_) ->
    false.

-ifdef(TEST).
iolist_is_empty_test() ->
    ?assertEqual(iolist_is_empty(""), true),
    ?assertEqual(iolist_is_empty(<<>>), true),
    ?assertEqual(iolist_is_empty([[[<<>>]]]), true),
    ?assertEqual(iolist_is_empty([[]|<<>>]), true),
    ?assertEqual(iolist_is_empty([<<>>|[]]), true),
    ?assertEqual(iolist_is_empty([[[]], <<"test">>]), false),
    ?assertEqual(iolist_is_empty([[<<>>]|"test"]), false).
-endif.

ejson_encode_pretty(Json) ->
    iolist_to_binary(
      pipes:run(sjson:stream_json(Json),
                sjson:encode_json([{compact, false},
                                   {strict, false}]),
                pipes:collect())).

upermutations(Xs) ->
    do_upermutations(lists:sort(Xs)).

do_upermutations([]) ->
    [[]];
do_upermutations(Xs) ->
    [[X|Ys] || X <- unique(Xs), Ys <- do_upermutations(Xs -- [X])].

-ifdef(TEST).
prop_upermutations() ->
    ?FORALL(Xs, resize(10, list(int(0,5))),
            begin
                Perms = upermutations(Xs),

                NoDups = (lists:usort(Perms) =:= Perms),

                XsSorted = lists:sort(Xs),
                ProperPerms =
                    lists:all(
                      fun (P) ->
                              lists:sort(P) =:= XsSorted
                      end, Perms),

                N = length(Xs),
                Counts = [C || {_, C} <- uniqc(XsSorted)],
                ExpectedSize =
                    fact(N) div lists:foldl(
                                  fun (X, Y) -> X * Y end,
                                  1,
                                  lists:map(fun fact/1, Counts)),
                ProperSize = (ExpectedSize =:= length(Perms)),

                NoDups andalso ProperPerms andalso ProperSize
            end).
-endif.

fact(0) ->
    1;
fact(N) ->
    N * fact(N-1).

-spec(convert_to_boolean(string() | binary() | atom()) -> boolean()).
convert_to_boolean("true") ->
    true;
convert_to_boolean("false") ->
    false;
convert_to_boolean(<<"true">>) ->
    true;
convert_to_boolean(<<"false">>) ->
    false;
convert_to_boolean(true) ->
    true;
convert_to_boolean(false) ->
    false;
convert_to_boolean(_) ->
    error("invalid boolean value").

-spec(convert_to_binary(integer() | float() | atom() | binary() | string()) ->
    binary()).

convert_to_binary(N) when is_integer(N) ->
    integer_to_binary(N);
convert_to_binary(F) when is_float(F) ->
    float_to_binary(F);
convert_to_binary(A) when is_atom(A) ->
    atom_to_binary(A, latin1);
convert_to_binary(Bin) when is_binary(Bin) ->
    Bin;
convert_to_binary(Str) when is_list(Str) ->
    list_to_binary(Str).

-spec item_count(list(), term()) -> non_neg_integer().
item_count(List, Item) ->
    lists:foldl(
      fun(Ele, Acc) ->
              if Ele =:= Item -> Acc + 1;
                 true -> Acc
              end
      end, 0, List).

canonical_proplist(List) ->
    lists:usort(compact_proplist(List)).

%% This is similar to proplists:compact() in spirit, except that it
%% [1] drops the item only if it's tuple and its second field is false
%% [2] retains already compacted props & tuples whose second field is not false
%%
%% Ex:
%%  compact([{a,true}, {d,false}, 1, {"x",true}, {a,b}]) =:= [a, 1, "x", {a,b}]
compact_proplist(List) ->
    lists:filtermap(
      fun(Elem) ->
              case Elem of
                  {Key, true} ->
                      {true, Key};
                  {_Key, false} ->
                      false;
                  _ ->
                      {true, Elem}
              end
      end, List).

proplist_keyfilter(Pred, PropList) ->
    lists:filter(proplist_keyfilter_pred(_, Pred), PropList).

proplist_keyfilter_pred(Tuple, Pred)
  when is_tuple(Tuple) ->
    Pred(element(1, Tuple));
proplist_keyfilter_pred(Key, Pred) ->
    Pred(Key).

-ifdef(TEST).
compact_test() ->
    ?assertEqual([a, c], compact_proplist([{a,true}, {b,false}, {c,true}])),
    ?assertEqual(["b", {a,b}], compact_proplist([{"b",true}, {a,b}])).

canonical_proplist_test() ->
    ?assertEqual([a], canonical_proplist([{a,true}, a, {b,false}])),
    ?assertEqual([123, x, {c,"x"}, {e, "y"}],
                 canonical_proplist([{x,true}, {e,"y"}, 123, {c,"x"}])).

proplist_keyfilter_test() ->
    ?assertEqual([{a, 0}, a, {c, 2}, {e, 4}],
                 proplist_keyfilter(
                   lists:member(_, [a, c, e]),
                   [{a, 0}, b, a, {b, 23}, {c, 2}, d, {e, 4}])).
-endif.

compress(Term) ->
    zlib:compress(term_to_binary(Term)).

decompress(Blob) ->
    binary_to_term(zlib:uncompress(Blob)).

-spec split_host_port(list(), list()) -> tuple().
split_host_port("[" ++ _ = HostPort, DefaultPort) ->
    split_host_port(HostPort, DefaultPort, inet6);
split_host_port(HostPort, DefaultPort) ->
    split_host_port(HostPort, DefaultPort, inet).

-spec split_host_port(list(), list(), inet | inet6) -> tuple().
split_host_port("[" ++ Rest, DefaultPort, inet6) ->
    case string:tokens(Rest, "]") of
        [Host] ->
            {Host, DefaultPort};
        [Host, ":" ++ Port] when Port =/= [] ->
            {Host, Port};
        _ ->
            throw({error, [<<"The hostname is malformed.">>]})
    end;
split_host_port("[" ++ _Rest, _DefaultPort, inet) ->
    throw({error, [<<"Unexpected symbol '[' in IPv4 address">>]});
split_host_port(HostPort, DefaultPort, _) ->
    case item_count(HostPort, $:) > 1 of
        true ->
            throw({error, [<<"The hostname is malformed. If using an IPv6 address, "
                             "please enclose the address within '[' and ']'">>]});
        false ->
            case string:tokens(HostPort, ":") of
                [Host] ->
                    {Host, DefaultPort};
                [Host, Port] ->
                    {Host, Port};
                _ ->
                    throw({error, [<<"The hostname is malformed.">>]})
            end
    end.

-spec maybe_add_brackets(string()) -> string().
maybe_add_brackets("[" ++ _Rest = Address) ->
    Address;
maybe_add_brackets(Address) ->
    case lists:member($:, Address) of
        true -> "[" ++ Address ++ "]";
        false -> Address
    end.

-spec join_host_port(string() | binary(),
                     string() | binary() | integer()) -> string() | binary().
join_host_port(Host, Port) when is_binary(Host) ->
    list_to_binary(join_host_port(binary_to_list(Host), Port));
join_host_port(Host, Port) when is_binary(Port) ->
    join_host_port(Host, binary_to_list(Port));
join_host_port(Host, Port) when is_integer(Port) ->
    join_host_port(Host, integer_to_list(Port));
join_host_port(Host, Port) ->
    maybe_add_brackets(Host) ++ ":" ++ Port.

-ifdef(TEST).
join_host_port_test() ->
    ?assertEqual(<<"127.0.0.1:1234">>, join_host_port(<<"127.0.0.1">>, 1234)),
    ?assertEqual(<<"127.0.0.1:1234">>, join_host_port(<<"127.0.0.1">>,
                                                      <<"1234">>)),
    ?assertEqual(<<"127.0.0.1:1234">>, join_host_port(<<"127.0.0.1">>, "1234")),
    ?assertEqual(<<"[fc00::11]:1234">>, join_host_port(<<"fc00::11">>, 1234)),
    ?assertEqual(<<"[fc00::11]:1234">>, join_host_port(<<"fc00::11">>,
                                                       <<"1234">>)),
    ?assertEqual(<<"[fc00::11]:1234">>, join_host_port(<<"fc00::11">>, "1234")),
    ?assertEqual(<<"[fc00::11]:1234">>, join_host_port(<<"[fc00::11]">>, 1234)),
    ?assertEqual(<<"[fc00::11]:1234">>, join_host_port(<<"[fc00::11]">>,
                                                       <<"1234">>)),
    ?assertEqual(<<"[fc00::11]:1234">>, join_host_port(<<"[fc00::11]">>,
                                                       "1234")),
    ?assertEqual("127.0.0.1:1234", join_host_port("127.0.0.1", 1234)),
    ?assertEqual("abc.xyz.com:1234", join_host_port("abc.xyz.com", "1234")),
    ?assertEqual("[fc00::11]:1234", join_host_port("fc00::11", 1234)).
-endif.

%% Convert OTP-18+ style time to the traditional now()-like timestamp.
%%
%% Time should be the system time (as returned by erlang:system_time/1)
%% to be converted.
%%
%% Unit specifies the unit used.
time_to_timestamp(Time, Unit) ->
    Micro = erlang:convert_time_unit(Time, Unit, microsecond),

    Sec = Micro div 1000000,
    Mega = Sec div 1000000,
    {Mega, Sec - Mega * 1000000, Micro - Sec * 1000000}.

time_to_timestamp(Time) ->
    time_to_timestamp(Time, native).

%% Convert traditional now()-like timestamp to OTP-18+ system time.
%%
%% Unit designates the unit to convert to.
timestamp_to_time({MegaSec, Sec, MicroSec}, Unit) ->
    Time = MicroSec + 1000000 * (Sec + 1000000 * MegaSec),
    erlang:convert_time_unit(Time, microsecond, Unit).

timestamp_to_time(TimeStamp) ->
    timestamp_to_time(TimeStamp, native).

time_to_epoch_float(Time) when is_integer(Time) or is_float(Time) ->
    Time;

time_to_epoch_float({_, _, _} = TS) ->
    timestamp_to_time(TS, microsecond) / 1000000;

time_to_epoch_float(_) ->
    undefined.

%% Shortcut convert_time_unit/3. Always assumes that time to convert
%% is in native units.
convert_time_unit(Time, TargetUnit) ->
    erlang:convert_time_unit(Time, native, TargetUnit).

update_field(Field, Record, Fun) ->
    setelement(Field, Record, Fun(element(Field, Record))).

dump_term(Term) ->
    true = can_recover_term(Term),

    [io_lib:write(Term), $.].

can_recover_term(Term) ->
    generic:query(fun erlang:'and'/2,
                  ?cut(not (is_pid(_1) orelse is_reference(_1) orelse is_port(_1))),
                  Term).

parse_term(Term) when is_binary(Term) ->
    do_parse_term(binary_to_list(Term));
parse_term(Term) when is_list(Term) ->
    do_parse_term(lists:flatten(Term)).

do_parse_term(Term) ->
    {ok, Tokens, _} = erl_scan:string(Term),
    {ok, Parsed} = erl_parse:parse_term(Tokens),
    Parsed.

-ifdef(TEST).
forall_recoverable_terms(Body) ->
    ?FORALL(T, ?SUCHTHAT(T1, any(), can_recover_term(T1)), Body(T)).

prop_dump_parse_term() ->
    forall_recoverable_terms(?cut(_1 =:= parse_term(dump_term(_1)))).

prop_dump_parse_term_binary() ->
    forall_recoverable_terms(?cut(_1 =:= parse_term(iolist_to_binary(dump_term(_1))))).
-endif.

-record(timer, {tref, msg}).

-type timer()     :: timer(any()).
-type timer(Type) :: #timer{tref :: undefined | reference(),
                            msg  :: Type}.

-spec create_timer(Msg :: Type) -> timer(Type).
create_timer(Msg) ->
    #timer{tref = undefined,
           msg  = Msg}.

-spec create_timer(timeout(), Msg :: Type) -> timer(Type).
create_timer(Timeout, Msg) ->
    arm_timer(Timeout, create_timer(Msg)).

-spec arm_timer(timeout(), timer(Type)) -> timer(Type).
arm_timer(Timeout, Timer) ->
    do_arm_timer(Timeout, cancel_timer(Timer)).

do_arm_timer(infinity, Timer) ->
    Timer;
do_arm_timer(Timeout, #timer{msg = Msg} = Timer) ->
    TRef = erlang:send_after(Timeout, self(), Msg),
    Timer#timer{tref = TRef}.

-spec cancel_timer(timer(Type)) -> timer(Type).
cancel_timer(#timer{tref = undefined} = Timer) ->
    Timer;
cancel_timer(#timer{tref = TRef,
                    msg  = Msg} = Timer) ->
    erlang:cancel_timer(TRef),
    flush(Msg),

    Timer#timer{tref = undefined}.

-spec read_timer(timer()) -> false | non_neg_integer().
read_timer(#timer{tref = undefined}) ->
    false;
read_timer(Timer) ->
    case erlang:read_timer(Timer#timer.tref) of
        false ->
            %% Since we change tref to undefined when the timer is
            %% canceled, here we can be confident that the timer has
            %% fired. The user might or might not have processed the
            %% message, regardless, we return 0 here.
            0;
        TimeLeft when is_integer(TimeLeft) ->
            TimeLeft
    end.

is_normal_termination(normal) ->
    true;
is_normal_termination(Reason) ->
    is_shutdown(Reason).

is_shutdown(shutdown) ->
    true;
is_shutdown({shutdown, _}) ->
    true;
is_shutdown(_) ->
    false.

with_trap_exit(Fun) ->
    Old = process_flag(trap_exit, true),
    try
        Fun()
    after
        case Old of
            true ->
                ok;
            false ->
                process_flag(trap_exit, false),
                with_trap_exit_maybe_exit()
        end
    end.

with_trap_exit_maybe_exit() ->
    receive
        {'EXIT', _Pid, normal} = Exit ->
            ?log_debug("Ignoring exit message with reason normal: ~p", [Exit]),
            with_trap_exit_maybe_exit();
        {'EXIT', _Pid, Reason} = Exit ->
            ?log_debug("Terminating due to exit message ~p", [Exit]),
            exit_async(Reason)
    after
        0 ->
            ok
    end.

%% Like exit(reason), but can't be catched like such:
%%
%% try exit_async(evasive) catch exit:evasive -> ok end
exit_async(Reason) ->
    Self = self(),
    Pid = spawn(fun () ->
                        exit(Self, Reason)
                end),
    wait_for_process(Pid, infinity),
    exit(must_not_happen).

-ifdef(TEST).
with_trap_exit_test_() ->
    {spawn,
     fun () ->
             ?assertExit(
                finished,
                begin
                    with_trap_exit(fun () ->
                                           spawn_link(fun () ->
                                                              exit(crash)
                                                      end),

                                           receive
                                               {'EXIT', _, crash} ->
                                                   ok
                                           end
                                   end),

                    false = process_flag(trap_exit, false),

                    Parent = self(),
                    {_, MRef} =
                        erlang:spawn_monitor(
                          fun () ->
                                  try
                                      with_trap_exit(
                                        fun () ->
                                                spawn_link(fun () ->
                                                                   exit(blah)
                                                           end),

                                                timer:sleep(100),
                                                Parent ! msg
                                        end)
                                  catch
                                      exit:blah ->
                                          %% we must not be able to catch the
                                          %% shutdown
                                          throw(bad)
                                  end
                          end),

                    receive
                        {'DOWN', MRef, _, _, Reason} ->
                            ?assertEqual(blah, Reason)
                    end,

                    %% must still receive the message
                    1 = misc:flush(msg),

                    with_trap_exit(fun () ->
                                           spawn_link(fun () ->
                                                              exit(normal)
                                                      end),
                                           timer:sleep(100)
                                   end),

                    exit(finished)
                end)
     end}.
-endif.

%% Like a sequence of unlink(Pid) and exit(Pid, Reason). But care is taken
%% that the Pid is terminated even the caller dies right in between unlink and
%% exit.
unlink_terminate(Pid, Reason) ->
    unlink_terminate_many([Pid], Reason).

unlink_terminate_many(Pids, Reason) ->
    with_trap_exit(
      fun () ->
              lists:foreach(
                fun (Pid) ->
                        terminate(Pid, Reason),
                        unlink(Pid),
                        %% the process might have died before we unlinked
                        ?flush({'EXIT', Pid, _})
                end, Pids)
      end).

%% Unlink, terminate and wait for the completion.
unlink_terminate_and_wait(Pid, Reason) ->
    unlink_terminate(Pid, Reason),

    %% keeping this out of with_trap_exit body to make sure that if somebody
    %% wants to kill us quickly, we let them
    wait_for_process(Pid, infinity).

-ifdef(TEST).
unlink_terminate_and_wait_simple_test() ->
    do_test_unlink_terminate_and_wait_simple(normal),
    do_test_unlink_terminate_and_wait_simple(shutdown),
    do_test_unlink_terminate_and_wait_simple(kill).

do_test_unlink_terminate_and_wait_simple(Reason) ->
    Pid = proc_lib:spawn_link(fun () -> timer:sleep(10000) end),
    unlink_terminate_and_wait(Pid, Reason),
    false = is_process_alive(Pid),

    %% make sure dead procecesses are handled too
    unlink_terminate_and_wait(Pid, Reason).

%% Test that if the killing process doesn't trap exits, we can still kill it
%% promptly.
unlink_terminate_and_wait_wont_block_test() ->
    One = proc_lib:spawn(
            fun () ->
                    process_flag(trap_exit, true),
                    timer:sleep(2000),
                    1 = ?flush({'EXIT', _, _})
            end),
    Two = proc_lib:spawn(
            fun () ->
                    link(One),
                    timer:sleep(50),
                    unlink_terminate_and_wait(One, shutdown)
            end),

    timer:sleep(100),
    exit(Two, shutdown),
    ok = wait_for_process(Two, 500),
    %% the other process terminates eventually
    ok = wait_for_process(One, 5000).


%% This tries to test that it's never possible to kill the killing process at
%% an unfortunate moment and leave the the linked process
%% alive. Unfortunately, timings are making it quite hard to test. I managed
%% to catch the original issue only when added explicit erlang:yield() between
%% unlink and exit. But leaving the test here anyway, it's better than nothing
%% after all.
unlink_terminate_and_wait_kill_the_killer_test_() ->
    {spawn,
     fun () ->
             lists:foreach(
               fun (_) ->
                       Self = self(),

                       Pid = proc_lib:spawn(fun () -> timer:sleep(10000) end),
                       Killer = proc_lib:spawn(
                                  fun () ->
                                          link(Pid),
                                          Self ! linked,
                                          receive
                                              kill ->
                                                  unlink_terminate_and_wait(Pid, kill)
                                          end
                                  end),

                       receive linked -> ok end,
                       Killer ! kill,
                       delay(rand:uniform(10000)),
                       exit(Killer, kill),

                       ok = wait_for_process(Killer, 1000),
                       ok = wait_for_process(Pid, 1000)
               end, lists:seq(1, 10000))
     end}.

delay(0) ->
    ok;
delay(I) ->
    delay(I-1).
-endif.

%% Even if the first hash matches, we should compare all of them anyway
%% for security reasons (timing attack)
compare_secure_many(X, ListOfY) ->
    Results = [misc:compare_secure(X, Y) || Y <- ListOfY],
    lists:foldl(fun (R, Acc) -> R or Acc end, false, Results).

-ifdef(TEST).

compare_secure_many_test() ->
    ?assertEqual(false, compare_secure_many("", [])),
    ?assertEqual(false, compare_secure_many("abc", [])),
    ?assertEqual(false, compare_secure_many("", ["abcd"])),
    ?assertEqual(false, compare_secure_many("abc", ["abc1"])),
    ?assertEqual(false, compare_secure_many("abc", ["abd"])),
    ?assertEqual(true, compare_secure_many("abc", ["abc"])),
    ?assertEqual(true, compare_secure_many("abc", ["abc1", "abc"])),
    ?assertEqual(true, compare_secure_many("abc", ["abc", "abc"])),
    ?assertEqual(true, compare_secure_many("abc", ["abc", "abc2"])),
    ?assertEqual(false, compare_secure_many("abc", ["abc1", "abc2"])).

-endif.

%% Compare two strings or binaries for equality without short-circuits
%% to avoid timing attacks.
compare_secure(<<X/binary>>, <<Y/binary>>) ->
    compare_secure(binary_to_list(X), binary_to_list(Y));
compare_secure(X, Y) when is_list(X), is_list(Y) ->
    case length(X) == length(Y) of
        true ->
            compare_secure(X, Y, 0);
        false ->
            false
    end.

compare_secure([X | RestX], [Y | RestY], Result) ->
    compare_secure(RestX, RestY, (X bxor Y) bor Result);
compare_secure([], [], Result) ->
    Result == 0.

bin_bxor(<<Bin1/binary>>, <<Bin2/binary>>) ->
    Size = size(Bin1),
    Size = size(Bin2),
    SizeBits = Size * 8,
    <<Int1:SizeBits>> = Bin1,
    <<Int2:SizeBits>> = Bin2,
    Int3 = Int1 bxor Int2,
    <<Int3:SizeBits>>.

duplicates(List) when is_list(List) ->
    List -- lists:usort(List).

-ifdef(TEST).
no_duplicates_test() ->
    ?assertEqual([],  duplicates([])),
    ?assertEqual([],  duplicates([1])),
    ?assertEqual([],  duplicates([1,2,3,"1"])),
    ?assertEqual([1,2,2], duplicates([1,2,1,2,3,2])).
-endif.

%% Generates a cryptographically strong seed which can be used in rand:seed/2
generate_crypto_seed() ->
    <<I1:32/unsigned-integer,
      I2:32/unsigned-integer,
      I3:32/unsigned-integer>> = crypto:strong_rand_bytes(12),
    {I1, I2, I3}.

%% Generates N: Lo =< N < Hi
rand_uniform(Lo, Hi) ->
    rand:uniform(Hi - Lo) + Lo - 1.

-ifdef(TEST).
rand_uniform_test() ->
    NTimes = fun G(N, _) when N =< 0 -> ok;
                 G(N, F) -> F(), G(N - 1, F)
             end,

    NTimes(10000, fun () ->
                          R = rand_uniform(10,100),
                          ?assert(lists:member(R, lists:seq(10,99)))
                  end).
-endif.

is_valid_hostname(Address) ->
    case inet:parse_address(Address) of
        {ok, _} -> true;
        _ -> is_fqdn_basic_validation(Address)
    end.

is_fqdn_basic_validation(Address) ->
    Labels = string:split(Address, ".", all),
    lists:all(
      fun (Label) ->
              case re:run(Label, "^[a-zA-Z0-9-_]+$") of
                  {match, _} ->
                      true;
                  nomatch ->
                      false
              end
      end, Labels).

-ifdef(TEST).
is_fqdn_basic_validation_test() ->
    true = is_fqdn_basic_validation("-abc09_"),
    true = is_fqdn_basic_validation("a.b.c"),
    true = is_fqdn_basic_validation("abc.com"),
    false = is_fqdn_basic_validation("abc..com"),
    false = is_fqdn_basic_validation("ftp//"),
    false = is_fqdn_basic_validation("something:"),
    true = is_fqdn_basic_validation("ns_server33.services.co.woohoo").
-endif.

is_valid_iso_8601_utc(Time, Options) ->
    MsRegex = case Options of
                  [required_msecs] ->
                      "\.([0-9]{3}Z)$";
                  _ ->
                      "(\.[0-9]{3})?Z$"
              end,

    Pattern = "^([0-9]{4})-(1[0-2]|0[1-9])-(3[01]|0[1-9]|[12][0-9])T(2[0-3]|"
              "[01][0-9]):([0-5][0-9]):([0-5][0-9])" ++ MsRegex,

    case re:run(Time, Pattern) of
        {match, _} ->
            true;
        nomatch ->
            false
    end.

-ifdef(TEST).
is_valid_iso_8601_utc_test() ->
    true = is_valid_iso_8601_utc("2021-08-02T07:35:49Z", []),
    true = is_valid_iso_8601_utc("2021-08-02T07:35:49.050Z", []),
    true = is_valid_iso_8601_utc("2021-08-02T07:35:49.150Z", []),
    false = is_valid_iso_8601_utc("2021-08-02T07:35:49.15010Z", []),
    false = is_valid_iso_8601_utc("2021-08-02T07:35:49.15Z", []),
    false = is_valid_iso_8601_utc("2021-08-02T07:35:49.1Z", []),
    false = is_valid_iso_8601_utc("2021-08-02T07:35:49.Z", []),
    false = is_valid_iso_8601_utc("2021-08-02T07:35:49.150", []),
    false = is_valid_iso_8601_utc("2021-08-02T07:35Z", []),
    true = is_valid_iso_8601_utc("2021-08-02T07:35:49.050Z", [required_msecs]),
    true = is_valid_iso_8601_utc("2021-08-02T07:35:49.150Z", [required_msecs]),
    false = is_valid_iso_8601_utc("2021-08-02T07:35:49.15010Z",
                                  [required_msecs]),
    false = is_valid_iso_8601_utc("2021-08-02T07:35:49.15Z", [required_msecs]),
    false = is_valid_iso_8601_utc("2021-08-02T07:35:49.1Z", [required_msecs]),
    false = is_valid_iso_8601_utc("2021-08-02T07:35:49.Z", [required_msecs]),
    false = is_valid_iso_8601_utc("2021-08-02T07:35:49Z", [required_msecs]),
    false = is_valid_iso_8601_utc("2021-08-02T07:35Z", [required_msecs]),
    false = is_valid_iso_8601_utc("dsdsd", [required_msecs]).

-endif.

%% Formats a UUID into 8-4-4-4-12 format.
format_v4uuid(<<>>) ->
    [];
format_v4uuid(UUID) when is_binary(UUID) ->
    <<Part1:8/binary, Part2:4/binary, Part3:4/binary, Part4:4/binary,
      Part5:12/binary>> = UUID,
    Formatted = io_lib:format("~s-~s-~s-~s-~s",
                              [Part1, Part2, Part3, Part4, Part5]),
    lists:flatten(Formatted).

is_valid_v4uuid(UUID) ->
    Pattern = "[0-9a-fA-F]{8}\-[0-9a-fA-F]{4}\-[0-9a-fA-F]{4}\-[0-9a-fA-F]{4}"
              "\-[0-9a-fA-F]{12}",
    case re:run(UUID, Pattern) of
        {match, _} ->
           true;
        nomatch ->
           false
    end.

-ifdef(TEST).
is_valid_v4uuid_test() ->
    true = is_valid_v4uuid("fe27e478-38a1-4aa8-ba87-45244a0677f7"),
    true = is_valid_v4uuid("ce8631a6-a348-42c5-b97c-cfdc0a49d283"),
    false = is_valid_v4uuid("sdfsdfsdfsd"),
    ?assertEqual("fe27e478-38a1-4aa8-ba87-45244a0677f7",
                 format_v4uuid(<<"fe27e47838a14aa8ba8745244a0677f7">>)),
    ?assertEqual("ce8631a6-a348-42c5-b97c-cfdc0a49d283",
                 format_v4uuid(<<"ce8631a6a34842c5b97ccfdc0a49d283">>)).
-endif.

is_raw_ip(Host) ->
    case inet:parse_address(Host) of
        {ok, _} -> true;
        {error, einval} -> false
    end.

is_raw_ipv4(Host) ->
    case inet:parse_ipv4strict_address(Host) of
        {ok, _} -> true;
        {error, einval} -> false
    end.

is_raw_ipv6(Host) ->
    case inet:parse_ipv6strict_address(Host) of
        {ok, _} -> true;
        {error, einval} -> false
    end.

afamily2str(inet) -> "IPv4";
afamily2str(inet6) -> "IPv6".

partitionmap(Fun, List) ->
    lists:foldr(
      fun (Elem, {AccLeft, AccRight}) ->
              case Fun(Elem) of
                  {left, Left} ->
                      {[Left | AccLeft], AccRight};
                  {right, Right} ->
                      {AccLeft, [Right | AccRight]}
              end
      end, {[], []}, List).

-ifdef(TEST).
partitionmap_test() ->
    ?assertEqual({[1,3,5,7,9], [-2,-4,-6,-8,-10]},
                 partitionmap(
                   fun (Num) ->
                           case Num rem 2 =:= 0 of
                               true ->
                                   {right, -Num};
                               false ->
                                   {left, Num}
                           end
                   end, lists:seq(1, 10))).
-endif.

align_list(_, 0, _) ->
    [];
align_list([H | T], LengthLeft, Pad) ->
    [H | align_list(T, LengthLeft - 1, Pad)];
align_list([], LengthLeft, PadElement) ->
    lists:duplicate(LengthLeft, PadElement).

-ifdef(TEST).
align_list_test() ->
    ?assertEqual([pad, pad, pad, pad], align_list([], 4, pad)),
    ?assertEqual([a, b, pad, pad], align_list([a, b], 4, pad)),
    ?assertEqual([a], align_list([a, b], 1, pad)),
    ?assertEqual([a, b], align_list([a, b], 2, pad)).
-endif.

%% Sort the argument if it is a non-string (not printable) list.
sort_if_non_string_list(X) when is_list(X) ->
    case io_lib:printable_list(X) of
        true ->
            X;
        _ ->
            lists:sort(X)
    end;
sort_if_non_string_list(X) ->
    X.

-ifdef(TEST).
sort_if_non_string_list_test() ->
    ?assertEqual([], sort_if_non_string_list([])),
    ?assertEqual(a, sort_if_non_string_list(a)),
    ?assertEqual([a], sort_if_non_string_list([a])),
    ?assertEqual({b, a}, sort_if_non_string_list({b, a})),
    ?assertEqual([a, b], sort_if_non_string_list([b, a])),
    ?assertEqual("foo", sort_if_non_string_list("foo")),
    ?assertEqual(<<"foo">>, sort_if_non_string_list(<<"foo">>)).
-endif.

%% Sort a key/value list by key, also sorting the values if they are
%% non-string lists.
-spec sort_kv_list([{any(), any()}]) -> [{any(), any()}].
sort_kv_list(L) ->
    lists:sort([{K, sort_if_non_string_list(V)} || {K, V} <- L]).

-ifdef(TEST).
sort_kv_list_test() ->
    ?assertEqual([], sort_kv_list([])),
    ?assertEqual([{a, b}], sort_kv_list([{a, b}])),
    ?assertEqual([{a, b}, {c, d}], sort_kv_list([{c, d}, {a, b}])),
    ?assertEqual([{a, [b, c]}, {g, [h, i]}],
                 sort_kv_list([{g, [i, h]}, {a, [c, b]}])),
    ?assertEqual([{a, "foo"}, {b, "bar"}],
                 sort_kv_list([{b, "bar"}, {a, "foo"}])).
-endif.

format_bin(F, A) ->
    iolist_to_binary(io_lib:format(F, A)).

zipwithN(_Fun, []) -> [];
zipwithN(Fun, [L | Tail]) ->
    zipwithN(Fun, Tail, [[E] || E <- L]).
zipwithN(Fun, [], Acc) ->
    [Fun(lists:reverse(L)) || L <- Acc];
zipwithN(Fun, [L | Tail], Acc) ->
    NewAcc = lists:zipwith(fun (AccL, E) -> [E | AccL] end, Acc, L),
    zipwithN(Fun, Tail, NewAcc).

-ifdef(TEST).
zipwithN_test() ->
    Z = fun (L) -> zipwithN(fun functools:id/1, L) end,
    ?assertEqual([], Z([])),
    ?assertEqual([], Z([[]])),
    ?assertEqual([], Z([[],[]])),
    ?assertEqual([[1]], Z([[1]])),
    ?assertEqual([[1,2,3]], Z([[1],[2],[3]])),
    ?assertEqual([[1,3,5],[2,4,6]], Z([[1,2],[3,4],[5,6]])).
-endif.

bin_part_near(Bin, Pos, Len) ->
    PartStart0 = Pos - Len div 2 - 1,
    PartStart =
        if
            PartStart0 < 0 -> 0;
            PartStart0 + Len > byte_size(Bin) -> max(byte_size(Bin) - Len, 0);
            true -> PartStart0
        end,
    PartLen = min(Len, byte_size(Bin) - PartStart),
    BinPart = binary:part(Bin, {PartStart, PartLen}),
    Prefix = case PartStart > 0 of
                 true -> <<"...">>;
                 false -> <<>>
             end,
    Suffix = case PartStart + PartLen < byte_size(Bin) of
                 true -> <<"...">>;
                 false -> <<>>
             end,
    <<Prefix/binary, BinPart/binary, Suffix/binary>>.

-ifdef(TEST).
bin_part_near_test() ->
    ?assertEqual(<<>>, bin_part_near(<<>>, 0, 30)),
    ?assertEqual(<<>>, bin_part_near(<<>>, 1, 30)),
    ?assertEqual(<<"0123456789">>,  bin_part_near(<<"0123456789">>, 1, 30)),
    ?assertEqual(<<"0123456789">>,  bin_part_near(<<"0123456789">>, 5, 30)),
    ?assertEqual(<<"0123456789">>,  bin_part_near(<<"0123456789">>, 10, 30)),
    ?assertEqual(<<"01234...">>,    bin_part_near(<<"0123456789">>, 1, 5)),
    ?assertEqual(<<"...23456...">>, bin_part_near(<<"0123456789">>, 5, 5)),
    ?assertEqual(<<"...56789">>,    bin_part_near(<<"0123456789">>, 10, 5)),
    ?assertEqual(<<"...56789">>,    bin_part_near(<<"0123456789">>, 11, 5)).
-endif.

uuid_v4() ->
    %% From RFC 4122
    %% 4.4.  Algorithms for Creating a UUID from Truly Random or
    %% Pseudo-Random Numbers
    %%
    %% The version 4 UUID is meant for generating UUIDs from truly-random or
    %% pseudo-random numbers.
    %% The algorithm is as follows:
    %% o  Set the two most significant bits (bits 6 and 7) of the
    %% clock_seq_hi_and_reserved to zero and one, respectively.
    %%
    %% o  Set the four most significant bits (bits 12 through 15) of the
    %% time_hi_and_version field to the 4-bit version number from
    %% Section 4.1.3.
    %% For version 4, it's 4.
    %%
    %% o  Set all the other bits to randomly (or pseudo-randomly) chosen
    %% values.
    <<B1:48, _:4, B2:12, _:2, B3:62>> = crypto:strong_rand_bytes(16),

    <<TimeLow:32, TimeMid:16, TimeHiVersion:16,
      ClockSeqHiReserved:8, ClockSeqLow:8,
      Node:48>> = <<B1:48, 0:1, 1:1, 0:1, 0:1, B2:12, 1:1, 0:1, B3:62>>,

    list_to_binary(lists:flatten(
                     io_lib:format(
                       "~8.16.0b-~4.16.0b-~4.16.0b-~2.16.0b~2.16.0b-~12.16.0b",
                       [TimeLow, TimeMid, TimeHiVersion,
                        ClockSeqHiReserved, ClockSeqLow,
                        Node]))).

tail_of_length(List, N) ->
  case length(List) - N of
      X when X > 0 ->
          lists:nthtail(X, List);
      _ ->
          List
  end.

read_cpu_count_env() ->
    case os:getenv(?CPU_COUNT_VAR) of
        Env when Env == false; Env == "" ->
            undefined;
        CoresStr ->
            try list_to_integer(string:trim(CoresStr)) of
                0 -> undefined;
                N when N > 0 -> {ok, N}
            catch
                _:_ ->
                    ?log_error("Invalid ~s env var value: ~s",
                               [?CPU_COUNT_VAR, CoresStr]),
                    exit({invalid_cpu_count, CoresStr})
            end
    end.

maybe_log_tls_keys(SSLSocket, ClientAddr, ClientPort, ServerAddr, ServerPort) ->
    case ssl:connection_information(SSLSocket, [keylog]) of
        {ok, [{keylog, KeyLogItems}]} ->
            LogFileStart = io_lib:format(
                             "------ Connection from ~s:~p to ~s:~p,"
                             " key.log file start ",
                             [ClientAddr, ClientPort, ServerAddr, ServerPort]),

            KeyLog = lists:join(io_lib:nl(), KeyLogItems),

            LogFileEnd =
                "------------------------------------"
                " key.log file end "
                "------------------------------------",

            KeyLogFile = io_lib:format(
                           <<"~-90..-s~n~s~n~s~n">>,
                           [LogFileStart, KeyLog, LogFileEnd]),

            ?tls_key_log(KeyLogFile),
            ?log_debug("Logged tls keys for connection from ~s:~p to ~s:~p",
                       [ClientAddr, ClientPort, ServerAddr, ServerPort]);
        _ -> ok
    end.

parse_url(URL) -> parse_url(URL, []).

-spec parse_url(URL :: string() | binary(), Opts) ->
        {ok, #{scheme   => string() | binary(),
               host     => string() | binary(),
               port     => non_neg_integer(),
               path     => string() | binary(),
               userinfo := string() | binary(),
               'query'  := string() | binary()}} | {error, term()}
        when Opts :: [{scheme_defaults,
                       [{Scheme :: binary(), Port :: pos_integer()}]} |
                      {scheme_validation_fun,
                       fun ((Scheme :: binary()) -> valid | {error, term()})} |
                      {ipv6_host_with_brackets, boolean()} |
                      {return, string | binary}].

parse_url(URL, Options) when is_list(URL) ->
    parse_url(list_to_binary(URL), Options);
parse_url(URL, Options) ->
    SchemeDefaults =
        case proplists:get_value(scheme_defaults, Options) of
            undefined ->
                [{<<"http">>, 80}, {<<"https">>, 443}, {<<"ssh">>, 22},
                 {<<"ftp">>, 21}, {<<"sftp">>, 22}, {<<"tftp">>, 69}];
            L when is_list(L) -> L
        end,
    MaybeDefaultPort =
        fun (#{port := _} = Map) -> Map;
            (#{scheme := Scheme} = Map) ->
                case proplists:get_value(Scheme, SchemeDefaults) of
                    undefined -> throw({error, no_default_port});
                    P when is_integer(P) -> Map#{port => P}
                end
        end,
    ValidateScheme =
        fun (#{scheme := S} = Map) ->
            LowerCaseScheme = string:lowercase(S),
            case proplists:get_value(scheme_validation_fun, Options) of
                undefined -> Map#{scheme => LowerCaseScheme};
                F when is_function(F, 1) ->
                    case F(LowerCaseScheme) of
                        valid -> Map#{scheme => LowerCaseScheme};
                        {error, Reason} -> throw({error, Reason})
                    end
            end
        end,
    MaybeWrapIpv6 =
        fun (#{host := IP} = Map) ->
            case proplists:get_value(ipv6_host_with_brackets, Options) of
                true ->
                    NewIP = case is_raw_ipv6(binary_to_list(IP)) of
                                true ->
                                    <<"[", IP/binary, "]">>;
                                false ->
                                    IP
                            end,
                    Map#{host => NewIP};
                _ ->
                    Map
            end
        end,
    MaybeDefaultPath =
        fun (Map) ->
            case maps:get(path, Map, <<"">>) of
                <<"">> -> Map#{path => <<"/">>};
                _ -> Map
            end
        end,
    MaybeConvert =
        fun (M) ->
            case proplists:get_value(return, Options) of
                binary -> M;
                undefined -> M;
                string ->
                    maps:map(fun (port, P) -> P;
                                 (_, V) -> binary_to_list(V)
                             end, M)
            end
        end,
    try
        Map =
            case uri_string:parse(URL) of
                #{port := undefined} ->
                    throw({error, missing_port});
                #{scheme := <<>>} ->
                    throw({error, missing_scheme});
                #{scheme := _, host := _} = M ->
                    M;
                #{scheme := _} ->
                    throw({error, missing_host});
                #{} ->
                    throw({error, missing_scheme});
                {error, Reason, _} ->
                    throw({error, Reason})
            end,
        {ok, functools:chain(Map, [ValidateScheme, MaybeDefaultPort,
                                   MaybeWrapIpv6, MaybeDefaultPath,
                                   MaybeConvert])}
    catch
        throw:{error, _} = Error -> Error
    end.

is_valid_uri(URI, Schemes) ->
    case string:tokens(URI, "://") of
        [Scheme | _] ->
            lists:member(Scheme, Schemes);
        _ ->
            false
    end.

-spec datetime_to_unix_timestamp(calendar:datetime()) -> integer().
datetime_to_unix_timestamp(DateTime) ->
    calendar:datetime_to_gregorian_seconds(DateTime) -
        ?GREGORIAN_SECONDS_TO_UNIX_EPOCH.

-ifdef(TEST).

parse_url_test() ->
    SchemeValidation = fun (<<"ldaps">>) -> valid;
                           (_) -> {error, bad_scheme}
                       end,
    ?assertEqual({error, missing_scheme}, parse_url("")),
    ?assertEqual({error, missing_scheme}, parse_url("http")),
    ?assertEqual({error, missing_scheme}, parse_url("http")),
    ?assertEqual({ok, #{scheme => <<"http">>, host => <<"">>, port => 80,
                        path => <<"/">>}},
                 parse_url("http://")),
    ?assertEqual({error, missing_host}, parse_url("http:/test")),
    ?assertEqual({error, missing_host}, parse_url("http:test")),
    ?assertEqual({error, no_default_port}, parse_url("test://test")),
    ?assertEqual({ok, #{scheme => <<"http">>, host => <<"test">>, port => 80,
                        path => <<"/">>}},
                 parse_url("http://test")),
    ?assertEqual({ok, #{scheme => <<"http">>, host => <<"test">>, port => 80,
                        path => <<"/">>}},
                 parse_url("http://test/")),
    ?assertEqual({ok, #{scheme => <<"ldaps">>, host => <<"test">>, port => 636,
                        path => <<"/">>}},
                 parse_url("ldaps://test:636")),
    ?assertEqual({ok, #{scheme => <<"ldaps">>, host => <<"test">>, port => 636,
                        path => <<"/">>}},
                 parse_url("ldaps://test:636/")),
    ?assertEqual({ok, #{scheme => <<"ldaps">>, host => <<"test">>, port => 636,
                        path => <<"/path/a/b/c">>, 'query' => <<"a=b&c=d">>}},
                 parse_url("ldaps://test:636/path/a/b/c?a=b&c=d")),
    ?assertEqual({ok, #{scheme => <<"ldaps">>, host => <<"test">>, port => 636,
                        path => <<"/path/a/b/c">>, 'query' => <<"a=b&c=d">>}},
                 parse_url("ldaps://test:636/path/a/b/c?a=b&c=d",
                           [{scheme_validation_fun, SchemeValidation}])),
    ?assertEqual({error, bad_scheme},
                 parse_url("ldap://test:636/path/a/b/c?a=b&c=d",
                           [{scheme_validation_fun, SchemeValidation}])),
    ?assertEqual({ok, #{scheme => <<"ldap">>, host => <<"test">>, port => 389,
                        path => <<"/path/a/b/c">>, 'query' => <<"a=b&c=d">>}},
                 parse_url("ldap://test/path/a/b/c?a=b&c=d",
                           [{scheme_defaults, [{<<"ldap">>, 389}]}])),
    ?assertEqual({error, no_default_port},
                 parse_url("http://test/path/a/b/c?a=b&c=d",
                           [{scheme_defaults, [{<<"ldap">>, 389}]}])),
    ?assertEqual({ok, #{scheme => <<"http">>, host => <<"::1">>, port => 123,
                        path => <<"/">>}},
                 parse_url("http://[::1]:123")),
    ?assertEqual({ok, #{scheme => <<"http">>, host => <<"127.0.0.1">>,
                        port => 123, path => <<"/">>}},
                 parse_url("http://127.0.0.1:123")),
    ?assertEqual({ok, #{scheme => <<"http">>, host => <<"[::1]">>, port => 123,
                        path => <<"/">>}},
                 parse_url("http://[::1]:123",
                           [{ipv6_host_with_brackets, true}])),
    ?assertEqual({ok, #{scheme => <<"http">>, host => <<"127.0.0.1">>, port => 123,
                        path => <<"/">>}},
                 parse_url("http://127.0.0.1:123",
                           [{ipv6_host_with_brackets, true}])),
    ?assertEqual({ok, #{scheme => <<"http">>, host => <<"test">>, port => 123,
                        path => <<"/">>}},
                 parse_url("http://test:123",
                           [{ipv6_host_with_brackets, true}])),
    ?assertEqual({ok, #{scheme => "ldap", host => "test", port => 389,
                        path => "/path/a/b/c", 'query' => "a=b&c=d"}},
                 parse_url("ldap://test/path/a/b/c?a=b&c=d",
                           [{scheme_defaults, [{<<"ldap">>, 389}]},
                            {return, string}])),
    ?assertEqual({ok, #{scheme => "ldaps", host => "teSt", port => 636,
                        path => "/path/A/b/c", 'query' => "a=B&c=d"}},
                 parse_url("ldAPs://teSt/path/A/b/c?a=B&c=d",
                           [{scheme_defaults, [{<<"ldaps">>, 636}]},
                            {scheme_validation_fun, SchemeValidation},
                            {return, string}])).
is_valid_uri_test() ->
    Schemes = ["s3", "az", "gs"],
    ?assert(is_valid_uri("s3://bucket/object", Schemes)),
    ?assert(is_valid_uri("az://container/blob", Schemes)),
    ?assert(is_valid_uri("gs://bucket/object", Schemes)),
    ?assertNot(is_valid_uri("http://couchbase.com", Schemes)),
    ?assertNot(is_valid_uri("/tmp/dir/", Schemes)).

-endif.

%% Returns ok if all results in a list are ok,
%% returns {error, List} if at least one result is {error, _}
-spec many_to_one_result([{T, ok} | {T, {error, R}}]) ->
                        ok | {error, [{T, R}]} when T :: term(), R :: term().
many_to_one_result(Results) ->
    Errors = lists:filtermap(fun ({T, {error, R}}) -> {true, {T, R}};
                                 ({_T, ok}) -> false
                             end, Results),
    case Errors of
        [] -> ok;
        _ -> {error, Errors}
    end.

-ifdef(TEST).
many_to_one_result_test() ->
    ?assertEqual(ok, many_to_one_result([])),
    ?assertEqual(ok, many_to_one_result([{o1, ok}, {o2, ok}, {o3, ok}])),
    ?assertEqual({error, [{o1, e1}]}, many_to_one_result([{o1, {error, e1}}])),
    ?assertEqual({error, [{o2, e1}, {o4, e2}]},
                 many_to_one_result([{o1, ok},
                                     {o2, {error, e1}},
                                     {o3, ok},
                                     {o4, {error, e2}}])).
-endif.

verify_list(S, TypeCheckFun) ->
    is_list(S) andalso lists:all(TypeCheckFun, S).

interval_to_string(0, 0, 0, 0) ->
    "0 seconds";
interval_to_string(Days, Hours, Minutes, Seconds) ->
    Format = fun (0, _SingleStr, _PluralStr) -> [];
                 (1, SingleStr, _) -> [io_lib:format("1 ~s", [SingleStr])];
                 (V, _, PluralStr) -> [io_lib:format("~b ~s", [V, PluralStr])]
             end,
    lists:flatten(lists:join(" ", Format(Days, "day", "days") ++
                                  Format(Hours, "hour", "hours") ++
                                  Format(Minutes, "minute", "minutes") ++
                                  Format(Seconds, "second", "seconds"))).

-ifdef(TEST).
interval_to_string_test() ->
    ?assertEqual("0 seconds", interval_to_string(0, 0, 0, 0)),
    ?assertEqual("1 day", interval_to_string(1, 0, 0, 0)),
    ?assertEqual("2 days", interval_to_string(2, 0, 0, 0)),
    ?assertEqual("1 hour", interval_to_string(0, 1, 0, 0)),
    ?assertEqual("2 hours", interval_to_string(0, 2, 0, 0)),
    ?assertEqual("1 minute", interval_to_string(0, 0, 1, 0)),
    ?assertEqual("2 minutes", interval_to_string(0, 0, 2, 0)),
    ?assertEqual("1 second", interval_to_string(0, 0, 0, 1)),
    ?assertEqual("2 seconds", interval_to_string(0, 0, 0, 2)),

    ?assertEqual("1 day 1 hour 1 minute 1 second",
                 interval_to_string(1, 1, 1, 1)),
    ?assertEqual("2 days 2 hours 2 minutes 2 seconds",
                 interval_to_string(2, 2, 2, 2)),
    ?assertEqual("2 days 2 minutes",
                 interval_to_string(2, 0, 2, 0)),
    ?assertEqual("1 hour 2 seconds",
                 interval_to_string(0, 1, 0, 2)).
-endif.

<<<<<<< HEAD
-spec tls_connect_options(URL :: string(),
                          VerifyPeer :: boolean(),
                          CACerts :: list(),
                          SNI :: string(),
                          AddrSettings :: list(),
                          ExtraOpts :: proplists:proplist()) ->
          proplists:proplist().
tls_connect_options(URL, AddressFamily, VerifyPeer, CACerts0, SNI0,
                    ExtraOpts) ->
    AddressSettings = case AddressFamily of
                          undefined -> [];
                          AF -> [AF]
    end,
    Opts =
        case URL of
            "https://" ++ _ ->
                case VerifyPeer of
                    true ->
                        CACerts = CACerts0 ++ ns_server_cert:trusted_CAs(der),
                        [{verify, verify_peer}, {cacerts, CACerts},
                         {depth, ?ALLOWED_CERT_CHAIN_LENGTH}] ++
                            case SNI0 of
                                "" -> [];
                                SNI -> [{server_name_indication, SNI}]
                            end;
                    false ->
                        [{verify, verify_none}]
                end;
            "http://" ++ _ ->
                []
        end ++ AddressSettings,
    update_proplist_relaxed(Opts, ExtraOpts).
=======
compat_version_to_binary(Version) ->
    [V1, V2] = lists:map(
                 integer_to_list(_),
                 Version),
    list_to_binary(V1 ++ "." ++ V2).

compat_version_from_binary(CompatVersionBin) ->
    CompatVersionStr = binary_to_list(CompatVersionBin),
    compat_version_from_string(CompatVersionStr).

compat_version_from_string(CompatVersionStr) ->
    [V1, V2] = string:split(CompatVersionStr, ".", all),
    [list_to_integer(V1), list_to_integer(V2)].

-ifdef(TEST).
compat_version_test() ->
    VerBin = compat_version_to_binary([8, 0]),
    ?assertEqual(<<"8.0">>, VerBin),
    ?assertEqual([8, 0], compat_version_from_binary(VerBin)),
    ?assertEqual([8, 0], compat_version_from_string("8.0")).
-endif.
>>>>>>> 8b888515
<|MERGE_RESOLUTION|>--- conflicted
+++ resolved
@@ -3999,7 +3999,6 @@
                  interval_to_string(0, 1, 0, 2)).
 -endif.
 
-<<<<<<< HEAD
 -spec tls_connect_options(URL :: string(),
                           VerifyPeer :: boolean(),
                           CACerts :: list(),
@@ -4032,7 +4031,7 @@
                 []
         end ++ AddressSettings,
     update_proplist_relaxed(Opts, ExtraOpts).
-=======
+
 compat_version_to_binary(Version) ->
     [V1, V2] = lists:map(
                  integer_to_list(_),
@@ -4053,5 +4052,4 @@
     ?assertEqual(<<"8.0">>, VerBin),
     ?assertEqual([8, 0], compat_version_from_binary(VerBin)),
     ?assertEqual([8, 0], compat_version_from_string("8.0")).
--endif.
->>>>>>> 8b888515
+-endif.