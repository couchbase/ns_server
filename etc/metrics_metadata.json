--- conflicted
+++ resolved
@@ -120,7 +120,7 @@
     "cm_failover_total": {
         "type": "counter",
         "help": "Number of non-graceful failover results",
-        "added": "7.6.2",
+        "added": "7.2.6",
         "labels": [
             {
                 "name": "event",
@@ -137,7 +137,7 @@
     "cm_graceful_failover_total": {
         "type": "counter",
         "help": "Number of graceful failover results",
-        "added": "7.6.2",
+        "added": "7.2.6",
         "labels": [
             {
                 "name": "event",
@@ -480,7 +480,7 @@
     "cm_rebalance_total": {
         "type": "counter",
         "help": "Number of rebalance results",
-        "added": "7.6.2",
+        "added": "7.2.6",
         "labels": [
             {
                 "name": "event",
@@ -966,47 +966,12 @@
         "unit": "bytes",
         "stability": "committed"
     },
-<<<<<<< HEAD
     "sys_mem_cgroup_actual_used": {
         "type": "gauge",
         "help": "Amount of system memory used, excluding buffers/cache, in the control group",
         "added": "7.2.0",
         "unit": "bytes",
         "stability": "committed"
-=======
-    "cm_failover_total": {
-        "type": "counter",
-        "help": "Number of non-graceful failover results",
-        "added": "7.2.6",
-        "labels": [
-            {
-                "name": "event",
-                "help": "failover result (initiated/completed/failed/stopped)"
-            }
-        ]
-    },
-    "cm_graceful_failover_total": {
-        "type": "counter",
-        "help": "Number of graceful failover results",
-        "added": "7.2.6",
-        "labels": [
-            {
-                "name": "event",
-                "help": "graceful failover result (initiated/completed/failed/stopped)"
-            }
-        ]
-    },
-    "cm_http_requests_seconds": {
-        "type": "histogram",
-        "help": "Number of bucket HTTP requests",
-        "added": "7.0.0",
-        "labels": [
-            {
-                "name": "op",
-                "help": "Operation (append/sync)"
-            }
-        ]
->>>>>>> 2ff739cf
     },
     "sys_mem_cgroup_limit": {
         "type": "gauge",
@@ -1227,57 +1192,5 @@
                 "help": "Name of the process (e.g. babysitter, bash, etc.)"
             }
         ]
-<<<<<<< HEAD
-=======
-    },
-    "cm_rebalance_total": {
-        "type": "counter",
-        "help": "Number of rebalance results",
-        "added": "7.2.6",
-        "labels": [
-            {
-                "name": "event",
-                "help": "rebalance result (initiated/completed/failed/stopped)"
-            }
-        ]
-    },
-    "cm_request_hibernates_total": {
-        "type": "counter",
-        "help": "Number of times requests were hibernated",
-        "added": "7.0.0"
-    },
-    "cm_request_unhibernates_total": {
-        "type": "counter",
-        "help": "Number of times requests were unhibernated",
-        "added": "7.0.0"
-    },
-    "cm_status_latency_seconds": {
-        "type": "histogram",
-        "help": "Latency time for status",
-        "added": "7.0.0",
-        "unit": "seconds"
-    },
-    "cm_timer_lag_seconds": {
-        "type": "histogram",
-        "help": "Number of lag seconds for the canary-in-the-mine",
-        "added": "7.0.0",
-        "stability": "internal",
-        "unit": "seconds"
-    },
-    "cm_web_cache_hits_total": {
-        "type": "counter",
-        "help": "Total number of web cache hits",
-        "added": "7.0.0"
-    },
-    "cm_web_cache_inner_hits_total": {
-        "type": "counter",
-        "help": "Total number of inner web cache hits",
-        "added": "7.0.0"
-    },
-    "cm_web_cache_updates_total": {
-        "type": "counter",
-        "help": "Total number of web cache updates",
-        "added": "7.0.0"
->>>>>>> 2ff739cf
     }
 }