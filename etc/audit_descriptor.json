--- conflicted
+++ resolved
@@ -1383,34 +1383,39 @@
           }
       },
       {
-<<<<<<< HEAD
-          "id" : 8270,
-          "name" : "serverless settings",
-          "description" : "Serverless settings",
-          "sync" : false,
-          "enabled" : true,
-          "filtering_permitted" : false,
-=======
         "id" : 8270,
         "name" : "modify collection",
         "description" : "Collection was modified",
         "sync" : false,
         "enabled" : true,
         "filtering_permitted" : false,
->>>>>>> b158cc29
-          "mandatory_fields" : {
-              "timestamp" : "",
-              "real_userid" : {"domain" : "", "user" : ""},
-              "remote" : {"ip" : "", "port" : 1},
-              "local" : {"ip" : "", "port" : 1},
-<<<<<<< HEAD
-              "settings" : ""
-=======
+          "mandatory_fields" : {
+              "timestamp" : "",
+              "real_userid" : {"domain" : "", "user" : ""},
+              "remote" : {"ip" : "", "port" : 1},
+              "local" : {"ip" : "", "port" : 1},
               "bucket_name" : "",
               "scope_name" : "",
               "collection_name" : "",
               "new_manifest_uid" : ""
->>>>>>> b158cc29
+          },
+          "optional_fields" : {
+              "sessionid" : ""
+          }
+      },
+      {
+          "id" : 8271,
+          "name" : "serverless settings",
+          "description" : "Serverless settings",
+          "sync" : false,
+          "enabled" : true,
+          "filtering_permitted" : false,
+          "mandatory_fields" : {
+              "timestamp" : "",
+              "real_userid" : {"domain" : "", "user" : ""},
+              "remote" : {"ip" : "", "port" : 1},
+              "local" : {"ip" : "", "port" : 1},
+              "settings" : ""
           },
           "optional_fields" : {
               "sessionid" : ""
