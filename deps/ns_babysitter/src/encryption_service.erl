%% @author Couchbase <info@couchbase.com>
%% @copyright 2016-Present Couchbase, Inc.
%%
%% Use of this software is governed by the Business Source License included in
%% the file licenses/BSL-Couchbase.txt.  As of the Change Date specified in that
%% file, in accordance with the Business Source License, use of this software
%% will be governed by the Apache License, Version 2.0, included in the file
%% licenses/APL2.txt.
%%
-module(encryption_service).

-behaviour(gen_server).

-include("ns_common.hrl").

-export([start_link/0]).
-export([init/1, handle_call/3, handle_cast/2,
         handle_info/2, terminate/2, code_change/3]).

-export([decrypt/1,
         encrypt/1,
         change_password/1,
         get_data_key/0,
         rotate_data_key/0,
         maybe_clear_backup_key/1,
         get_state/0]).

data_key_store_path() ->
    filename:join(path_config:component_path(data, "config"), "encrypted_data_keys").

port_file_path() ->
    filename:join(path_config:component_path(data),
                  "couchbase-server.babysitter.smport").

encrypt(Data) ->
    gen_server:call({?MODULE, ns_server:get_babysitter_node()}, {encrypt, Data}, infinity).

decrypt(Data) ->
    gen_server:call({?MODULE, ns_server:get_babysitter_node()}, {decrypt, Data}, infinity).

change_password(NewPassword) ->
    gen_server:call({?MODULE, ns_server:get_babysitter_node()},
                    {change_password, NewPassword}, infinity).

get_data_key() ->
    gen_server:call({?MODULE, ns_server:get_babysitter_node()}, get_data_key, infinity).

get_state() ->
    gen_server:call({?MODULE, ns_server:get_babysitter_node()}, get_state,
                    infinity).

rotate_data_key() ->
    gen_server:call({?MODULE, ns_server:get_babysitter_node()}, rotate_data_key, infinity).

maybe_clear_backup_key(DataKey) ->
    gen_server:call({?MODULE, ns_server:get_babysitter_node()}, {maybe_clear_backup_key, DataKey}, infinity).

start_link() ->
    gen_server:start_link({local, ?MODULE}, ?MODULE, [], []).

prompt_the_password(EncryptedDataKey, State) ->
    StdIn =
        case application:get_env(handle_ctrl_c) of
            {ok, true} ->
                erlang:open_port({fd, 0, 1}, [in, stream, binary, eof]);
            _ ->
                undefined
        end,
    try
        prompt_the_password(EncryptedDataKey, State, StdIn, 3)
    after
        case StdIn of
            undefined ->
                ok;
            _ ->
                port_close(StdIn)
        end
    end.

prompt_the_password(EncryptedDataKey, State, StdIn, Tries) ->
    case open_udp_socket() of
        {ok, Socket} ->
            try
                save_port_file(Socket),
                prompt_the_password(EncryptedDataKey, State, StdIn,
                                    Tries, Tries, Socket)
            after
                file:delete(port_file_path()),
                catch gen_udp:close(Socket)
            end;
        {error, _} ->
            ns_babysitter_bootstrap:stop(),
            shutdown
    end.

prompt_the_password(EncryptedDataKey, State, StdIn, Try, Tries, Socket) ->
    {ok, {Addr, Port}} = inet:sockname(Socket),
    ?log_debug("Waiting for the master password to be supplied (UDP: ~p:~b). "
               "Attempt ~p", [Addr, Port, Tries - Try + 1]),
    receive
        {StdIn, M} ->
            ?log_error("Password prompt interrupted: ~p", [M]),
            ns_babysitter_bootstrap:stop(),
            shutdown;
        {udp, Socket, FromAddr, FromPort, Password} ->
            ok = set_password(Password, State),
            case EncryptedDataKey of
                undefined ->
                    confirm_set_password(Socket, FromAddr, FromPort, Password);
                _ ->
                    Ret = call_gosecrets({set_data_key, EncryptedDataKey}, State),
                    case Ret of
                        ok ->
                            confirm_set_password(Socket, FromAddr, FromPort,
                                                 Password);
                        Error ->
                            ?log_error("Incorrect master password. Error: ~p", [Error]),
                            maybe_retry_prompt_the_password(
                              EncryptedDataKey, State, StdIn, FromAddr,
                              FromPort, Try, Tries, Socket)
                    end
            end
    end.

confirm_set_password(Socket, FromAddr, FromPort, Password) ->
    ?log_info("Password accepted"),
    application:set_env(ns_babysitter, master_password, Password),
    gen_udp:send(Socket, FromAddr, FromPort, <<"ok">>),
    ok.

maybe_retry_prompt_the_password(_EncryptedDataKey, _State, _StdIn, FromAddr,
                                FromPort, 1, _Tries, Socket) ->
    gen_udp:send(Socket, FromAddr, FromPort, <<"auth_failure">>),
    ?log_error("Incorrect master password!"),
    ns_babysitter_bootstrap:stop(),
    auth_failure;
maybe_retry_prompt_the_password(EncryptedDataKey, State, StdIn, FromAddr,
                                FromPort, Try, Tries, Socket) ->
    gen_udp:send(Socket, FromAddr, FromPort, <<"retry">>),
    timer:sleep(1000),
    prompt_the_password(EncryptedDataKey, State, StdIn, Try - 1, Tries, Socket).

set_password(Password, State) ->
    ?log_debug("Sending password to gosecrets"),
    call_gosecrets({set_password, Password}, State).

init([]) ->
    Path = data_key_store_path(),
    EncryptedDataKey =
        case file:read_file(Path) of
            {ok, DataKey} ->
                ?log_debug("Encrypted data key retrieved from ~p", [Path]),
                DataKey;
            {error, enoent} ->
                ?log_debug("Encrypted data key is not found in ~p", [Path]),
                undefined
        end,
    State = start_gosecrets(),
<<<<<<< HEAD
    case os:getenv("CB_MASTER_PASSWORD") of
        false ->
            false;
        Password ->
            ok = set_password(Password, State)
    end,
=======
    Password =
        case application:get_env(master_password) of
            {ok, P} ->
                ?log_info("Password was recovered from application "
                          "environment"),
                P;
            undefined ->
                case os:getenv("CB_MASTER_PASSWORD") of
                    false ->
                        "";
                    S ->
                        S
                end
        end,
    ok = set_password(Password, State),
>>>>>>> 82d43a3c

    EncryptedDataKey1 =
        case EncryptedDataKey of
            undefined ->
                ?log_debug("Create new data key."),
                {ok, NewDataKey} = call_gosecrets(create_data_key, State),
                ok = misc:mkdir_p(path_config:component_path(data, "config")),
                ok = misc:atomic_write_file(Path, NewDataKey),
                NewDataKey;
            _ ->
                EncryptedDataKey
        end,
    case call_gosecrets({set_data_key, EncryptedDataKey1}, State) of
        ok ->
            ok;
        Error ->
            ?log_error("Incorrect master password. Error: ~p", [Error]),
<<<<<<< HEAD
            try
                recover_or_prompt_password(EncryptedDataKey, State)
            catch
                C:E:ST ->
                    ?log_error("Unhandled exception: ~p~n~p", [E, ST]),
                    erlang:raise(C, E, ST)
            end
=======
            prompt_the_password(EncryptedDataKey, State)
>>>>>>> 82d43a3c
    end,
    {ok, State}.

handle_call({encrypt, Data}, _From, State) ->
    {reply, call_gosecrets({encrypt, Data}, State), State};
handle_call({decrypt, Data}, _From, State) ->
    {reply,
     case call_gosecrets({decrypt, Data}, State) of
         ok ->
             {ok, <<>>};
         Ret ->
             Ret
     end, State};
handle_call({change_password, NewPassword}, _From, State) ->
    Reply = call_gosecrets_and_store_data_key(
              {change_password, NewPassword}, "Master password change", State),
    case Reply of
        ok ->
            application:set_env(ns_babysitter, master_password, NewPassword),
            ok;
        {error, _} ->
            ok
    end,
    {reply, Reply, State};
handle_call(get_data_key, _From, State) ->
    {reply, call_gosecrets(get_data_key, State), State};
handle_call(get_state, _From, State) ->
    {reply, call_gosecrets(get_state, State), State};
handle_call(rotate_data_key, _From, State) ->
    {reply, call_gosecrets_and_store_data_key(rotate_data_key, "Data key rotation", State), State};
handle_call({maybe_clear_backup_key, DataKey}, _From, State) ->
    {reply, call_gosecrets_and_store_data_key({maybe_clear_backup_key, DataKey},
                                              "Clearing backup key", State), State};
handle_call(_, _From, State) ->
    {reply, {error, not_allowed}, State}.

handle_cast(_, State) ->
    {noreply, State}.

handle_info(_, State) ->
    {noreply, State}.

terminate(_Reason, _State) ->
    ok.

code_change(_OldVsn, State, _Extra) ->
    {ok, State}.

call_gosecrets_and_store_data_key(Call, Msg, State) ->
    case call_gosecrets(Call, State) of
        ok ->
            ok;
        {ok, NewEncryptedDataKey} ->
            ?log_info("~s succeded", [Msg]),
            ok = misc:atomic_write_file(data_key_store_path(), NewEncryptedDataKey);
        Error ->
            ?log_error("~s failed with ~p", [Msg, Error]),
            Error
    end.

start_gosecrets() ->
    Parent = self(),
    {ok, Pid} =
        proc_lib:start_link(
          erlang, apply,
          [fun () ->
                   process_flag(trap_exit, true),
                   Path = path_config:component_path(bin, "gosecrets"),
                   ?log_debug("Starting ~p", [Path]),
                   Port =
                       open_port(
                         {spawn_executable, Path},
                         [{packet, 4}, binary, hide]),
                   proc_lib:init_ack({ok, self()}),
                   gosecrets_loop(Port, Parent)
           end, []]),
    ?log_debug("Gosecrets loop started with pid = ~p", [Pid]),
    Pid.

call_gosecrets(Msg, Pid) ->
    Pid ! {call, Msg},
    receive
        {reply, <<"S">>} ->
            ok;
        {reply, <<"S", Data/binary>>} ->
            {ok, Data};
        {reply, <<"E", Data/binary>>} ->
            {error, binary_to_list(Data)}
    end.

gosecrets_loop(Port, Parent) ->
    receive
        {call, Msg} ->
            Port ! {self(), {command, encode(Msg)}},
            receive
                Exit = {'EXIT', _, _} ->
                    gosecret_process_exit(Port, Exit);
                {Port, {data, Data}} ->
                    Parent ! {reply, Data}
            end,
            gosecrets_loop(Port, Parent);
        Exit = {'EXIT', _, _} ->
            gosecret_process_exit(Port, Exit)
    end.

gosecret_process_exit(Port, Exit) ->
    ?log_debug("Received exit ~p for port ~p", [Exit, Port]),
    gosecret_do_process_exit(Port, Exit).

gosecret_do_process_exit(Port, {'EXIT', Port, Reason}) ->
    exit({port_terminated, Reason});
gosecret_do_process_exit(_Port, {'EXIT', _, Reason}) ->
    exit(Reason).

encode({set_password, Password}) ->
    BinaryPassoword = list_to_binary(Password),
    <<1, BinaryPassoword/binary>>;
encode(create_data_key) ->
    <<2>>;
encode({set_data_key, DataKey}) ->
    <<3, DataKey/binary>>;
encode(get_data_key) ->
    <<4>>;
encode({encrypt, Data}) ->
    <<5, Data/binary>>;
encode({decrypt, Data}) ->
    <<6, Data/binary>>;
encode({change_password, Password}) ->
    BinaryPassoword = list_to_binary(Password),
    <<7, BinaryPassoword/binary>>;
encode(rotate_data_key) ->
    <<8>>;
encode({maybe_clear_backup_key, DataKey}) ->
    <<9, DataKey/binary>>;
encode(get_state) ->
    <<10>>.

save_port_file(Socket) ->
    {ok, {Addr, Port}} = inet:sockname(Socket),
    AFBin = case size(Addr) of
                4 -> <<"inet">>;
                8 -> <<"inet6">>
            end,
    PortBin = integer_to_binary(Port),
    misc:atomic_write_file(port_file_path(),
                           <<AFBin/binary, " ", PortBin/binary>>).

open_udp_socket() ->
    case open_udp_socket(inet) of
        {ok, S} ->
            {ok, S};
        {error, Reason1} ->
            ?log_warning("Failed to open TCPv4 UDP port: ~p", [Reason1]),
            case open_udp_socket(inet6) of
                {ok, S} ->
                    {ok, S};
                {error, Reason2} ->
                    ?log_error("Failed to open TCPv6 UDP port: ~p", [Reason2]),
                    {error, {Reason1, Reason2}}
            end
    end.

open_udp_socket(AFamily) ->
    gen_udp:open(0, [AFamily, {ip, loopback}, {active, true}]).<|MERGE_RESOLUTION|>--- conflicted
+++ resolved
@@ -156,30 +156,19 @@
                 undefined
         end,
     State = start_gosecrets(),
-<<<<<<< HEAD
-    case os:getenv("CB_MASTER_PASSWORD") of
-        false ->
-            false;
-        Password ->
-            ok = set_password(Password, State)
+
+    case application:get_env(master_password) of
+        {ok, Password} ->
+            ?log_info("Password was recovered from application environment"),
+            ok = set_password(Password, State);
+        undefined ->
+            case os:getenv("CB_MASTER_PASSWORD") of
+                false ->
+                    false;
+                Password ->
+                    ok = set_password(Password, State)
+            end
     end,
-=======
-    Password =
-        case application:get_env(master_password) of
-            {ok, P} ->
-                ?log_info("Password was recovered from application "
-                          "environment"),
-                P;
-            undefined ->
-                case os:getenv("CB_MASTER_PASSWORD") of
-                    false ->
-                        "";
-                    S ->
-                        S
-                end
-        end,
-    ok = set_password(Password, State),
->>>>>>> 82d43a3c
 
     EncryptedDataKey1 =
         case EncryptedDataKey of
@@ -197,17 +186,13 @@
             ok;
         Error ->
             ?log_error("Incorrect master password. Error: ~p", [Error]),
-<<<<<<< HEAD
             try
-                recover_or_prompt_password(EncryptedDataKey, State)
+                prompt_the_password(EncryptedDataKey, State)
             catch
                 C:E:ST ->
                     ?log_error("Unhandled exception: ~p~n~p", [E, ST]),
                     erlang:raise(C, E, ST)
             end
-=======
-            prompt_the_password(EncryptedDataKey, State)
->>>>>>> 82d43a3c
     end,
     {ok, State}.
 
