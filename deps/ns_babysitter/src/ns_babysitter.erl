%% @author Couchbase <info@couchbase.com>
%% @copyright 2013-Present Couchbase, Inc.
%%
%% Use of this software is governed by the Business Source License included in
%% the file licenses/BSL-Couchbase.txt.  As of the Change Date specified in that
%% file, in accordance with the Business Source License, use of this software
%% will be governed by the Apache License, Version 2.0, included in the file
%% licenses/APL2.txt.

-module(ns_babysitter).

-behavior(application).

-export([start/2, stop/1]).

-include("ns_common.hrl").
-include_lib("ale/include/ale.hrl").

start(_, _) ->
    %% we're reading environment of ns_server application. Thus we
    %% need to load it.
    ok = application:load(ns_server),

    %% if erlang:send is done toward an unconnected node, the function will
    %% not return until the connection setup had completed (or failed).
    %% It leads to some processes get stuck for 7 seconds when they are trying
    %% to handle a call from ns_server during ns_server's rename
    %% This setting forbids auto connect back to ns_server. It guarantees that
    %% attempt to send message to not existing node will not block.
    %% (blocking send is fixed in erl21 so this hack can be removed)
    application:set_env(kernel, dist_auto_connect, never),

    setup_static_config(),
    init_logging(),

    %% To initialize logging static config must be setup thus this weird
    %% machinery is required to log messages from setup_static_config().
    self() ! done,
    log_pending(),

    maybe_set_cpu_count_env(),
    %% We can't reduce the number of threads dynamically for this VM,
    %% so we are reducing the number of online schedulers instead which should
    %% reduce the number of "active" threads
    maybe_adjust_online_schedulers(),

    {have_host, true} = {have_host, ('nonode@nohost' =/= node())},

    ok = dist_manager:configure_net_kernel(),

    Cookie =
        case erlang:get_cookie() of
            nocookie ->
                NewCookie = misc:generate_cookie(),
                erlang:set_cookie(node(), NewCookie),
                NewCookie;
            SomeCookie ->
                SomeCookie
        end,

    ?log_info("babysitter cookie: ~p~n",
              [ns_cookie_manager:sanitize_cookie(Cookie)]),
    write_required_file(cookiefile, Cookie, "babysitter cookie"),
    maybe_write_file(nodefile, node(), "babysitter node name"),

    make_pidfile(),

    % Clear the HTTP proxy environment variables as they are honored, when they
    % are set, by the golang net/http package.
    true = os:unsetenv("http_proxy"),
    true = os:unsetenv("https_proxy"),

    ns_babysitter_sup:start_link().

write_required_file(Env, Content, Name) ->
    case application:get_env(Env) of
        {ok, File} ->
            do_write_file(Content, File, Name);
        _ ->
            erlang:error("A required parameter for the ns_server "
                         "application is missing!")
    end.

maybe_write_file(Env, Content, Name) ->
    case application:get_env(Env) of
        {ok, File} ->
            do_write_file(Content, File, Name);
        _ ->
            ok
    end.

do_write_file(Content, File, Name) ->
    ok = filelib:ensure_dir(File),
    ok = misc:atomic_write_file(File, erlang:atom_to_list(Content) ++ "\n"),
    ?log_info("Saved ~s to ~s", [Name, File]).

log_pending() ->
    receive
        done ->
            ok;
        {LogLevel, Fmt, Args} ->
            ?ALE_LOG(LogLevel, Fmt, Args),
            log_pending()
    end.

get_config_path() ->
    case application:get_env(ns_server, config_path) of
        {ok, V} -> V;
        _ ->
            erlang:error("config_path parameter for ns_server application is missing!")
    end.

setup_static_config() ->
    Terms = case file:consult(get_config_path()) of
                {ok, T} when is_list(T) ->
                    T;
                _ ->
                    erlang:error("failed to read static config: " ++ get_config_path() ++ ". It must be readable file with list of pairs~n")
            end,
    self() ! {info, "Static config terms:~n~p", [Terms]},
    lists:foreach(fun ({K,V}) ->
                          case application:get_env(ns_server, K) of
                              undefined ->
                                  application:set_env(ns_server, K, V);
                              _ ->
                                  self() ! {warn,
                                            "not overriding parameter ~p, which is given from command line",
                                            [K]}
                          end
                  end, Terms).

init_logging() ->
    ale:with_configuration_batching(
      fun () ->
              do_init_logging()
      end),
    ale:info(?NS_SERVER_LOGGER, "Brought up babysitter logging").

do_init_logging() ->
    {ok, Dir} = application:get_env(ns_server, error_logger_mf_dir),

    ok = misc:mkdir_p(Dir),
    ok = convert_disk_log_files(Dir),

    ok = ns_server:start_disk_sink(babysitter_sink, ?BABYSITTER_LOG_FILENAME),

    ok = ale:start_logger(?NS_SERVER_LOGGER, debug),
    ok = ale:set_loglevel(?ERROR_LOGGER, debug),
    ok = logger:set_primary_config(level, info),

    ok = ale:add_sink(?NS_SERVER_LOGGER, babysitter_sink, debug),
    ok = ale:add_sink(?ERROR_LOGGER, babysitter_sink, debug),

    case misc:get_env_default(ns_server, dont_suppress_stderr_logger, false) of
        true ->
            ale:stop_sink(stderr),
            ok = ale:start_sink(stderr, ale_stderr_sink, []),

            lists:foreach(
              fun (Logger) ->
                      ok = ale:add_sink(Logger, stderr, debug)
              end, [?NS_SERVER_LOGGER, ?ERROR_LOGGER]);
        false ->
            ok
    end.

stop(_) ->
    ale:info(?NS_SERVER_LOGGER, "Received shutdown request. Terminating."),
    ale:sync_all_sinks(),
    delete_pidfile().

convert_disk_log_files(Dir) ->
    lists:foreach(
      fun (Log) ->
              ok = convert_disk_log_file(Dir, Log)
      end,
      [?DEFAULT_LOG_FILENAME,
       ?ERRORS_LOG_FILENAME,
       ?VIEWS_LOG_FILENAME,
       ?MAPREDUCE_ERRORS_LOG_FILENAME,
       ?COUCHDB_LOG_FILENAME,
       ?DEBUG_LOG_FILENAME,
       ?XDCR_TARGET_LOG_FILENAME,
       ?STATS_LOG_FILENAME,
       ?BABYSITTER_LOG_FILENAME,
       ?REPORTS_LOG_FILENAME,
       ?ACCESS_LOG_FILENAME]).

convert_disk_log_file(Dir, Name) ->
    [OldName, "log"] = string:tokens(Name, "."),

    IdxFile = filename:join(Dir, OldName ++ ".idx"),
    SizFile = filename:join(Dir, OldName ++ ".siz"),

    case filelib:is_regular(IdxFile) of
        true ->
            {Ix, NFiles} = read_disk_log_index_file(filename:join(Dir, OldName)),
            Ixs = lists:seq(Ix, 1, -1) ++ lists:seq(NFiles, Ix + 1, -1),

            lists:foreach(
              fun ({NewIx, OldIx}) ->
                      OldPath = filename:join(Dir,
                                              OldName ++
                                                  "." ++ integer_to_list(OldIx)),
                      NewSuffix = case NewIx of
                                      0 ->
                                          ".log";
                                      _ ->
                                          ".log." ++ integer_to_list(NewIx)
                                  end,
                      NewPath = filename:join(Dir, OldName ++ NewSuffix),

                      case file:rename(OldPath, NewPath) of
                          {error, enoent} ->
                              ok;
                          ok ->
                              ok
                      end,

                      file:delete(SizFile),
                      file:delete(IdxFile)
              end, misc:enumerate(Ixs, 0));
        false ->
            ok
    end.

read_disk_log_index_file(Path) ->
    {Ix, _, _, NFiles} = disk_log_1:read_index_file(Path),

    %% Index can be one greater than number of files. This means that maximum
    %% number of files is not yet reached.
    %%
    %% Pretty weird behavior: if we're writing to the first file out of 20
    %% read_index_file returns {1, _, _, 1}. But as we move to the second file
    %% the result becomes be {2, _, _, 1}.
    case Ix =:= NFiles + 1 of
        true ->
            {Ix, Ix};
        false ->
            {Ix, NFiles}
    end.

make_pidfile() ->
    case application:get_env(ns_babysitter, pidfile) of
        {ok, PidFile} -> make_pidfile(PidFile);
        X -> X
    end.

make_pidfile(PidFile) ->
    Pid = os:getpid(),
    %% Pid is a string representation of the process id, so we append
    %% a newline to the end.
    ok = misc:write_file(PidFile, list_to_binary(Pid ++ "\n")),
    ok.

delete_pidfile() ->
    case application:get_env(ns_babysitter, pidfile) of
        {ok, PidFile} -> delete_pidfile(PidFile);
        X -> X
    end.

delete_pidfile(PidFile) ->
    ok = file:delete(PidFile).

maybe_set_cpu_count_env() ->
    case misc:read_cpu_count_env() of
        {ok, _} -> ok;
        undefined -> set_cpu_count_var(determine_cpu_num())
    end.

set_cpu_count_var(CPUCount) when is_integer(CPUCount), CPUCount =< 0 -> ok;
set_cpu_count_var(CPUCount) when is_integer(CPUCount) ->
    os:putenv(?CPU_COUNT_VAR, integer_to_list(CPUCount)).

determine_cpu_num() ->
<<<<<<< HEAD
    StatsBin = sigar:stats("cores_count", list_to_integer(os:getpid())),
    CGroupsStats = sigar:unpack_cgroups_info(StatsBin),
=======
    {ok, _} = sigar:start_link(),
    CGroupsStats = sigar:get_cgroups_info(),
    sigar:stop(),
>>>>>>> 017702ce
    case CGroupsStats of
        #{supported := true, num_cpu_prc := CPUPercent} when CPUPercent > 0 ->
            CPUCount = ceil(CPUPercent/100),
            ?log_info("CGroup CPU count is ~p (~b%)", [CPUCount, CPUPercent]),
            CPUCount;
        #{supported := false} ->
            ?log_info("CGroups not supported by host"),
            0;
        #{} ->
            ?log_info("CGroups cpu limit not set"),
            0
    end.

maybe_adjust_online_schedulers() ->
    case misc:read_cpu_count_env() of
        {ok, CPUCount} when CPUCount > 0 ->
            Schedulers = erlang:system_info(schedulers),
            OldOnlineSchedulers = erlang:system_info(schedulers_online),
            OnlineSchedulers = min(CPUCount, Schedulers),
            ?log_info("Adjusting the number of schdulers online: ~b -> ~b "
                      "(total number of schedulers: ~b)",
                      [OldOnlineSchedulers, OnlineSchedulers, Schedulers]),
            erlang:system_flag(schedulers_online, OnlineSchedulers),
            ok;
        undefined ->
            ?log_info("Skipping adjustment of online schedulers"),
            ok
    end.<|MERGE_RESOLUTION|>--- conflicted
+++ resolved
@@ -273,14 +273,9 @@
     os:putenv(?CPU_COUNT_VAR, integer_to_list(CPUCount)).
 
 determine_cpu_num() ->
-<<<<<<< HEAD
-    StatsBin = sigar:stats("cores_count", list_to_integer(os:getpid())),
-    CGroupsStats = sigar:unpack_cgroups_info(StatsBin),
-=======
     {ok, _} = sigar:start_link(),
     CGroupsStats = sigar:get_cgroups_info(),
     sigar:stop(),
->>>>>>> 017702ce
     case CGroupsStats of
         #{supported := true, num_cpu_prc := CPUPercent} when CPUPercent > 0 ->
             CPUCount = ceil(CPUPercent/100),
