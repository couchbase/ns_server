%% @author Couchbase <info@couchbase.com>
%% @copyright 2011-Present Couchbase, Inc.
%%
%% Use of this software is governed by the Business Source License included
%% in the file licenses/BSL-Couchbase.txt.  As of the Change Date specified
%% in that file, in accordance with the Business Source License, use of this
%% software will be governed by the Apache License, Version 2.0, included in
%% the file licenses/APL2.txt.
%%
-module(capi_frontend).

-compile(nowarn_export_all).
-compile(export_all).

-include("couch_db.hrl").
-include_lib("couch_index_merger/include/couch_index_merger.hrl").
-include_lib("couch_index_merger/include/couch_view_merger.hrl").
-include("ns_common.hrl").
-include("mc_entry.hrl").
-include("mc_constants.hrl").

not_implemented(Arg, Rest) ->
    {not_implemented, Arg, Rest}.

do_db_req(#httpd{path_parts=[DbName | _]} = Req, Fun) ->

    request_throttler:request(
      capi,
      fun () ->
              {BucketName, VBucket, UUID} = capi_utils:split_dbname_with_uuid(DbName),
              with_verify_bucket_auth(
                Req, BucketName, UUID,
                fun (Req1, BucketConfig) ->
                        continue_do_db_req(Req1, BucketConfig, BucketName, VBucket, Fun)
                end)
      end,
      fun (Error, Reason) ->
              Retry = integer_to_list(rand:uniform(10)),
              couch_httpd:send_json(Req, 503, [{"Retry-After", Retry}],
                                    {[{<<"error">>, couch_util:to_binary(Error)},
                                      {<<"reason">>, couch_util:to_binary(Reason)}]})
      end).

verify_bucket_uuid(_, _, undefined) ->
    ok;
verify_bucket_uuid(BucketName, Snapshot, MaybeUUID) ->
    case ns_bucket:uuid(BucketName, Snapshot) of
        MaybeUUID ->
            ok;
        _ ->
            erlang:throw({not_found, uuids_dont_match})
    end.

%% The following code splits all api calls into 3 types: xdcr, views and kv
%% xdcr -  needs the meta permission because the APIs reveal no data and overall goxdcr
%%         uses this permission to access memcached
%% views - access to design docs and view definitions and as such doesn't need data
%%         permissions
%% kv    - everything else. "rounded up" to data permissions because it's simple and
%%         people don't directly use APIs like _all_tasks and who cares about the "/"
%%         welcome API anyway?
%%
%% Note: _view_merge and _spatial_merge do not go through this codepath and have their
%% own auth handling in capi_view:handle_with_auth

xdcr_prefixes() ->
    [<<"_pre_replicate">>, <<"_mass_vbopaque_check">>, <<"_commit_for_checkpoint">>].

get_oper_type([<<"_", _B/binary>> = Prefix | RestOfPath]) ->
    case lists:member(Prefix, xdcr_prefixes()) of
        true ->
            xdcr;
        false ->
            get_oper_type_rest(RestOfPath)
    end;
get_oper_type([_ | RestOfPath]) ->
    get_oper_type_rest(RestOfPath).

get_oper_type_rest([<<"_design">> | _]) ->
    views;
get_oper_type_rest(_) ->
    kv.

get_oper('GET') ->
    read;
get_oper(_) ->
    write.

get_required_permission(BucketName, Method, xdcr) ->
    {[{bucket, BucketName}, data, meta], get_oper(Method)};
get_required_permission(BucketName, Method, views) ->
    {[{bucket, BucketName}, views], get_oper(Method)};
get_required_permission(BucketName, Method, kv) ->
    {[{bucket, BucketName}, data, couchdb], get_oper(Method)}.

continue_do_db_req(#httpd{user_ctx=UserCtx,
                          path_parts=[_DbName | RestPathParts]} = Req,
                   BucketConfig, BucketName, VBucket, Fun) ->
    case VBucket of
        undefined ->
            case lists:member(ns_node_disco:ns_server_node(),
                              ns_bucket:get_view_nodes(BucketConfig)) of
                true ->
                    %% undefined #db fields indicate bucket database
                    Db = #db{user_ctx = UserCtx, name = BucketName},
                    Fun(Req#httpd{path_parts = [BucketName | RestPathParts]}, Db);
                _ ->
                    send_no_active_vbuckets(Req, [BucketName])
            end;
        _ ->
            RealDbName = <<BucketName/binary, $/, VBucket/binary>>,
            PathParts = [RealDbName | RestPathParts],

            %% note that we don't fake mochi_req here; but it seems
            %% that couchdb doesn't use it in our code path
            Req1 = Req#httpd{path_parts=PathParts},

            %% note: we used to call couch_db_frontend:do_db_req here
            %% which opened vbucket even though none of our code is
            %% actually using that couch db.
            %%
            %% What our code is actually using is RealDbName to figure
            %% out which vbucket we're dealing with. So we just
            %% initialize fake #db instance that only has name filled
            %% in.
            %%
            %% We also set filepath to something distinct from
            %% undefined because a bunch of capi frontend code is
            %% using filepath = undefined as indication that we're
            %% referring to bucket
            Db = #db{name = RealDbName,
                     filepath = this_is_vbucket_marker},
            Fun(Req1, Db)
    end.

find_node_with_vbuckets(BucketBin) ->
    Bucket = erlang:binary_to_list(BucketBin),
    VBucketsDict = vbucket_map_mirror:must_node_vbuckets_dict(Bucket),
    Nodes = dict:fetch_keys(VBucketsDict),
    Len = erlang:length(Nodes),
    case Len of
        0 ->
            undefined;
        _ ->
            lists:nth(rand:uniform(Len), Nodes)
    end.

send_no_active_vbuckets(CouchReq, Bucket0) ->
    Req = CouchReq#httpd.mochi_req,
    Bucket = iolist_to_binary(Bucket0),
    LocalAddr = menelaus_util:local_addr(Req),
    RedirectNode = find_node_with_vbuckets(Bucket),
    Headers =
        case RedirectNode of
            undefined ->
                [];
            _ ->
                Path = erlang:iolist_to_binary(
                         mochiweb_request:get(raw_path, Req)),
                [{"Location",
                  capi_utils:capi_url_bin(RedirectNode, Path, LocalAddr)}]
        end,
    RespJson = {[{error, <<"no_active_vbuckets">>},
                 {reason, <<"Cannot execute view query since the "
                            "node has no active vbuckets">>}]},

    {ok, couch_httpd:send_json(CouchReq, 302, Headers, RespJson)}.

<<<<<<< HEAD
with_verify_bucket_auth(Req, BinBucketName, UUID, Fun) ->
    BucketName = ?b2l(BinBucketName),
    Snapshot = ns_bucket:get_snapshot(BucketName),
    case verify_bucket_auth(Req, BucketName, Snapshot) of
        {allowed, BucketConfig} ->
            verify_bucket_uuid(BucketName, Snapshot, UUID),
            Fun(BucketConfig);
=======
with_verify_bucket_auth(Req, BucketName, UUID, Fun) ->
    case verify_bucket_auth(Req, BucketName) of
        {allowed, Req1, BucketConfig} ->
            verify_bucket_uuid(BucketConfig, UUID),
            Fun(Req1, BucketConfig);
>>>>>>> 757e044c
        {not_found, _} = NotFound ->
            throw(NotFound);
        auth_failure ->
            throw({unauthorized, <<"password required">>});
        {forbidden, Permission} ->
            Resp = menelaus_web_rbac:forbidden_response([Permission]),
            couch_httpd:send_json(Req, 403, Resp)
    end.

verify_bucket_type_support(views = _OperType, BucketConfig) ->
    ns_bucket:can_have_views(BucketConfig);
verify_bucket_type_support(_OperType, BucketConfig) ->
    ns_bucket:bucket_type(BucketConfig) =:= membase.

verify_bucket_auth(#httpd{method = Method,
                          path_parts = Path,
<<<<<<< HEAD
                          mochi_req = MochiReq},
                   BucketName, Snapshot) ->
=======
                          mochi_req = MochiReq} = Req,
                   BucketName) ->
    ListBucketName = ?b2l(BucketName),
>>>>>>> 757e044c
    Type = get_oper_type(Path),
    Permission = get_required_permission(BucketName, Method, Type),

    case ns_bucket:get_bucket(BucketName, Snapshot) of
        not_present ->
            {not_found, missing};
        {ok, BucketConfig} ->
            menelaus_auth:assert_no_meta_headers(MochiReq),
            case menelaus_auth:verify_rest_auth(MochiReq, Permission) of
                {allowed, Headers} ->
                    case verify_bucket_type_support(Type, BucketConfig) of
                        true ->
                            Req1 = Req#httpd{mochi_req=menelaus_auth:apply_headers(MochiReq, Headers)},
                            {allowed, Req1, BucketConfig};
                        _ ->
                            case Type =:= views of
                                true ->
                                    {not_found,
                                     <<"views are supported only on couchbase buckets">>};
                                false ->
                                    {not_found, no_couchbase_bucket_exists}
                            end
                    end;
                {forbidden, _} ->
                    {forbidden, Permission};
                {auth_failure, _} ->
                    auth_failure
            end
    end.

%% This is used by 2.x xdcr checkpointing. It's only supposed to work
%% against vbucket
get_db_info(#db{name = DbName}) ->
    Bucket = case string:tokens(binary_to_list(DbName), [$/]) of
                 [BucketV, _Vb] -> BucketV;
                 _ -> throw(not_found)
             end,
    Info = [{db_name, DbName},
            {instance_start_time, ns_memcached:get_ep_startup_time_for_xdcr(Bucket)}],
    {ok, Info}.

with_master_vbucket(#db{name = DbName}, Fun) ->
    with_master_vbucket(DbName, Fun);
with_master_vbucket(DbName, Fun) ->
    DB = capi_utils:must_open_master_vbucket(DbName),
    try
        Fun(DB)
    after
        couch_db:close(DB)
    end.

update_doc(#db{filepath = undefined, name=Name},
           #doc{id = <<"_design/",_/binary>>} = Doc, _Options) ->
    case capi_ddoc_manager:update_doc(Name, Doc) of
        ok ->
            ok;
        {not_found, _} = Error ->
            throw(Error);
        {invalid_design_doc, _Reason} = Error ->
            throw(Error)
    end;
update_doc(_Db, _Doc, _Options) ->
    throw(not_found).


update_docs(_Db,
            [#doc{id = <<?LOCAL_DOC_PREFIX, _Rest/binary>>}],
            _Options) ->
    %% NOTE: We assume it's remote checkpoint update request. We
    %% pretend that it works but avoid actual db update. See comment
    %% before ensure_full_commit below.
    ok;

update_docs(Db, Docs, Options) ->
    exit(not_implemented(update_docs, [Db, Docs, Options])).

update_docs(Db, Docs, Options, replicated_changes) ->
    Result =
        try
            capi_replication:update_replicated_docs(Db, Docs, Options)
        catch
            throw:unsupported ->
                exit(not_implemented(update_docs,
                                     [Db, Docs, Options, replicated_changes]))
        end,
    Result.


%% NOTE: I'd fail this. But it'll break pre-2.5.1 xdcr
%% checkpointing. So we instead pretend that it worked. And because we
%% don't really want such fake checkpoint to work, we'll intercept
%% checkpoint doc updates and drop them on the floor.
-spec ensure_full_commit(any(), integer()) -> {ok, binary()}.
ensure_full_commit(#db{name = DbName}, _RequiredSeq) ->
    [Bucket, _VBucket] = string:tokens(binary_to_list(DbName), [$/]),
    {ok, ns_memcached:get_ep_startup_time_for_xdcr(Bucket)}.

check_is_admin(_Db) ->
    ok.

handle_changes(ChangesArgs, Req, Db) ->
    exit(not_implemented(handle_changes, [ChangesArgs, Req, Db])).

start_view_compact(DbName, GroupId) ->
    exit(not_implemented(start_view_compact, [DbName, GroupId])).

start_db_compact(Db) ->
    exit(not_implemented(start_db_compact, [Db])).

cleanup_view_index_files(Db) ->
    exit(not_implemented(cleanup_view_index_files, [Db])).

%% TODO: check if it's useful
get_group_info(#db{filepath = undefined} = Db, DesignId) ->
    with_master_vbucket(Db,
                        fun (RealDb) ->
                                couch_view:get_group_info(RealDb, DesignId)
                        end);
get_group_info(Db, DesignId) ->
    couch_view:get_group_info(Db, DesignId).

create_db(DbName, UserCtx) ->
    exit(not_implemented(create_db, [DbName, UserCtx])).

delete_db(DbName, UserCtx) ->
    exit(not_implemented(delete_db, [DbName, UserCtx])).

purge_docs(Db, IdsRevs) ->
    exit(not_implemented(purge_docs, [Db, IdsRevs])).

get_missing_revs(Db, JsonDocIdRevs) ->
    Result =
        try
            capi_replication:get_missing_revs(Db, JsonDocIdRevs)
        catch
            throw:unsupported ->
                exit(not_implemented(get_missing_revs, [Db, JsonDocIdRevs]))
        end,

    Result.

open_doc(#db{filepath = undefined} = Db, <<"_design/",_/binary>> = DocId, Options) ->
    with_master_vbucket(Db,
                        fun (RealDb) ->
                                couch_db:open_doc(RealDb, DocId, Options)
                        end);
%% 2.x xdcr checkpointing seemingly uses for it's checkpoints in
%% _local/ docs.
%%
%% Because we don't allow direct vbucket access we just drop this and
%% pretend that doc doesn't exist
open_doc(_Db, _DocId, _Options) ->
    {not_found, missing}.

task_status_all() ->
    couch_db_frontend:task_status_all().

restart_core_server() ->
    exit(not_implemented(restart_core_server, [])).

increment_update_seq(Db) ->
    exit(not_implemented(increment_update_seq, [Db])).

stats_aggregator_all(Range) ->
    exit(not_implemented(stats_aggregator_all, [Range])).

stats_aggregator_get_json(Key, Range) ->
    exit(not_implemented(stats_aggregator_get_json, [Key, Range])).

stats_aggregator_collect_sample() ->
    exit(not_implemented(stats_aggregator_collect_sample, [])).

%% this is used by couch_httpd_db:db_doc_req. But open_doc actually
%% only allows opening design docs and only for bucket and nothing
%% else.
couch_doc_open(Db, DocId, Options) ->
    case open_doc(Db, DocId, Options) of
        {ok, Doc} ->
            Doc;
        Error ->
            throw(Error)
    end.

%% Grab the first vbucket we can find on this server
-spec first_vbucket(binary()) -> non_neg_integer().
first_vbucket(Bucket) ->
    {ok, Config} = ns_bucket:get_bucket(?b2l(Bucket)),
    Map = proplists:get_value(map, Config, []),
    {ok, Index} = first_vbucket(ns_node_disco:ns_server_node(), Map, 0),
    Index.


-spec first_vbucket(atom(), list(), integer()) ->
                           {ok, integer()} | {error, no_vbucket_found}.
first_vbucket(_Node, [], _Acc) ->
    {error, no_vbucket_found};
first_vbucket(Node, [[Node|_] | _Rest], I) ->
    {ok, I};
first_vbucket(Node, [_First|Rest], I) ->
    first_vbucket(Node, Rest, I + 1).

has_active_vbuckets(Bucket) ->
    {ok, Config} = ns_bucket:get_bucket(?b2l(Bucket)),
    Map = proplists:get_value(map, Config, []),
    first_vbucket(ns_node_disco:ns_server_node(), Map, 0) =/= {error, no_vbucket_found}.

-spec get_version() -> string().
get_version() ->
    Apps = application:loaded_applications(),
    case lists:keysearch(ns_server, 1, Apps) of
        {value, {_, _, Vsn}} -> Vsn;
        false -> "0.0.0"
    end.

-spec welcome_message(binary()) -> [{atom(), binary()}].
welcome_message(WelcomeMessage) ->
    [
     {couchdb, WelcomeMessage},
     {version, list_to_binary(couch_server:get_version())},
     {couchbase, list_to_binary(get_version())}
    ].<|MERGE_RESOLUTION|>--- conflicted
+++ resolved
@@ -166,21 +166,13 @@
 
     {ok, couch_httpd:send_json(CouchReq, 302, Headers, RespJson)}.
 
-<<<<<<< HEAD
 with_verify_bucket_auth(Req, BinBucketName, UUID, Fun) ->
     BucketName = ?b2l(BinBucketName),
     Snapshot = ns_bucket:get_snapshot(BucketName),
     case verify_bucket_auth(Req, BucketName, Snapshot) of
-        {allowed, BucketConfig} ->
+        {allowed, Req1, BucketConfig} ->
             verify_bucket_uuid(BucketName, Snapshot, UUID),
-            Fun(BucketConfig);
-=======
-with_verify_bucket_auth(Req, BucketName, UUID, Fun) ->
-    case verify_bucket_auth(Req, BucketName) of
-        {allowed, Req1, BucketConfig} ->
-            verify_bucket_uuid(BucketConfig, UUID),
             Fun(Req1, BucketConfig);
->>>>>>> 757e044c
         {not_found, _} = NotFound ->
             throw(NotFound);
         auth_failure ->
@@ -197,14 +189,8 @@
 
 verify_bucket_auth(#httpd{method = Method,
                           path_parts = Path,
-<<<<<<< HEAD
-                          mochi_req = MochiReq},
+                          mochi_req = MochiReq} = Req,
                    BucketName, Snapshot) ->
-=======
-                          mochi_req = MochiReq} = Req,
-                   BucketName) ->
-    ListBucketName = ?b2l(BucketName),
->>>>>>> 757e044c
     Type = get_oper_type(Path),
     Permission = get_required_permission(BucketName, Method, Type),
 
