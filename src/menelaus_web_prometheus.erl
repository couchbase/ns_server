--- conflicted
+++ resolved
@@ -55,14 +55,10 @@
         fun (kv) ->
                 Pass = ns_config_auth:get_password(dist_manager:this_node(),
                                                    Config, special),
+                User = ns_config:search_node_prop(Config, memcached,
+                                                  admin_user),
                 menelaus_rest:basic_auth_header(
-<<<<<<< HEAD
-                  ns_config:search_node_prop(Config, memcached, admin_user),
-                  Pass);
-=======
-                  ?HIDE({ns_config:search_node_prop(Config, memcached, admin_user),
-                         ns_config:search_node_prop(Config, memcached, admin_pass)}));
->>>>>>> 2f93210e
+                  ?HIDE({basic_auth, User, Pass}));
             (_) ->
                 menelaus_rest:special_auth_header()
         end,
@@ -144,9 +140,10 @@
     Settings = prometheus_cfg:settings(),
     {Username, Password} = proplists:get_value(prometheus_creds, Settings),
     Method = mochiweb_request:get(method, Req),
-    Headers = [menelaus_rest:basic_auth_header(?HIDE({Username, Password}))] ++
+    Headers = [menelaus_rest:basic_auth_header(
+                 ?HIDE({basic_auth, Username, Password}))] ++
               [{"Content-Type", "application/x-www-form-urlencoded"} ||
-                Method /= 'GET'],
+               Method /= 'GET'],
     {Addr, PortStr} = misc:split_host_port(proplists:get_value(addr, Settings),
                                            ""),
     Port = list_to_integer(PortStr),
