%% @author Couchbase <info@couchbase.com>
%% @copyright 2010-Present Couchbase, Inc.
%%
%% Use of this software is governed by the Business Source License included in
%% the file licenses/BSL-Couchbase.txt.  As of the Change Date specified in that
%% file, in accordance with the Business Source License, use of this software
%% will be governed by the Apache License, Version 2.0, included in the file
%% licenses/APL2.txt.
%%
%% Monitor and maintain the vbucket layout of each bucket.
%% There is one of these per bucket.
%%
%% @doc Failover implementation.
%%

-module(failover).

-include("cut.hrl").
-include("ns_common.hrl").

-ifdef(TEST).
-include_lib("eunit/include/eunit.hrl").
-export([fix_vbucket_map_test_wrapper/1, meck_query_vbuckets/2]).
-endif.

-export([start/2, is_possible/2, orchestrate/2,
         get_failover_vbuckets/2, promote_max_replicas/4,
         clear_failover_vbuckets_sets/1,
         nodes_needed_for_durability_failover/2,
         can_preserve_durability_majority/2]).

-define(DATA_LOST, 1).
-define(FAILOVER_OPS_TIMEOUT, ?get_timeout(failover_ops_timeout, 10000)).

start(Nodes, Options) ->
    Parent = self(),
    ?log_debug("Starting failover with Nodes = ~p, Options = ~p",
               [Nodes, Options]),
    case is_possible(Nodes, Options) of
        ok ->
            Pid = proc_lib:spawn_link(
                    fun () ->
                            case run(Nodes, Options, Parent) of
                                {ok, UnsafeNodes} ->
                                    erlang:exit({shutdown, {ok, UnsafeNodes}});
                                Error ->
                                    erlang:exit(Error)
                            end
                    end),
            receive
                started ->
                    ?log_debug("Failover started. Pid = ~p", [Pid]),
                    {ok, Pid};
                {'EXIT', Pid, Reason} ->
                    ?log_debug("Failover ~p exited with ~p", [Pid, Reason]),
                    Reason
            end;
        Error ->
            ?log_debug("Failover is not possible due to ~p", [Error]),
            Error
    end.

allow_unsafe(Options) ->
    maps:get(allow_unsafe, Options, false).

run(Nodes, Options, Parent) when Nodes =/= [] ->
    Result = leader_activities:run_activity(
               failover, majority,
               ?cut(activity_body(Nodes, Options, Parent)),
               [{unsafe, allow_unsafe(Options)}]),

    case Result of
        {leader_activities_error, _, {quorum_lost, _}} ->
            quorum_lost;
        {leader_activities_error, _, {no_quorum, _}} ->
            orchestration_unsafe;
        _ ->
            Result
    end.

activity_body(Nodes, Options, Parent) ->
    case check_safeness(allow_unsafe(Options)) of
        true ->
            case maybe_restore_chronicle_quorum(Nodes, Options) of
                {ok, NewOptions} ->
                    Parent ! started,
                    orchestrate(Nodes,
                                maps:put(durability_aware, true, NewOptions));
                Error ->
                    Error
            end;
        false ->
            orchestration_unsafe
    end.

maybe_restore_chronicle_quorum(FailedNodes, Options) ->
    case allow_unsafe(Options) andalso chronicle_compat:enabled() of
        true ->
            restore_chronicle_quorum(FailedNodes, Options);
        false ->
            {ok, Options}
    end.

restore_chronicle_quorum(FailedNodes, Options) ->
    ?log_info("Attempting quorum loss failover of = ~p", [FailedNodes]),
    Ref = erlang:make_ref(),
    case chronicle_master:start_failover(FailedNodes, Ref) of
        ok ->
            case check_chronicle_quorum() of
                true ->
                    ns_cluster:counter_inc(quorum_failover_success),
                    {ok, maps:put(quorum_failover, Ref, Options)};
                false ->
                    orchestration_unsafe
            end;
        {error, Error} ->
            Error;
        {incompatible_with_previous, _} = Error ->
            Error
    end.

check_safeness(true) ->
    true;
check_safeness(false) ->
    case chronicle_compat:enabled() of
        true ->
            check_chronicle_quorum() andalso
                check_for_unfinished_failover();
        false ->
            true
    end.

check_for_unfinished_failover() ->
    case chronicle_master:get_prev_failover_nodes(direct) of
        [] ->
            true;
        Nodes ->
            ?log_info("Unfinished failover of nodes ~p was found.", [Nodes]),
            false
    end.

check_chronicle_quorum() ->
    case chronicle:check_quorum() of
        true ->
            true;
        {false, What} ->
            ?log_info("Cannot establish quorum due to: ~p", [What]),
            false
    end.

orchestrate(Nodes, Options) when Nodes =/= [] ->
    ale:info(?USER_LOGGER, "Starting failing over ~p", [Nodes]),
    master_activity_events:note_failover(Nodes),

    Res =
        case config_sync_and_orchestrate(Nodes, Options) of
            {done, ErrorNodes, UnsafeNodes} ->
                FailedOver = Nodes -- [N || {N, _} <- UnsafeNodes],
                case ErrorNodes of
                    [] ->
                        ns_cluster:counter_inc(failover_complete),
                        ale:info(?USER_LOGGER, "Failed over ~p: ok",
                                 [FailedOver]);
                    _ ->
                        ns_cluster:counter_inc(failover_incomplete),
                        ale:error(?USER_LOGGER,
                                  "Failed over ~p. Failover couldn't complete "
                                  "on some nodes:~n~p",
                                  [FailedOver, ErrorNodes])
                end,
                deactivate_nodes(FailedOver, Options),
                {ok, UnsafeNodes};
            Error ->
                ns_cluster:counter_inc(failover_failed),
                ale:error(?USER_LOGGER, "Failover failed with ~p", [Error]),
                Error
        end,
    ns_cluster:counter_inc(failover),
    master_activity_events:note_failover_ended(),
    Res.

config_sync_and_orchestrate(Nodes, Options) ->
    case pre_failover_config_sync(Nodes, Options) of
        ok ->
            try failover(Nodes, Options) of
                {ErrorNodes, UnsafeNodes} ->
                    {done, ErrorNodes, UnsafeNodes}
            catch throw:{failed, Bucket, Msg} ->
                    {failover_failed, Bucket, Msg}
            end;
        Error ->
            Error
    end.

pre_failover_config_sync(FailedNodes, Options) ->
    case durability_aware(Options) of
        true ->
            Timeout = ?get_timeout(failover_config_pull, 10000),
            SyncNodes = config_sync_nodes(FailedNodes),

            ?log_info("Going to pull config "
                      "from ~p before failover", [SyncNodes]),

            case chronicle_compat:config_sync(pull, SyncNodes, Timeout) of
                ok ->
                    ok;
                Error ->
                    ?log_error("Config pull from ~p failed: ~p",
                               [SyncNodes, Error]),
                    config_sync_failed
            end;
        false ->
            ok
    end.

config_sync_nodes(FailedNodes) ->
    Nodes = ns_cluster_membership:get_nodes_with_status(_ =/= inactiveFailed),
    Nodes -- FailedNodes.

deactivate_nodes(Nodes, Options) ->
    ok = leader_activities:deactivate_quorum_nodes(Nodes),
    case maps:get(quorum_failover, Options, undefined) of
        undefined ->
            ale:info(?USER_LOGGER, "Deactivating failed over nodes ~p",
                     [Nodes]),
            ok = chronicle_master:deactivate_nodes(Nodes);
        Ref ->
            ale:info(?USER_LOGGER, "Removing failed over nodes ~p",
                     [Nodes]),
            ok = chronicle_master:complete_failover(Nodes, Ref)
    end.

%% @doc Fail one or more nodes. Doesn't eject the node from the cluster. Takes
%% effect immediately.
failover(Nodes, Options) ->
    not maps:is_key(quorum_failover, Options) orelse
        failover_collections(),
    KVNodes = ns_cluster_membership:service_nodes(Nodes, kv),
    KVErrorNodes = failover_buckets(KVNodes, Options),
    {ServicesErrorNodes, UnsafeNodes} =
        failover_services(Nodes, KVNodes, Options),
    {lists:umerge([KVErrorNodes, ServicesErrorNodes]), UnsafeNodes}.

failover_collections() ->
    [collections:bump_epoch(BucketName) ||
        {BucketName, BucketConfig} <- ns_bucket:get_buckets(),
        collections:enabled(BucketConfig)].

failover_buckets([], _Options) ->
    [];
failover_buckets(Nodes, Options) ->
    Results =
        lists:foldl(
          fun ({Bucket, BucketConfig}, Acc) ->
                  %% Verify that the server list is consistent with cluster
                  %% membership states.
                  ok = ns_janitor:check_server_list(Bucket, BucketConfig),

                  try failover_bucket(Bucket, BucketConfig, Nodes, Options) of
                      Res ->
                          Res ++ Acc
                  catch throw:{failed, Msg} ->
                          ?log_error("Caught failover exception: ~p", [Msg]),
                          update_failover_vbuckets(Acc),
                          throw({failed, Bucket, Msg})
                  end
          end, [], ns_bucket:get_buckets()),
    update_failover_vbuckets(Results),
    failover_handle_results(Results).

clear_failover_vbuckets_sets(Nodes) ->
    [{{node, N, failover_vbuckets}, []} || N <- Nodes].

update_failover_vbuckets(Results) ->
    GroupedByNode =
        misc:groupby_map(fun (L) ->
                                 Node   = proplists:get_value(node, L),
                                 Bucket = proplists:get_value(bucket, L),
                                 VBs    = proplists:get_value(vbuckets, L),

                                 {Node, {Bucket, VBs}}
                         end, Results),
    {ok, _} =
        chronicle_compat:transaction(
          [{node, N, failover_vbuckets} || {N, _} <- GroupedByNode],
          fun (Snapshot) ->
                  {commit,
                   lists:filtermap(update_failover_vbuckets_sets(Snapshot, _),
                                   GroupedByNode)}
          end).

update_failover_vbuckets_sets(Snapshot, {Node, BucketResults}) ->
    ExistingBucketResults = get_failover_vbuckets(Snapshot, Node),
    Merged = merge_failover_vbuckets(ExistingBucketResults, BucketResults),

    ?log_debug("Updating failover_vbuckets for ~p with ~p~n"
               "Existing vbuckets: ~p~nNew vbuckets: ~p",
               [Node, Merged, ExistingBucketResults, BucketResults]),

    case Merged of
        ExistingBucketResults ->
            false;
        _ ->
            {true, {set, {node, Node, failover_vbuckets}, Merged}}
    end.

merge_failover_vbuckets(ExistingBucketResults, BucketResults) ->
    Grouped =
        misc:groupby_map(fun functools:id/1,
                         ExistingBucketResults ++ BucketResults),
    lists:map(fun ({B, [VBs1, VBs2]}) when is_list(VBs1), is_list(VBs2) ->
                      {B, lists:usort(VBs1 ++ VBs2)};
                  ({B, [VBs]}) when is_list(VBs) ->
                      {B, lists:sort(VBs)}
              end, Grouped).

-ifdef(TEST).
merge_failover_vbuckets_test() ->
    ?assertEqual(
       [{"test", [0, 1, 2, 3]}, {"test1", [0, 1, 2, 3]}],
       merge_failover_vbuckets(
         [], [{"test", [0, 1, 2, 3]}, {"test1", [0, 1, 2, 3]}])),
    ?assertEqual(
       [{"test", [0, 1, 2, 3]}, {"test1", [0, 1, 2, 3]}],
       merge_failover_vbuckets(
         [{"test", [0, 1, 2, 3]}], [{"test1", [0, 1, 2, 3]}])),
    ?assertEqual(
       [{"test", [0, 1, 2, 3]}],
       merge_failover_vbuckets([{"test", [0, 3]}], [{"test", [1, 2]}])),
    ?assertEqual(
       [{"test", [0, 1, 2, 3]}],
       merge_failover_vbuckets([{"test", [0, 2, 3]}], [{"test", [1, 2]}])).
-endif.

failover_handle_results(Results) ->
    NodeStatuses =
        misc:groupby_map(fun (Result) ->
                                 Node   = proplists:get_value(node, Result),
                                 Status = proplists:get_value(status, Result),

                                 {Node, Status}
                         end, Results),

    lists:filtermap(fun ({Node, Statuses}) ->
                            NonOKs = [S || S <- Statuses, S =/= ok],

                            case NonOKs of
                                [] ->
                                    false;
                                _ ->
                                    {true, Node}
                            end
                    end, NodeStatuses).

failover_bucket(Bucket, BucketConfig, Nodes, Options) ->
    master_activity_events:note_bucket_failover_started(Bucket, Nodes),

    Type   = ns_bucket:bucket_type(BucketConfig),
    Result = do_failover_bucket(Type, Bucket, BucketConfig, Nodes, Options),

    master_activity_events:note_bucket_failover_ended(Bucket, Nodes),

    Result.

do_failover_bucket(memcached, Bucket, _BucketConfig, Nodes, _Options) ->
    failover_memcached_bucket(Nodes, Bucket),
    [];
do_failover_bucket(membase, Bucket, BucketConfig, Nodes, Options) ->
    Servers = ns_bucket:get_servers(BucketConfig) -- Nodes,
    Map = proplists:get_value(map, BucketConfig, []),
    case ns_bucket:get_hibernation_state(BucketConfig) of
        pausing ->
            ok = hibernation_utils:unpause_bucket(Bucket, Servers);
        _ ->
            ok
    end,

    %% Bread crumb to inform the janitor that bucket has already been checked
    %% for a failed hibernation pause status, and it doesn't require for
    %% unpause to be re-issued during the janitor run
    Options1 = maps:put(unpause_checked_hint, true, Options),

    R = failover_membase_bucket(Nodes, Bucket, Map, Options1),

    [[{bucket, Bucket},
      {node, N},
      {status, R},
      {vbuckets, node_vbuckets(Map, N)}] || N <- Nodes].

failover_services(Nodes, _, #{skip_safety_check := true}) ->
    {failover_services(Nodes), []};
failover_services(Nodes, KVNodes, #{auto := true,
                                    down_nodes := DownNodes}) ->
    {ValidNodes, UnsafeNodes} =
        auto_failover:validate_services_safety(Nodes, DownNodes, KVNodes),
    {case ValidNodes of
         [] ->
             [];
         ValidNodes ->
             failover_services(ValidNodes)
     end, UnsafeNodes};
failover_services(Nodes, _, _) ->
    {failover_services(Nodes), []}.

failover_services(Nodes) ->
    Snapshot = ns_cluster_membership:get_snapshot(),
    Services0 = lists:flatmap(
                  ns_cluster_membership:node_services(Snapshot, _), Nodes),
    Services  = lists:usort(Services0) -- [kv],

    Results = lists:flatmap(failover_service(Snapshot, _, Nodes), Services),
    failover_handle_results(Results).

failover_service(Snapshot, Service, Nodes) ->
    ok = ns_cluster_membership:failover_service_nodes(Snapshot, Service, Nodes),

    %% We're refetching the config since failover_service_nodes updated the
    %% one that we had.
    Result = service_janitor:complete_service_failover(Service, Nodes),
    case Result of
        ok ->
            ?log_debug("Failed over service ~p on nodes ~p successfully",
                       [Service, Nodes]);
        _ ->
            ?log_error("Failed to failover service ~p on nodes ~p: ~p",
                       [Service, Nodes, Result])
    end,

    [[{node, Node},
      {status, Result},
      {service, Service}] || Node <- Nodes].

failover_memcached_bucket(Nodes, Bucket) ->
    ns_bucket:remove_servers(Bucket, Nodes).

failover_membase_bucket(Nodes, Bucket, [], _Options) ->
    %% this is possible if bucket just got created and ns_janitor didn't get a
    %% chance to create a map yet; or alternatively, if it failed to do so
    %% because, for example, one of the nodes was down
    failover_membase_bucket_with_no_map(Nodes, Bucket);
failover_membase_bucket(Nodes, Bucket, Map, Options) ->
    failover_membase_bucket_with_map(Nodes, Bucket, Map, Options).

failover_membase_bucket_with_no_map(Nodes, Bucket) ->
    ?log_debug("Skipping failover of bucket ~p because it has no vbuckets.",
               [Bucket]),

    %% we still need to make sure to remove ourselves from the bucket server
    %% list
    ns_bucket:remove_servers(Bucket, Nodes),
    ok.

failover_membase_bucket_with_map(Nodes, Bucket, Map, Options) ->
    NewMap = fix_vbucket_map(Nodes, Bucket, Map, Options),
    true = (NewMap =/= undefined),

    ?log_debug("Original vbucket map: ~p~n"
               "VBucket map with failover applied: ~p", [Map, NewMap], [{chars_limit, -1}]),

    case [I || {I, [undefined|_]} <- misc:enumerate(NewMap, 0)] of
        [] -> ok; % Phew!
        MissingVBuckets ->
            ?rebalance_error("Lost data in ~p for ~w", [Bucket, MissingVBuckets]),
            ?user_log(?DATA_LOST,
                      "Data has been lost for ~B% of vbuckets in bucket ~p.",
                      [length(MissingVBuckets) * 100 div length(Map), Bucket])
    end,

<<<<<<< HEAD
    ns_bucket:set_fast_forward_map(Bucket, undefined),
    ns_bucket:set_map(Bucket, NewMap),
    ns_bucket:remove_servers(Bucket, Nodes),
=======
    ns_bucket:set_bucket_config_failover(Bucket, NewMap,
                                         ns_bucket:get_servers(BucketConfig) --
                                             Nodes),
>>>>>>> 4f879488

    CleanupOptions = janitor_cleanup_options(Nodes, Options),
    case (catch ns_janitor:cleanup(Bucket, CleanupOptions)) of
        ok ->
            ok;
        {error, _, BadNodes} ->
            ?rebalance_error("Skipped vbucket activations and "
                             "replication topology changes because not "
                             "all remaining nodes were found to have "
                             "healthy bucket ~p: ~p", [Bucket, BadNodes]),
            janitor_failed;
        Error ->
            ?rebalance_error("Janitor cleanup of ~p "
                             "failed after failover of ~p: ~p",
                             [Bucket, Nodes, Error]),
            janitor_failed
    end.

maybe_add_hibernation_hint(FailoverOptions) ->
    case maps:get(unpause_checked_hint, FailoverOptions, false) of
        true ->
            [{unpause_checked_hint, true}];
        _ ->
            []
    end.

janitor_cleanup_options(FailedNodes, FailoverOptions) ->
    [{sync_nodes, config_sync_nodes(FailedNodes)},
     {failover_nodes, FailedNodes},
     {pull_config, false},
     {push_config, durability_aware(FailoverOptions)}] ++
        maybe_add_hibernation_hint(FailoverOptions).

durability_aware(Options) ->
    cluster_compat_mode:preserve_durable_mutations() andalso
        maps:get(durability_aware, Options, false).

fix_vbucket_map(FailoverNodes, Bucket, Map, Options) ->
    case durability_aware(Options) of
        true ->
            promote_max_replicas(FailoverNodes, Bucket, Map,
                                 mb_map:promote_replica(_, FailoverNodes));
        false ->
            mb_map:promote_replicas(Map, FailoverNodes)
    end.

%% Get the number of nodes required to prevent us from losing durable writes
get_required_node_count_to_preserve_majority(Chain) when is_list(Chain) ->
    %% Note that the node count required to preserve durable writes is not, in
    %% fact, a majority.
    %%
    %% Consider the following chain [a,b]. In such a case a majority is both
    %% nodes. That means that any durable writes need to be written to 2 nodes,
    %% and keeping 1 is what we need to preserve durable writes.
    %%
    %% It's useful to enumerate other the example scenarios here so lets also
    %% consider what happens when we have various replica counts:
    %%
    %% 0 replicas - [a]:
    %%
    %% We do not prevent durable writes from being used with 0 replicas,
    %% regardless of how un-durable that is. Failing over any node with 0
    %% replicas should trigger a safety check and either warn the user if they
    %% are failing over via the UI or prevent auto fail over.
    %%
    %% 1 replica - [a,b]:
    %%
    %% A majority is 2 nodes (all of them) so we can lose either node without
    %% losing durable writes. We cannot lose both, so we can only fail over 1
    %% node.
    %%
    %% 2 replicas - [a, b, c]:
    %%
    %% A majority is 2 nodes. The active must be part of the majority, and we
    %% must replicate a write to at least one of the replicas, b, or c. The
    %% other replica could be arbitrarily behind. Let b be the replica that is
    %% up to date, and c the replica that is arbitrarily behind. In such a case
    %% we could fail over c regardless as it is behind the other nodes. We could
    %% fail over a OR b without losing durable writes; were we to fail over
    %% both nodes then we could lose durable writes as c is arbitrarily behind.
    %% As we have a multi-node system which aims to evenly distribute
    %% active/replica vBuckets, we should not take into consideration whether or
    %% not a node is active or replica. As such, we can only fail over 1 node
    %% without running the risk of losing durable writes when we have 2
    %% replicas.
    %%
    %% 3 replicas - [a, b, c, d]:
    %%
    %% We don't currently support 3 replicas, but a more generic algorithm to
    %% calculate the number of nodes that we require is a good thing, so lets
    %% consider that here too.
    %%
    %% A majority is 3 nodes. The active, again, must be part of the majority,
    %% so as with the 2 replica scenario the number of nodes that we can fail
    %% over must be such that we can fail over any arbitrary node. As one node
    %% could be arbitrarily behind, similarly to the case for 2 replicas, we
    %% cannot fail over all nodes that make up our majority. As such, we can
    %% only fail over 2 nodes to ensure that we do not lose durable writes.
    ceil(length(Chain) / 2).

check_for_majority(Chain, FailoverNodes) ->
    %% Note here the check that N =/= undefined. This deals with the case in
    %% which have previously failed over a node and have undefined replicas in
    %% the chain. We filter them out of the list of nodes that we consider to be
    %% capable of being part of the majority here as they cannot be part of a
    %% majority if they do not exist.
    Majority = get_required_node_count_to_preserve_majority(Chain),
    length([N || N <- Chain,
            not lists:member(N, FailoverNodes),
            N =/= undefined]) >= Majority.

%% Returns whether or not a majority (for durable writes) can be maintained if
%% the given nodes are failed over
-spec can_preserve_durability_majority([[node()]], [node()]) -> boolean().
can_preserve_durability_majority(Map, FailoverNodes) ->
    lists:all(fun (Chain) ->
                  check_for_majority(Chain, FailoverNodes)
              end, Map).

should_promote_max_replica([Master | _] = Chain, FailoverNodes) ->
    lists:member(Master, FailoverNodes) andalso
        length([N || N <- Chain, not lists:member(N, FailoverNodes)]) > 1.

map_and_nodes_to_query(FailoverNodes, Map, PromoteReplicaFun) ->
    MarkedMap = [{should_promote_max_replica(Chain, FailoverNodes),
                  PromoteReplicaFun(Chain)} || Chain <- Map],

    EnumeratedMap = misc:enumerate(MarkedMap, 0),

    {EnumeratedMap, nodes_to_query(EnumeratedMap, FailoverNodes)}.

nodes_needed_for_durability_failover(Map, FailoverNodes) ->
    case cluster_compat_mode:preserve_durable_mutations() of
        true ->
            {_, NodesToQuery} =
                map_and_nodes_to_query(
                  FailoverNodes, Map, mb_map:promote_replica(_, FailoverNodes)),
            [N || {N, _} <- NodesToQuery];
        false ->
            []
    end.

promote_max_replicas(FailoverNodes, Bucket, Map, PromoteReplicaFun) ->
    {EnumeratedMap, NodesToQuery} =
        map_and_nodes_to_query(FailoverNodes, Map, PromoteReplicaFun),

    %% failover_nodes option causes replications from failed over nodes to be
    %%                shut down on 6.6.3 nodes
    %% stop_replications - backward compatibility with 6.6.2 on which
    %%                     failover_nodes option is ignored
    {Info, BadNodes} =
        janitor_agent:query_vbuckets(
          Bucket, NodesToQuery,
          [high_seqno, high_prepared_seqno],
          [stop_replications, {timeout, ?FAILOVER_OPS_TIMEOUT},
           {failover_nodes, FailoverNodes}]),

    BadNodes =:= [] orelse
        throw_failover_error("Failed to get failover info for bucket ~p: ~p",
                             [Bucket, BadNodes]),

    NodesToQuery =:= [] orelse
        ?log_debug("Retrieved the following vbuckets information: ~p",
                   [dict:to_list(Info)]),

    [fix_chain(MarkedChain, Info) || MarkedChain <- EnumeratedMap].

fix_chain({_VBucket, {false, Chain}}, _Info) ->
    Chain;
fix_chain({VBucket, {true, Chain}}, Info) ->
    NodeStates = janitor_agent:fetch_vbucket_states(VBucket, Info),
    case find_max_replica(Chain, NodeStates) of
        not_found ->
            Chain;
        MaxReplica ->
            [MaxReplica | lists:delete(MaxReplica, Chain)]
    end.

nodes_to_query(MarkedMap, FailoverNodes) ->
    NodeVBs =
        lists:flatmap(
          fun ({_VB, {false, _Chain}}) ->
                  [];
              ({VB, {true, Chain}}) ->
                  [{Node, VB} || Node <- Chain, Node =/= undefined,
                                 not lists:member(Node, FailoverNodes)]
          end, MarkedMap),
    [{N, lists:usort(VBs)} ||
        {N, VBs} <- misc:groupby_map(fun functools:id/1, NodeVBs),
        VBs =/= []].

throw_failover_error(Msg, Params) ->
    throw({failed, lists:flatten(io_lib:format(Msg, Params))}).

%% A replica is considered ahead of another replica if its last snapshot seqno
%% is greater, if they are the same, the replica with greater high_seqno is then
%% considered ahead.
find_max_replica(Chain, NodeStates) ->
    Get = fun (K, P) ->
                  V = proplists:get_value(K, P), true = V =/= undefined, V
          end,
    ChainStates =
        lists:filtermap(
          fun (undefined) ->
                  false;
              (Node) ->
                  case lists:keyfind(Node, 1, NodeStates) of
                      {Node, _, Props} ->
                          {true,
                           {Node,
                            {Get(high_prepared_seqno, Props),
                             Get(high_seqno, Props)}}};
                      false ->
                          false
                  end
          end, Chain),
    case ChainStates of
        [] ->
            not_found;
        _ ->
            {MaxReplica, _} = misc:min_by(fun ({_, SeqNos}, {_, MaxSeqNos}) ->
                                                  SeqNos > MaxSeqNos
                                          end, ChainStates),
            MaxReplica
    end.

node_vbuckets(Map, Node) ->
    [V || {V, Chain} <- misc:enumerate(Map, 0),
          lists:member(Node, Chain)].

is_possible(FailoverNodes, Options) ->
    ActiveNodes = ns_cluster_membership:active_nodes(),
    KVActiveNodes = ns_cluster_membership:service_nodes(ActiveNodes, kv),
    NodesWanted = ns_node_disco:nodes_wanted(),
    try
        case KVActiveNodes -- FailoverNodes of
            [] ->
                ?log_error("Attempt to fail over last KV node. "
                           "Failover nodes: ~p, KV nodes ~p",
                           [FailoverNodes, ActiveNodes]),
                throw(last_node);
            _ ->
                ok
        end,
        case FailoverNodes -- NodesWanted of
            [] ->
                ok;
            _ ->
                ?log_error("Failover of unknown nodes ~p is requested. "
                           "Known nodes: ~p", [FailoverNodes, NodesWanted]),
                throw(unknown_node)
        end,
        case FailoverNodes -- ActiveNodes of
            [] ->
                ok;
            _ ->
                case allow_unsafe(Options) of
                    true ->
                        %% inactiveFailed and inactiveAdded nodes participate in
                        %% chronicle quorum, therefore, in case of unsafe quorum
                        %% failover we allow failover of these nodes.
                        ok;
                    false ->
                        ?log_error(
                           "Failover of inactive nodes ~p is requested. "
                           "Active nodes: ~p", [FailoverNodes, ActiveNodes]),
                        throw(inactive_node)
                end
        end,
        check_last_server(ns_bucket:get_buckets(), FailoverNodes)
    catch
        throw:Error ->
            Error
    end.

check_last_server([], _FailoverNodes) ->
    ok;
check_last_server([{BucketName, BucketConfig} | Rest], FailoverNodes) ->
    Servers = ns_bucket:get_servers(BucketConfig),
    case Servers -- FailoverNodes of
        [] ->
            ?log_error("Attempt to fail over the last server for bucket ~p. "
                       "Failover nodes: ~p, KV nodes ~p",
                       [BucketName, FailoverNodes, Servers]),
            throw({last_node_for_bucket, BucketName});
        _ ->
            check_last_server(Rest, FailoverNodes)
    end.

get_failover_vbuckets(Config, Node) ->
    chronicle_compat:get(Config, {node, Node, failover_vbuckets},
                         #{default => []}).


-ifdef(TEST).

fix_vbucket_map_test_wrapper(Funs) ->
    {foreach,
     fun() ->
             meck:new(cluster_compat_mode, [passthrough]),
             meck:new(janitor_agent, [passthrough]),
             meck:new(ns_config, [passthrough]),
             meck:expect(cluster_compat_mode, preserve_durable_mutations,
                         fun () -> true end),
             meck:expect(ns_config, get_timeout, fun (_, _) -> 1234 end)
     end,
     fun(_) ->
             meck:unload(ns_config),
             meck:unload(janitor_agent),
             meck:unload(cluster_compat_mode)
     end,
     Funs}.

meck_query_vbuckets(Input, Output) ->
    meck:expect(
      janitor_agent, query_vbuckets,
      fun ("test", Nodes, [high_seqno, high_prepared_seqno],
           [stop_replications, {timeout, 1234}, {failover_nodes, [a ,b]}]) ->
              ?assertEqual(Input, lists:sort(Nodes)),
              {dict:from_list(
                 [{VB, [{N, replica,
                         [{high_prepared_seqno, HPS},
                          {high_seqno, HS}]} || {N, HPS, HS} <- Stats]} ||
                     {VB, Stats} <- Output]), []}
      end).

fix_vbucket_map_test_() ->
    fix_vbucket_map_test_wrapper(
      [{"not durability aware",
        fun () ->
                meck:delete(janitor_agent, query_vbuckets, 4, true),

                Map = [[a, b, c],
                       [b, d, c],
                       [c, d, e]],

                ?assertEqual(
                   [[c, undefined, undefined],
                    [d, c, undefined],
                    [c, d, e]],
                   fix_vbucket_map([a, b], "test", Map, #{})),
                ?assert(meck:validate(janitor_agent))
        end},
       {"durability aware",
        fun () ->
                meck_query_vbuckets([{c, [1, 2, 3]}, {d, [1, 2, 3]}],
                                    [{1, [{c, 2, 8}, {d, 3, 1}]},
                                     {2, [{c, 3, 1}, {d, 3, 2}]},
                                     {3, [{c, 1, 0}, {d, 0, 0}]}]),

                Map = [[a, b, c],
                       [b, c, d],
                       [a, c, d],
                       [a, c, d],
                       [c, d, a],
                       [c, d, e]],

                ?assertEqual(
                   [[c, undefined, undefined],
                    [d, c, undefined],
                    [d, c, undefined],
                    [c, d, undefined],
                    [c, d, undefined],
                    [c, d, e]],
                   fix_vbucket_map([a, b], "test", Map,
                                   #{durability_aware => true})),
                ?assert(meck:validate(janitor_agent))
        end}]).

can_preserve_durable_writes_test() ->
    %% Not checking every combination here, there is no point

    %% 0 replica. Cannot failover but kv safety check should kick in first.
    ?assertNot(can_preserve_durability_majority([[a]], [a])),

    %% 1 replica. Active vs Replica should have no bearing.
    ?assert(can_preserve_durability_majority([[a,b]], [a])),
    ?assert(can_preserve_durability_majority([[a,b]], [b])),

    ?assert(can_preserve_durability_majority([[a,b], [b,a]], [b])),
    ?assertNot(can_preserve_durability_majority([[a,b], [b,a]], [a,b])),

    ?assertNot(can_preserve_durability_majority([[a,b]], [a,b])),
    ?assertNot(can_preserve_durability_majority([[a,b], [b,c]], [a,b])),

    ?assertNot(can_preserve_durability_majority([[a,undefined]], [a])),
    ?assert(can_preserve_durability_majority([[a,undefined]], [b])),

    %% 2 replicas. Active vs Replica should have no bearing. We should be able to
    %% fail over any one node.
    ?assert(can_preserve_durability_majority([[a,b,c]], [a])),
    ?assertNot(can_preserve_durability_majority([[a,b,c]], [a,b])),
    ?assertNot(can_preserve_durability_majority([[a,b,c]], [b,c])),

    ?assertNot(can_preserve_durability_majority([[a,b,c]], [a,b,c])),

    ?assert(can_preserve_durability_majority([[a,b,c], [b,c,d]], [b])),
    ?assertNot(can_preserve_durability_majority([[a,b,c], [b,c,d]], [a,b])),

    ?assertNot(can_preserve_durability_majority([[a,b,undefined]], [a])),
    ?assert(can_preserve_durability_majority([[a,b,undefined]], [c])),

    %% 3 replicas. Not currently supported but we implemented the check
    %% generically such that it does not need to be changed when we do support 3
    %% replicas. Active vs replica should have no bearing. We should be able to
    %% fail over any 2 nodes.
    ?assert(can_preserve_durability_majority([[a,b,c,d]], [a])),
    ?assert(can_preserve_durability_majority([[a,b,c,d]], [a,b])),
    ?assert(can_preserve_durability_majority([[a,b,c,d]], [a,c])),
    ?assert(can_preserve_durability_majority([[a,b,c,d]], [b,c])),
    ?assert(can_preserve_durability_majority([[a,b,c,d]], [b,d])),
    ?assert(can_preserve_durability_majority([[a,b,c,d]], [c,d])),

    ?assertNot(can_preserve_durability_majority([[a,b,c,d]], [a,b,c])),
    ?assertNot(can_preserve_durability_majority([[a,b,c,d]], [a,c,d])),
    ?assertNot(can_preserve_durability_majority([[a,b,c,d]], [a,b,d])),
    ?assertNot(can_preserve_durability_majority([[a,b,c,d]], [b,c,d])).
-endif.<|MERGE_RESOLUTION|>--- conflicted
+++ resolved
@@ -466,15 +466,7 @@
                       [length(MissingVBuckets) * 100 div length(Map), Bucket])
     end,
 
-<<<<<<< HEAD
-    ns_bucket:set_fast_forward_map(Bucket, undefined),
-    ns_bucket:set_map(Bucket, NewMap),
-    ns_bucket:remove_servers(Bucket, Nodes),
-=======
-    ns_bucket:set_bucket_config_failover(Bucket, NewMap,
-                                         ns_bucket:get_servers(BucketConfig) --
-                                             Nodes),
->>>>>>> 4f879488
+    ns_bucket:set_bucket_config_failover(Bucket, NewMap, Nodes),
 
     CleanupOptions = janitor_cleanup_options(Nodes, Options),
     case (catch ns_janitor:cleanup(Bucket, CleanupOptions)) of
