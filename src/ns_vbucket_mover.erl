%% @author Northscale <info@northscale.com>
%% @copyright 2010 NorthScale, Inc.
%%
%% Licensed under the Apache License, Version 2.0 (the "License");
%% you may not use this file except in compliance with the License.
%% You may obtain a copy of the License at
%%
%%      http://www.apache.org/licenses/LICENSE-2.0
%%
%% Unless required by applicable law or agreed to in writing, software
%% distributed under the License is distributed on an "AS IS" BASIS,
%% WITHOUT WARRANTIES OR CONDITIONS OF ANY KIND, either express or implied.
%% See the License for the specific language governing permissions and
%% limitations under the License.
%%
-module(ns_vbucket_mover).

-behavior(gen_server).

-include("ns_common.hrl").

-include_lib("eunit/include/eunit.hrl").

-define(MAX_MOVES_PER_NODE, ns_config:read_key_fast(rebalance_moves_per_node, 1)).
-define(MOVES_BEFORE_COMPACTION, ns_config:read_key_fast(rebalance_moves_before_compaction, 64)).
-define(MAX_INFLIGHT_MOVES_PER_NODE, ns_config:read_key_fast(rebalance_inflight_moves_per_node, 64)).

-define(DCP_STATS_LOGGING_INTERVAL, 10*60*1000).

%% API
-export([start_link/4]).

%% gen_server callbacks
-export([code_change/3, init/1, handle_call/3, handle_cast/2, handle_info/2,
         terminate/2]).

-export([inhibit_view_compaction/3]).

-type progress_callback() :: fun((dict()) -> any()).

-record(state, {bucket::nonempty_string(),
                disco_events_subscription::pid(),
                map::array(),
                moves_scheduler_state,
                progress_callback::progress_callback(),
                all_nodes_set::set()}).

%%
%% API
%%

%% @doc Start the mover.
-spec start_link(string(), vbucket_map(), vbucket_map(), progress_callback()) ->
                        {ok, pid()} | {error, any()}.
start_link(Bucket, OldMap, NewMap, ProgressCallback) ->
    gen_server:start_link(?MODULE, {Bucket, OldMap, NewMap, ProgressCallback},
                          []).

%%
%% gen_server callbacks
%%

code_change(_OldVsn, _Extra, State) ->
    {ok, State}.

assert_dict_mapping(Dict, E1, E2) ->
    case dict:find(E1, Dict) of
        error ->
            dict:store(E1, E2, Dict);
        {ok, E2} -> % note: E2 is bound
            Dict;
        {ok, _SomethingElse} ->
            erlang:throw(not_swap)
    end.

is_swap_rebalance(MapTriples, OldMap, NewMap) ->
    OldNodes = lists:usort(lists:append(OldMap)) -- [undefined],
    NewNodes = lists:usort(lists:append(NewMap)) -- [undefined],
    AddedNodes = ordsets:subtract(NewNodes, OldNodes),
    RemovedNodes = ordsets:subtract(OldNodes, NewNodes),

    try
        lists:foldl(
          fun ({_VB, OldChain, NewChain}, Dict0) ->
                  Changed = [Pair || {From, To} = Pair <- lists:zip(OldChain, NewChain),
                                     From =/= To,
                                     From =/= undefined,
                                     To =/= undefined],
                  lists:foldl(
                    fun ({From, To}, Dict) ->
                            RemovedNodes =:= [] orelse ordsets:is_element(From, RemovedNodes) orelse erlang:throw(not_swap),
                            AddedNodes =:= [] orelse ordsets:is_element(To, AddedNodes) orelse erlang:throw(not_swap),
                            Dict2 = assert_dict_mapping(Dict, From, To),
                            assert_dict_mapping(Dict2, To, From)
                    end, Dict0, Changed)
          end, dict:new(), MapTriples),
        true
    catch throw:not_swap ->
            false
    end.

init({Bucket, OldMap, NewMap, ProgressCallback}) ->
    erlang:put(i_am_master_mover, true),
    erlang:put(bucket_name, Bucket),
    erlang:put(child_processes, []),

    MapTriples = lists:zip3(lists:seq(0, length(OldMap) - 1),
                            OldMap,
                            NewMap),
    AllNodesSet0 =
        lists:foldl(fun (Chain, Acc) ->
                            sets:union(Acc, sets:from_list(Chain))
                    end, sets:new(), OldMap ++ NewMap),
    case is_swap_rebalance(MapTriples, OldMap, NewMap) of
        true ->
            ale:info(?USER_LOGGER, "Bucket ~p rebalance appears to be swap rebalance", [Bucket]);
        false ->
            ale:info(?USER_LOGGER, "Bucket ~p rebalance does not seem to be swap rebalance", [Bucket])
    end,
    self() ! spawn_initial,
    process_flag(trap_exit, true),
    Self = self(),
    Subscription = ns_pubsub:subscribe_link(ns_node_disco_events,
                                            fun ({ns_node_disco_events, _, _} = Event) ->
                                                    Self ! Event;
                                                (_) ->
                                                    ok
                                            end),

    timer2:send_interval(?DCP_STATS_LOGGING_INTERVAL, log_dcp_stats),

    AllNodesSet = sets:del_element(undefined, AllNodesSet0),
    {ok, NodeVersions} = janitor_agent:prepare_nodes_for_rebalance(Bucket, sets:to_list(AllNodesSet), self()),

    ets:new(node_versions_for_rebalance, [named_table, protected, set]),
    ets:insert(node_versions_for_rebalance, NodeVersions),

    ets:new(compaction_inhibitions, [named_table, private, set]),

    {ok, BucketConfig} = ns_bucket:get_bucket(Bucket),
    dcp = ns_bucket:replication_type(BucketConfig),

    Quirks = rebalance_quirks:get_quirks(sets:to_list(AllNodesSet)),
    SchedulerState = vbucket_move_scheduler:prepare(
                       OldMap, NewMap, Quirks,
                       ?MAX_MOVES_PER_NODE, ?MOVES_BEFORE_COMPACTION,
                       ?MAX_INFLIGHT_MOVES_PER_NODE,
                       fun (Msg, Args) -> ?log_debug(Msg, Args) end),

    {ok, #state{bucket=Bucket,
                disco_events_subscription=Subscription,
                map = map_to_array(OldMap),
                moves_scheduler_state = SchedulerState,
                progress_callback=ProgressCallback,
                all_nodes_set=AllNodesSet}}.


handle_call(_, _From, _State) ->
    exit(not_supported).


handle_cast(unhandled, unhandled) ->
    exit(unhandled).


handle_info(log_dcp_stats, State) ->
    rpc:eval_everywhere(diag_handler, log_all_dcp_stats, []),
    misc:flush(log_dcp_stats),
    {noreply, State};
handle_info(spawn_initial, State) ->
    report_progress(State),
    spawn_workers(State);
handle_info({inhibited_view_compaction, N, MRef}, State) ->
    true = ets:insert_new(compaction_inhibitions, {N, MRef}),
    {noreply, State};
handle_info({compaction_done, N}, #state{moves_scheduler_state = SubState} = State) ->
    A = {compact, N},
    ?log_debug("noted compaction done: ~p", [A]),
    SubState2 = vbucket_move_scheduler:note_compaction_done(SubState, A),
    spawn_workers(State#state{moves_scheduler_state = SubState2});
handle_info({move_done,
             {_VBucket, _OldChain, _NewChain, _Quirks} = Tuple}, State) ->
    {noreply, State1} = on_backfill_done(Tuple, State),
    on_move_done(Tuple, State1);
handle_info({move_done_new_style,
             {_VBucket, _OldChain, _NewChain, _Quirks} = Tuple}, State) ->
    on_move_done(Tuple, State);
handle_info({backfill_done,
             {_VBucket, _OldChain, _NewChain, _Quirks} = Tuple}, State) ->
    on_backfill_done(Tuple, State);
handle_info({ns_node_disco_events, OldNodes, NewNodes} = Event,
            #state{all_nodes_set=AllNodesSet} = State) ->
    WentDownNodes = sets:from_list(ordsets:subtract(OldNodes, NewNodes)),

    case sets:is_disjoint(AllNodesSet, WentDownNodes) of
        true ->
            {noreply, State};
        false ->
            {stop, {important_nodes_went_down, Event}, State}
    end;
%% We intentionally don't handle other exits so we'll die if one of
%% the movers fails.
handle_info({'EXIT', Pid, _} = Msg, #state{disco_events_subscription=Pid}=State) ->
    ?rebalance_error("Got exit from node disco events subscription"),
    {stop, {ns_node_disco_events_exited, Msg}, State};
handle_info({'EXIT', _, normal}, State) ->
    {noreply, State};
handle_info({'EXIT', Pid, Reason}, State) ->
    ?rebalance_error("~p exited with ~p", [Pid, Reason]),
    {stop, Reason, State};
handle_info(Info, State) ->
    ?rebalance_warning("Unhandled message ~p", [Info]),
    {noreply, State}.


terminate(Reason, _State) ->
    ?log_debug("running terminate/2 of ns_vbucket_mover. Reason: ~p", [Reason]),
    AllChildsEver = erlang:get(child_processes),
    misc:terminate_and_wait(Reason, AllChildsEver).

%%
%% Internal functions
%%

%% @private
%% @doc Convert a map array back to a map list.
-spec array_to_map(array()) -> vbucket_map().
array_to_map(Array) ->
    array:to_list(Array).

%% @private
%% @doc Convert a map, which is normally a list, into an array so that
%% we can randomly access the replication chains.
-spec map_to_array(vbucket_map()) -> array().
map_to_array(Map) ->
    array:fix(array:from_list(Map)).


%% @private
%% @doc Report progress using the supplied progress callback.
-spec report_progress(#state{}) -> any().
report_progress(#state{moves_scheduler_state = SubState,
                       progress_callback = Callback}) ->
    Progress = vbucket_move_scheduler:extract_progress(SubState),
    Callback(Progress).

on_backfill_done(Tuple, #state{moves_scheduler_state = SubState} = State) ->
    Move = {move, Tuple},
    NextState = State#state{moves_scheduler_state = vbucket_move_scheduler:note_backfill_done(SubState, Move)},
    ?log_debug("noted backfill done: ~p", [Move]),
    {noreply, _} = spawn_workers(NextState).

on_move_done({VBucket, _OldChain, NewChain, _} = Tuple,
             #state{bucket = Bucket,
                    map = Map,
                    moves_scheduler_state = SubState} = State) ->
    %% Pull the new chain from the target map
    %% Update the current map
    Map1 = array:set(VBucket, NewChain, Map),
    ns_bucket:set_map(Bucket, array_to_map(Map1)),
    RepSyncRV = (catch ns_config_rep:ensure_config_seen_by_nodes()),
    case RepSyncRV of
        ok -> ok;
        _ ->
            ?log_error("Config replication sync failed: ~p", [RepSyncRV])
    end,

    Move = {move, Tuple},
    NextState = State#state{moves_scheduler_state = vbucket_move_scheduler:note_move_completed(SubState, Move),
                            map = Map1},

    report_progress(NextState),

    master_activity_events:note_move_done(Bucket, VBucket),

    spawn_workers(NextState).

spawn_compaction_uninhibitor(Bucket, Node, MRef) ->
    Parent = self(),
    erlang:spawn_link(
      fun () ->
              case cluster_compat_mode:is_index_aware_rebalance_on() of
                  true ->
                      master_activity_events:note_compaction_uninhibit_started(Bucket, Node),
                      case uninhibit_view_compaction(Bucket, Parent, Node, MRef) of
                          ok ->
                              master_activity_events:note_compaction_uninhibit_done(Bucket, Node),
                              ok;
                          nack ->
                              erlang:exit({failed_to_initiate_compaction, Bucket, Node, MRef})
                      end;
                  _ ->
                      ok
              end,
              Parent ! {compaction_done, Node}
      end).

get_node_version(Node) ->
    case ets:lookup(node_versions_for_rebalance, Node) of
        [] ->
            [0, 0, 0];
        [{Node, Version}] ->
            Version
    end.

-spec uninhibit_view_compaction(bucket_name(), pid(), node(), reference()) -> ok | nack.
uninhibit_view_compaction(Bucket, Rebalancer, Node, MRef) ->
    case get_node_version(Node) >= [3, 0, 0] of
        true ->
            janitor_agent:uninhibit_view_compaction(Bucket, Rebalancer, Node, MRef);
        false ->
            compaction_daemon:uninhibit_view_compaction(Bucket, Node, MRef)
    end.

-spec inhibit_view_compaction(bucket_name(), pid(), node()) -> {ok, reference()} | nack.
inhibit_view_compaction(Bucket, Rebalancer, Node) ->
    case get_node_version(Node) >= [3, 0, 0] of
        true ->
            janitor_agent:inhibit_view_compaction(Bucket, Rebalancer, Node);
        false ->
            compaction_daemon:inhibit_view_compaction(Bucket, Node, Rebalancer)
    end.

%% @doc Spawn workers up to the per-node maximum.
-spec spawn_workers(#state{}) -> {noreply, #state{}} | {stop, normal, #state{}}.
spawn_workers(#state{bucket=Bucket,
                     moves_scheduler_state = SubState,
                     all_nodes_set = AllNodesSet} = State) ->
    {Actions, NewSubState} = vbucket_move_scheduler:choose_action(SubState),
    ?log_debug("Got actions: ~p", [Actions]),
    [case A of
<<<<<<< HEAD
         {move, {V, OldChain, NewChain}} ->
             Pid = ns_single_vbucket_mover:spawn_mover(Bucket,
                                                       V,
                                                       OldChain,
                                                       NewChain),
=======
         {move, {V, OldChain, NewChain, Quirks}} ->
             Pid = ns_single_vbucket_mover:spawn_mover(Bucket, V,
                                                       OldChain, NewChain,
                                                       ReplType, Quirks),
>>>>>>> 72444b84
             register_child_process(Pid);
         {compact, N} ->
             case (cluster_compat_mode:is_index_aware_rebalance_on()
                   andalso not cluster_compat_mode:rebalance_ignore_view_compactions()) of
                 true ->
                     case ets:lookup(compaction_inhibitions, N) of
                         [] ->
                             self() ! {compaction_done, N};
                         [{N, MRef}] ->
                             ets:delete(compaction_inhibitions, N),
                             Pid = spawn_compaction_uninhibitor(Bucket, N, MRef),
                             register_child_process(Pid)
                     end;
                 _ ->
                     self() ! {compaction_done, N}
             end
     end || A <- Actions],
    NextState = State#state{moves_scheduler_state = NewSubState},
    Done = Actions =:= [] andalso begin
                                      true = (NewSubState =:= SubState),
                                      vbucket_move_scheduler:is_done(NewSubState)
                                  end,
    case Done of
        true ->
            janitor_agent:finish_rebalance(Bucket, sets:to_list(AllNodesSet), self()),
            {stop, normal, NextState};
        _ ->
            {noreply, NextState}
    end.

register_child_process(Pid) ->
    List = erlang:get(child_processes),
    true = is_list(List),
    erlang:put(child_processes, [Pid | List]).<|MERGE_RESOLUTION|>--- conflicted
+++ resolved
@@ -329,18 +329,9 @@
     {Actions, NewSubState} = vbucket_move_scheduler:choose_action(SubState),
     ?log_debug("Got actions: ~p", [Actions]),
     [case A of
-<<<<<<< HEAD
-         {move, {V, OldChain, NewChain}} ->
-             Pid = ns_single_vbucket_mover:spawn_mover(Bucket,
-                                                       V,
-                                                       OldChain,
-                                                       NewChain),
-=======
          {move, {V, OldChain, NewChain, Quirks}} ->
-             Pid = ns_single_vbucket_mover:spawn_mover(Bucket, V,
-                                                       OldChain, NewChain,
-                                                       ReplType, Quirks),
->>>>>>> 72444b84
+             Pid = ns_single_vbucket_mover:spawn_mover(Bucket, V, OldChain,
+                                                       NewChain, Quirks),
              register_child_process(Pid);
          {compact, N} ->
              case (cluster_compat_mode:is_index_aware_rebalance_on()
