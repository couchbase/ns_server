--- conflicted
+++ resolved
@@ -38,13 +38,8 @@
 label_to_name(Label) when is_list(Label)  ->
     list_to_atom(?PREFIX ++ Label).
 
-<<<<<<< HEAD
-start_link(Label, GetSocket, IsInternal) ->
-    proc_lib:start_link(?MODULE, init, [{Label, GetSocket, IsInternal}]).
-=======
 start_link(Label, Params, GetSocket) ->
     proc_lib:start_link(?MODULE, init, [{Label, Params, GetSocket}]).
->>>>>>> a9736903
 
 perform_call(Label, Name, EJsonArg, Opts = #{timeout := Timeout}) ->
     EJsonArgThunk = fun () -> EJsonArg end,
@@ -57,11 +52,7 @@
 reannounce(Pid) when is_pid(Pid) ->
     gen_server:cast(Pid, reannounce).
 
-<<<<<<< HEAD
-init({Label, GetSocket, IsInternal}) ->
-=======
 init({Label, Params, GetSocket}) ->
->>>>>>> a9736903
     proc_lib:init_ack({ok, self()}),
     InetSock = GetSocket(),
 
@@ -81,7 +72,7 @@
                [Label, self()]),
     gen_event:notify(json_rpc_events, {started, Label, Params, self()}),
 
-    case IsInternal of
+    case proplists:get_bool(internal, Params) of
         true ->
             chronicle_compat_events:notify_if_key_changes(
               fun ({node, Node, memcached}) -> Node == dist_manager:this_node();
