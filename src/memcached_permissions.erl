%% @author Couchbase <info@couchbase.com>
%% @copyright 2016-Present Couchbase, Inc.
%%
%% Use of this software is governed by the Business Source License included in
%% the file licenses/BSL-Couchbase.txt.  As of the Change Date specified in that
%% file, in accordance with the Business Source License, use of this software
%% will be governed by the Apache License, Version 2.0, included in the file
%% licenses/APL2.txt.
%%
%% @doc handling of memcached permissions file

-module(memcached_permissions).

-behaviour(memcached_cfg).

-ifdef(TEST).
-include_lib("eunit/include/eunit.hrl").
-endif.

-export([start_link/0, sync/0, jsonify_user_with_cache/2, spec_users/0]).

%% callbacks
-export([init/0, filter_event/1, handle_event/2, producer/1, refresh/0]).

-include("ns_common.hrl").
-include("pipes.hrl").
-include("cut.hrl").
-include("rbac.hrl").

-ifdef(TEST).
-include_lib("eunit/include/eunit.hrl").
-include("ns_test.hrl").
-endif.

-record(state, {buckets,
                users,
                cluster_admin,
                prometheus_user}).

collection_permissions_to_check([B, S, C]) ->
    [{{[{collection, [B, S, C]}, data, docs], read},      'Read'},
     {{[{collection, [B, S, C]}, data, docs], insert},    'Insert'},
     {{[{collection, [B, S, C]}, data, docs], delete},    'Delete'},
     {{[{collection, [B, S, C]}, data, docs], upsert},    'Upsert'},
     {{[{collection, [B, S, C]}, data, docs], range_scan}, 'RangeScan'},
     {{[{collection, [B, S, C]}, data, meta], write},     'MetaWrite'},
     {{[{collection, [B, S, C]}, data, sxattr], read},    'SystemXattrRead'},
     {{[{collection, [B, S, C]}, data, sxattr], write},   'SystemXattrWrite'},
     {{[{collection, [B, S, C]}, data, dcpstream], read}, 'DcpStream'},
     {{[{collection, [B, S, C]}, stats], read},           'SimpleStats'}].

bucket_permissions_to_check(Bucket) ->
    [{{[admin, internal, stats], read},         'SimpleStats'},
     {{[{bucket, Bucket}, data, dcp], read},    'DcpProducer'},
     {{[{bucket, Bucket}, data, dcp], write},   'DcpConsumer'}].

global_permissions_to_check() ->
<<<<<<< HEAD
    [{{[stats, memcached], read},           'Stats'},
     {{[admin, internal, stats], read},     'Stats'},
     {{[admin, memcached, idle], write},    'IdleConnection'},
     {{[admin, memcached], all},            'Administrator'},
     {{[pools], read},                      'SystemSettings'}].
=======
    [{{[stats, memcached], read},              'Stats'},
     {{[admin, internal, stats], read},        'Stats'},
     {{[buckets], create},                     'BucketManagement'},
     {{[admin, memcached, node], write},       'NodeManagement'},
     {{[admin, memcached, session], write},    'SessionManagement'},
     {{[admin, memcached, idle], write},       'IdleConnection'},
     {{[admin, security, audit], write},       'AuditManagement'},
     {{[pools], read},                         'SystemSettings'},
     {{[admin, security, admin], impersonate}, 'Impersonate'}].
>>>>>>> b2241b51

metered_users() ->
    ["@cbq-engine", "@goxdcr", "@backup"].

bucket_throttle_users() ->
    %% The KV regulator runs in the projector process, and (currently) uses
    %% the "@projector" user to interact with KV.
    ["@projector"].

metered_privilege(User) ->
    case lists:member(User, metered_users()) of
        true -> [];
        false -> ['Unmetered']
    end.

bucket_throttle_privilege(User) ->
    case lists:member(User, bucket_throttle_users()) of
        true -> ['BucketThrottleManagement'];
        false -> []
    end.

other_users_privileges(User) ->
    ['Administrator', 'Audit', 'IdleConnection', 'Impersonate',
     'SystemSettings', 'Stats'] ++ metered_privilege(User)
        ++ bucket_throttle_privilege(User).

admin_user_privileges() ->
    ['NodeSupervisor', 'BucketThrottleManagement', 'Unthrottled'].

start_link() ->
    Path = ns_config:search_node_prop(ns_config:latest(), memcached, rbac_file),
    memcached_cfg:start_link(?MODULE, Path).

sync() ->
    memcached_cfg:sync(?MODULE).

init() ->
    #state{buckets = ns_bucket:uuids(),
           users = spec_users(),
           cluster_admin = ns_config_auth:get_user(admin),
           prometheus_user = prom_user()}.

prom_user() ->
    case prometheus_cfg:get_auth_info() of
        {U, _} ->
            U;
        undefined ->
            undefined
    end.

spec_users() ->
    [ns_config:search_node_prop(ns_config:latest(), memcached, admin_user) |
     ns_config:search_node_prop(ns_config:latest(), memcached,
                                other_users, [])].

filter_event(group_version) ->
    true;
filter_event(user_version) ->
    true;
filter_event(rest_creds) ->
    true;
filter_event({node, Node, prometheus_auth_info}) when Node =:= node() ->
    true;
filter_event(Key) ->
    (collections:key_match(Key) =/= false)
        orelse ns_bucket:buckets_change(Key).

handle_event(user_version, State) ->
    {changed, State};
handle_event(group_version, State) ->
    {changed, State};
handle_event(rest_creds, #state{cluster_admin = ClusterAdmin} = State) ->
    case ns_config_auth:get_user(admin) of
        ClusterAdmin ->
            unchanged;
        Other ->
            {changed, State#state{cluster_admin = Other}}
    end;
handle_event({node, Node, prometheus_auth_info},
             #state{prometheus_user = User} = State) when Node =:= node() ->
    case prom_user() of
        User ->
            unchanged;
        Other ->
            {changed, State#state{prometheus_user = Other}}
    end;
handle_event(Key, #state{buckets = Buckets} = State) ->
    case collections:key_match(Key) of
        false ->
            true = ns_bucket:buckets_change(Key),
            case ns_bucket:uuids() of
                Buckets ->
                    unchanged;
                NewBuckets ->
                    {changed, State#state{buckets = NewBuckets}}
            end;
        {true, _} ->
            {changed, State}
    end.

refresh() ->
    memcached_refresh:refresh(rbac).

-record(priv_object, {privileges, children}).

priv_is_granted(_Privilege, [], _Map) ->
    false;
priv_is_granted(Privilege, [Object | Rest], Map) ->
    case maps:find(Object, Map) of
        {ok, #priv_object{privileges = Privileges, children = Children}} ->
            case maps:is_key(Privilege, Privileges) of
                true ->
                    true;
                false ->
                    priv_is_granted(Privilege, Rest, Children)
            end;
        error ->
            false
    end.

priv_set(Privilege, [Object], Map) ->
    maps:update_with(
      Object,
      fun (#priv_object{privileges = Privileges, children = Children}) ->
              #priv_object{privileges = Privileges#{Privilege => true},
                           children = priv_erase(Privilege, Children)}
      end,
      #priv_object{privileges = #{Privilege => true}, children = #{}},
      Map);
priv_set(Privilege, [Object | Rest], Map) ->
    Map#{Object =>
             case maps:find(Object, Map) of
                 {ok, #priv_object{privileges = Privileges,
                                   children = Children} = Old} ->
                     case maps:is_key(Privilege, Privileges) of
                         true ->
                             Old;
                         false ->
                             Old#priv_object{
                               children = priv_set(Privilege, Rest, Children)}
                     end;
                 error ->
                     #priv_object{privileges = #{},
                                  children = priv_set(Privilege, Rest, #{})}
             end}.

priv_erase(Privilege, Map) ->
    maps:fold(
      fun (Key, #priv_object{privileges = Privileges, children = Children},
           Acc) ->
              case #priv_object{privileges = maps:remove(Privilege, Privileges),
                                children = priv_erase(Privilege, Children)} of
                  #priv_object{privileges = P, children = C} when
                        map_size(P) =:= 0,
                        map_size(C) =:= 0 ->
                      Acc;
                  NotEmpty ->
                      Acc#{Key => NotEmpty}
              end
      end, #{}, Map).

bucket_permissions(BucketName, CompiledRoles, Acc) ->
    lists:foldl(
      fun ({Permission, MemcachedPrivilege}, Acc1) ->
              case menelaus_roles:is_allowed(Permission, CompiledRoles) of
                  true ->
                      priv_set(MemcachedPrivilege, [BucketName], Acc1);
                  false ->
                      Acc1
              end
      end, Acc, bucket_permissions_to_check(BucketName)).

get_priv_object_key([Bucket | Rest]) ->
    [case Bucket of
         {N, _} ->
             N;
         _ ->
             Bucket
     end | [Id || {_, Id} <- Rest]].

collection_permissions(Params, CompiledRoles, Acc) ->
    ToCheck = lists:map(
                fun (any) ->
                        all;
                    (X) ->
                        X
                end, menelaus_roles:strip_ids(?RBAC_COLLECTION_PARAMS, Params)),
    ToStore = get_priv_object_key(Params),
    lists:foldl(
      fun ({Permission, MemcachedPrivilege}, Acc1) ->
              case priv_is_granted(MemcachedPrivilege, ToStore, Acc1) of
                  true ->
                      Acc1;
                  false ->
                      case menelaus_roles:is_allowed(Permission,
                                                     CompiledRoles) of
                          true ->
                              priv_set(MemcachedPrivilege, ToStore, Acc1);
                          false ->
                              Acc1
                      end
              end
      end, Acc, collection_permissions_to_check(ToCheck)).

global_permissions(CompiledRoles) ->
    lists:usort(
      [MemcachedPermission ||
          {Permission, MemcachedPermission} <- global_permissions_to_check(),
          menelaus_roles:is_allowed(Permission, CompiledRoles)]).

check_permissions(BucketNames, Roles, CompiledRoles, RoleDefinitions) ->
    CollectionParams =
        [[N, any, any] || N <- BucketNames] ++
        [Params || {RoleName, Params} <- Roles, Params =/= [any, any, any],
                   menelaus_roles:get_param_defs(RoleName, RoleDefinitions) =:=
                       ?RBAC_COLLECTION_PARAMS],
    BucketPrivileges =
        lists:foldl(bucket_permissions(_, CompiledRoles, _), #{},
                    BucketNames),
    {global_permissions(CompiledRoles),
     lists:foldl(collection_permissions(_, CompiledRoles, _),
                 BucketPrivileges, CollectionParams)}.

permissions_for_user(Roles, Snapshot, RoleDefinitions) ->
    CompiledRoles = menelaus_roles:compile_roles(Roles, RoleDefinitions,
                                                 Snapshot),
    check_permissions(ns_bucket:get_bucket_names(Snapshot), Roles,
                      CompiledRoles, RoleDefinitions).

jsonify_user_with_cache(Identity, BucketNames) ->
    %% TODO: consider caching collection parameters too so get_roles call
    %% doesn't have to be made here
    jsonify_user(Identity,
                 check_permissions(BucketNames,
                                   menelaus_roles:get_roles(Identity),
                                   menelaus_roles:get_compiled_roles(Identity),
                                   menelaus_roles:get_definitions(all))).

jsonify_key(String) when is_list(String) ->
    list_to_binary(String);
jsonify_key(Num) when is_number(Num) ->
    collections:convert_uid_to_memcached(Num).

jsonify_privs([SectionKey | Rest], Map) ->
    {SectionKey,
     {maps:fold(
        fun (Key, #priv_object{privileges = Privileges, children = Children},
             Acc) ->
                [{jsonify_key(Key),
                  {[{privileges, maps:keys(Privileges)} ||
                       map_size(Privileges) =/= 0] ++
                       [jsonify_privs(Rest, Children) ||
                           map_size(Children) =/= 0]}} | Acc]
        end, [], Map)}}.

jsonify_user({UserName, Domain}, {GlobalPermissions, BucketPermissions}) ->
    Buckets =
        case BucketPermissions of
            all ->
                {buckets, {[{<<"*">>, [all]}]}};
            _ ->
                jsonify_privs([buckets, scopes, collections], BucketPermissions)
        end,
    Global = {privileges, GlobalPermissions},
    {list_to_binary(UserName), {[Buckets, Global, {domain, Domain}]}}.

memcached_admin_json("@ns_server" = User) ->
    Privileges =
        lists:usort(admin_user_privileges() ++ other_users_privileges(User)),
    jsonify_user({User, local}, {Privileges, all});
memcached_admin_json(User) ->
    Privileges = other_users_privileges(User),
    jsonify_user({User, local}, {Privileges, all}).

jsonify_users(Users, RoleDefinitions, ClusterAdmin, PromUser) ->
    Snapshot = ns_bucket:get_snapshot(all, [collections, uuid]),
    ?make_transducer(
       begin
           ?yield(object_start),
           lists:foreach(fun (U) ->
                                 ?yield({kv, memcached_admin_json(U)})
                         end, Users),

           EmitUser =
               fun (Identity, Roles) ->
                       Permissions =
                           permissions_for_user(Roles, Snapshot,
                                                RoleDefinitions),
                       ?yield({kv, jsonify_user(Identity, Permissions)})
               end,

           EmitLocalUser =
               fun (undefined, _) ->
                       ok;
                   (Name, Identity) ->
                       EmitUser({Name, local},
                                menelaus_roles:get_roles(Identity))
               end,

           EmitLocalUser(ClusterAdmin, {ClusterAdmin, admin}),
           EmitLocalUser(PromUser, {PromUser, stats_reader}),

           pipes:foreach(
             ?producer(),
             fun ({{user, {UserName, _} = Identity}, Props}) ->
                     case UserName of
                         ClusterAdmin ->
                             TagCA = ns_config_log:tag_user_name(ClusterAdmin),
                             ?log_warning("Encountered user ~p with the same
                                          name as cluster administrator",
                                          [TagCA]);
                         _ ->
                             EmitUser(Identity,
                                      proplists:get_value(roles, Props, []))
                     end
             end),
           ?yield(object_end)
       end).

producer(#state{users = Users,
                cluster_admin = ClusterAdmin,
                prometheus_user = PromUser}) ->
    Config = ns_config:get(),
    case menelaus_users:upgrade_in_progress(Config) of
        true ->
            ?log_debug("Skipping update during users upgrade"),
            undefined;
        false ->
            RoleDefinitions = menelaus_roles:get_definitions(Config, all),
            pipes:compose([menelaus_users:select_users({'_', local}, [roles]),
                           jsonify_users(Users, RoleDefinitions, ClusterAdmin,
                                         PromUser),
                           sjson:encode_extended_json([{compact, false},
                                                       {strict, false}])])
    end.

-ifdef(TEST).
flatten_priv_object(Map) ->
    flatten_priv_object([], [], Map).

flatten_priv_object(Prefix, Acc, Map) ->
    maps:fold(
      fun (Key, #priv_object{
                   privileges = Privileges,
                   children = Children}, Acc1) when map_size(Privileges) =:= 0,
                                                    map_size(Children) =:= 0 ->
              [{lists:reverse([Key | Prefix]), empty} | Acc1];
          (Key, #priv_object{privileges = Privileges,
                             children = Children}, Acc1) ->
              NewPrefix = [Key | Prefix],
              NewPrefixReversed = lists:reverse(NewPrefix),
              flatten_priv_object(
                NewPrefix,
                Acc1 ++ [{NewPrefixReversed, K} || K <- maps:keys(Privileges)],
                Children)
      end, Acc, Map).

priv_object_test() ->
    PrivObject =
        functools:chain(
          #{},
          [priv_set(p1, [b1, s1, c1], _),
           priv_set(p1, [b2], _),
           priv_set(p2, [b1, s1, c1], _),
           priv_set(p2, [b1, s1, c2], _),
           priv_set(p2, [b1, s2, c3], _),
           priv_set(p2, [b1, s2], _),
           priv_set(p3, [b1, s1, c1], _),
           priv_set(p3, [b1], _)]),
    ?assert(priv_is_granted(p1, [b1, s1, c1], PrivObject)),
    ?assertNot(priv_is_granted(p1, [b1, s1], PrivObject)),
    ?assertNot(priv_is_granted(p1, [b1], PrivObject)),
    ?assert(priv_is_granted(p1, [b2, any, any], PrivObject)),
    ?assert(priv_is_granted(p1, [b2, any], PrivObject)),
    ?assert(priv_is_granted(p1, [b2], PrivObject)),
    ?assertNot(priv_is_granted(wrong, [b2], PrivObject)),
    ?assertNot(priv_is_granted(p1, [wrong], PrivObject)),
    ?assertListsEqual([{[b1, s1, c1], p1},
                       {[b2], p1},
                       {[b1, s1, c1], p2},
                       {[b1, s1, c2], p2},
                       {[b1, s2], p2},
                       {[b1], p3}], flatten_priv_object(PrivObject)).

permissions_for_user_test_() ->
    Manifest =
        [{uid, 2},
         {scopes, [{"s",  [{uid, 1}, {collections, [{"c",  [{uid, 1}]},
                                                    {"c1", [{uid, 2}]}]}]},
                   {"s1", [{uid, 2}, {collections, [{"c",  [{uid, 3}]}]}]}]}],
    Snapshot =
        ns_bucket:toy_buckets(
          [{"test", [{uuid, <<"test_id">>}]},
           {"default", [{uuid, <<"default_id">>}, {collections, Manifest}]}]),

    All = fun (L) -> lists:usort([P || {_, P} <- L]) end,
    Read = fun (L) -> lists:usort([P || {{_, read}, P} <- L]) end,
    DataRead = fun (L) ->
                       lists:usort([P || {{[_, data | _], read}, P} <- L])
               end,

    BucketsPlusCollections = bucket_permissions_to_check(undefined) ++
        collection_permissions_to_check([x, x, x]),
    JustCollections = collection_permissions_to_check([x, x, x]),

    AllBucketPermissions = All(BucketsPlusCollections),

    Test =
        fun (Roles, ExpectedGlobal, ExpectedBuckets) ->
                {lists:flatten(io_lib:format("~p", [Roles])),
                 fun () ->
                         {GlobalRes, BucketsRes} =
                             permissions_for_user(
                               Roles, Snapshot,
                               menelaus_roles:get_definitions(all)),
                         ?assertListsEqual(ExpectedGlobal, GlobalRes),
                         FlatExpected =
                             lists:flatmap(
                               fun ({Key, List}) ->
                                       [{Key, El} || El <- List]
                               end, ExpectedBuckets),
                         ?assertListsEqual(FlatExpected,
                                           flatten_priv_object(BucketsRes))
                 end}
        end,
    {foreach,
     fun() ->
             meck:new(cluster_compat_mode, [passthrough]),
             meck:expect(cluster_compat_mode, is_enterprise,
                         fun () -> true end),
             meck:expect(cluster_compat_mode, get_compat_version,
                         fun (_) -> ?LATEST_VERSION_NUM end),
             meck:expect(cluster_compat_mode, is_developer_preview,
                         fun () -> false end)
     end,
     fun (_) ->
             meck:unload(cluster_compat_mode)
     end,
     [Test([admin],
           All(global_permissions_to_check()),
           [{["default"], AllBucketPermissions},
            {["test"], AllBucketPermissions}]),
      Test([ro_admin],
           ['Stats','SystemSettings'],
           [{["default"], ['SimpleStats']},
            {["test"], ['SimpleStats']}]),
      Test([{bucket_admin, [{"test", <<"test_id">>}]}],
           ['Stats','SystemSettings'],
           [{["test"], ['SimpleStats']}]),
      Test([{bucket_full_access, ["test"]}],
           ['SystemSettings'],
           [{["test"], AllBucketPermissions}]),
      Test([{views_admin, [{"test", <<"test_id">>}]},
            {views_reader, [{"default", <<"default_id">>}]}],
           ['Stats', 'SystemSettings'],
           [{["default"], ['Read']},
            {["test"], Read(BucketsPlusCollections)}]),
      Test([{data_reader, [{"test", <<"test_id">>}, any, any]}],
           ['SystemSettings'],
           [{["test"], ['Read', 'RangeScan']}]),
      Test([{data_reader, [{"default", <<"default_id">>}, {"s", 1}, any]}],
           ['SystemSettings'],
           [{["default", 1], ['Read', 'RangeScan']}]),
      Test([{data_reader, [{"default", <<"default_id">>}, {"s", 1}, {"c", 1}]}],
           ['SystemSettings'],
           [{["default", 1, 1], ['Read', 'RangeScan']}]),
      Test([{data_dcp_reader, [{"test", <<"test_id">>}, any, any]}],
           ['IdleConnection','SystemSettings'],
           [{["test"], DataRead(BucketsPlusCollections)}]),
      Test([{data_dcp_reader,
             [{"default", <<"default_id">>}, {"s", 1}, {"c", 1}]}],
           ['IdleConnection','SystemSettings'],
           [{["default"], ['DcpProducer']},
            {["default", 1, 1], DataRead(JustCollections)}]),
      Test([{data_monitoring,
             [{"default", <<"default_id">>}, {"s", 1}, {"c", 1}]}],
           ['SystemSettings'],
           [{["default", 1, 1], ['SimpleStats']}]),
      Test([{data_backup, [{"test", <<"test_id">>}]},
            {data_monitoring, [{"default", <<"default_id">>}, any, any]}],
           ['SystemSettings'],
           [{["default"], ['SimpleStats']},
            {["test"], AllBucketPermissions}]),
      Test([{data_writer, [{"test", <<"test_id">>}, any, any]}],
           ['SystemSettings'],
           [{["test"], ['Delete', 'Insert', 'Upsert']}]),
      Test([{data_writer, [{"test", <<"test_id">>}, any, any]},
            {data_writer, [{"default", <<"default_id">>}, {"s", 1}, {"c", 1}]},
            {data_writer, [{"default", <<"default_id">>}, {"s", 1}, any]},
            {data_reader, [{"default", <<"default_id">>}, {"s1", 2}, any]}],
           ['SystemSettings'],
           [{["test"], ['Delete', 'Insert', 'Upsert']},
            {["default", 1], ['Delete', 'Insert', 'Upsert']},
            {["default", 2], ['Read', 'RangeScan']}])]}.
-endif.<|MERGE_RESOLUTION|>--- conflicted
+++ resolved
@@ -55,23 +55,12 @@
      {{[{bucket, Bucket}, data, dcp], write},   'DcpConsumer'}].
 
 global_permissions_to_check() ->
-<<<<<<< HEAD
-    [{{[stats, memcached], read},           'Stats'},
-     {{[admin, internal, stats], read},     'Stats'},
-     {{[admin, memcached, idle], write},    'IdleConnection'},
-     {{[admin, memcached], all},            'Administrator'},
-     {{[pools], read},                      'SystemSettings'}].
-=======
     [{{[stats, memcached], read},              'Stats'},
      {{[admin, internal, stats], read},        'Stats'},
-     {{[buckets], create},                     'BucketManagement'},
-     {{[admin, memcached, node], write},       'NodeManagement'},
-     {{[admin, memcached, session], write},    'SessionManagement'},
      {{[admin, memcached, idle], write},       'IdleConnection'},
-     {{[admin, security, audit], write},       'AuditManagement'},
+     {{[admin, memcached], all},               'Administrator'},
      {{[pools], read},                         'SystemSettings'},
      {{[admin, security, admin], impersonate}, 'Impersonate'}].
->>>>>>> b2241b51
 
 metered_users() ->
     ["@cbq-engine", "@goxdcr", "@backup"].
