--- conflicted
+++ resolved
@@ -673,11 +673,7 @@
     Fun = fun (<<"ep_warmup_thread">>, V, _) -> V;
               (_, _, CD) -> CD
           end,
-<<<<<<< HEAD
     case mc_client_binary:stats(Sock, <<"warmup">>, Fun, missing_stat) of
-=======
-    case mc_binary:quick_stats(Sock, <<>>, Fun, missing_stat) of
->>>>>>> 61188637
         {ok, <<"complete">>} ->
             true;
         %% this is memcached bucket, warmup is done :)
