%% @author Couchbase, Inc <info@couchbase.com>
%% @copyright 2011-Present Couchbase, Inc.
%%
%% Use of this software is governed by the Business Source License included in
%% the file licenses/BSL-Couchbase.txt.  As of the Change Date specified in that
%% file, in accordance with the Business Source License, use of this software
%% will be governed by the Apache License, Version 2.0, included in the file
%% licenses/APL2.txt.
%%

%%
%% @doc Auto-failover logic at a very high level:
%%  - User sets the auto-failover timeout. This is the time period for which
%%  a node or server group must be down before it is automatically failed over.
%%  - User specifies the maximum number of auto-failover events that are
%%  allowed before requiring manual intervention/reset of quota.
%%  - Whenever a node or a server group is automatically failed over, a
%%  counter is incremented by one.
%%  - Auto-failover of maximum one server group is allowed before requiring
%%  manual intervention/reset of quota. This is irrespective of the max count
%%  set by the user.
%%  - When the maximum number of nodes or server groups that can be failed over
%%  has been reached and there is another failure, user will receive
%%  appropriate notification.
%%  - The max auto-failover count applies for cascading failures only.
%%      - Cascading failures are where one node fails, it is automatically
%%      failed over then another node fails, it is automatically failed over
%%      and so on. This will continue up to the max count.
%%      - If two or more nodes fail concurrently and it is not a server group
%%      failure, then none of the nodes will be automatically failed over.
%%      This is one of the restrictions that prevents a network partition
%%      from causing two or more halves of a cluster from failing each other
%%      over.
%%  - If one ore more buckets have insufficient replicas (unsafe buckets), then
%%  the node will not be failed over. This is irresepctive of the value of
%%  max count.
%%  E.g. cluster has a bucket with one replica. User has set max count to 2.
%%  KVNode1 fails and is automatically failed over. KVNode2 fails. It's
%%  auto-failover will be attempted but validate_kv_safety/1 will prevent
%%  the failover because of unsafe bucket.
%%  - Auto-failover of server groups is disabled by default.
%%

-module(auto_failover).

-behaviour(gen_server).

-include("cut.hrl").
-include("ns_common.hrl").
-include("ns_config.hrl").
-include("ns_heart.hrl").

-ifdef(TEST).
-include_lib("eunit/include/eunit.hrl").
-endif.

%% API
-export([start_link/0,
         get_cfg/0,
         get_cfg/1,
         enable/3,
         disable/1,
         reset_count/0,
         reset_count_async/0,
         is_enabled/0,
         is_enabled/1,
         validate_kv/3,
         validate_services_safety/4]).

%% For email alert notificatons
-export([alert_keys/0]).

%% gen_server callbacks
-export([init/1, handle_call/3, handle_cast/2, handle_info/2,
         terminate/2, code_change/3]).

-ifdef(TEST).
-export([get_tick_period_from_state/1,
         get_errors_from_state/1]).
-endif.

-define(SERVER, {via, leader_registry, ?MODULE}).

%% @doc The time a stats request to a bucket may take (in milliseconds)
-define(STATS_TIMEOUT, 2000).

%% @doc Default frequency (in milliseconds) at which to check for down nodes.
-define(DEFAULT_TICK_PERIOD, 1000).

-define(SAFETY_CHECK_TIMEOUT, ?get_timeout(safety_check, 2000)).

%% The auto_failover gen_server is expected to be unresponsive during an
%% auto-failover attempt. An auto-failover attempt may take a while,
%% particularly if there are issues such as gathering a quorum majority
%% (which has a 15s timeout by default). Supply a sufficiently large timeout
%% to the gen_server calls such that we're unlikely to time out waiting for
%% auto_failover to respond.
-define(CALL_TIMEOUT, ?get_timeout(call, 60000)).

-record(state,
        { auto_failover_logic_state = undefined,
          %% Reference to the tick timer.
          tick_ref = nil :: nil | reference(),
          %% Time a node needs to be down until it is automatically failovered
          timeout = nil :: nil | integer(),
          %% Optionally disable failover based on number of failover events
          disable_max_count = false :: boolean(),
          %% Maximum number of auto-failover events
          max_count = 0  :: non_neg_integer(),
          %% Counts the number of auto-failover events
          count = 0 :: non_neg_integer(),
          %% Whether we reported why the node is considered down
          reported_down_nodes_reason = [] :: list(),
          %% Keeps all errors that have been reported.
          reported_errors = sets:new() :: sets:set(),
          %% Frequency (in ms) at which to check for down nodes.
          tick_period = ?DEFAULT_TICK_PERIOD :: integer()
        }).

%%
%% API
%%

start_link() ->
    misc:start_singleton(gen_server, ?MODULE, [], []).

%% @doc Enable auto-failover. Failover after a certain time (in seconds),
%% Returns an error (and reason) if it couldn't be enabled, e.g. because
%% not all nodes in the cluster were healthy.
%% `Timeout` is the number of seconds a node must be down before it will be
%% automatically failovered
%% `Max` is the maximum number of auto-failover events that are allowed.
%% `Extras` are optional settings.
-spec enable(Timeout::integer(), Max::integer(), Extras::list()) -> ok.
enable(Timeout, Max, Extras) ->
    %% Request will be sent to the master for processing.
    %% In a mixed version cluster, node running highest version is
    %% usually selected as the master.
    call({enable_auto_failover, Timeout, Max, Extras}).

%% @doc Disable auto-failover
-spec disable(Extras::list()) -> ok.
disable(Extras) ->
    call({disable_auto_failover, Extras}).

%% @doc Reset the number of nodes that were auto-failovered to zero
-spec reset_count() -> ok.
reset_count() ->
    call(reset_auto_failover_count).

-spec reset_count_async() -> ok.
reset_count_async() ->
    cast(reset_auto_failover_count).

-spec get_cfg() -> list().
get_cfg() ->
    get_cfg(ns_config:latest()).

-spec get_cfg(ns_config()) -> list().
get_cfg(Config) ->
    {value, Cfg} = ns_config:search(Config, auto_failover_cfg),
    Cfg.

-spec is_enabled(list()) -> true | false.
is_enabled(Cfg) ->
    proplists:get_value(enabled, Cfg, false).

-spec is_enabled() -> true | false.
is_enabled() ->
    is_enabled(get_cfg()).

should_preserve_durability_majority() ->
    should_preserve_durability_majority(get_cfg()).

should_preserve_durability_majority(Config) ->
    proplists:get_bool(failover_preserve_durability_majority, Config).

%% Call has a large timeout by default. Calls are handled to reconfigure
%% auto-failover and the auto_failover gen_server is expected to be unresponsive
%% during an auto-failover attempt. An auto-failover attempt may take a while,
%% particularly if there are issues such as gathering a quorum majority
%% (which has a 15s timeout by default). Supply a sufficiently large timeout
%% to the gen_server calls such that we're unlikely to time out waiting for
%% auto_failover to respond. Care should be taken when using this function for
%% calls, or when adding new call handlers as this code works under the
%% expectation that calls are generally quick and have a well defined
%% upperbound of duration. Long calls could delay an auto-failover.
call(Call) ->
    misc:wait_for_global_name(?MODULE),
    gen_server:call(?SERVER, Call, ?CALL_TIMEOUT).

cast(Call) ->
    misc:wait_for_global_name(?MODULE),
    gen_server:cast(?SERVER, Call).

-define(log_info_and_email(Alert, Fmt, Args),
        ale:info(?USER_LOGGER, Fmt, Args),
        ns_email_alert:alert(Alert, Fmt, Args)).

%% @doc Returns a list of all alerts that might send out an email notification.
-spec alert_keys() -> [atom()].
alert_keys() ->
    [auto_failover_node,
     auto_failover_maximum_reached,
     auto_failover_other_nodes_down,
     auto_failover_cluster_too_small,
     auto_failover_disabled].

%%
%% gen_server callbacks
%%

init([]) ->
    restart_on_compat_mode_change(),

    chronicle_compat_events:notify_if_key_changes(
        [auto_failover_tick_period], tick_period_updated),

    Config = get_cfg(),
    ?log_debug("init auto_failover.", []),
    Timeout = proplists:get_value(timeout, Config),
    Count = proplists:get_value(count, Config),
    MaxCount = proplists:get_value(max_count, Config, 1),
    DisableMaxCount = proplists:get_value(disable_max_count, Config, false),
    State0 = #state{timeout = Timeout,
                    disable_max_count = DisableMaxCount,
                    max_count = MaxCount,
                    count = Count,
                    auto_failover_logic_state = undefined,
                    tick_period = get_tick_period(Timeout)},
    State1 = init_reported(State0),
    case proplists:get_value(enabled, Config) of
        true ->
            {reply, ok, State2} = handle_call(
                                    {enable_auto_failover, Timeout, MaxCount},
                                    self(), State1),
            {ok, State2};
        false ->
            {ok, State1}
    end.

init_logic_state(#state{timeout = Timeout,
                        tick_period = TickPeriod}) ->
    DownThreshold = (Timeout * 1000 + TickPeriod - 1) div TickPeriod,
    State = auto_failover_logic:init_state(DownThreshold),
    ?log_debug("Using auto-failover logic state ~p", [State]),
    State.

%% Care should be taken when adding new call handlers as this code works under
%% the expectation that calls are generally quick and have a well defined
%% upperbound of duration. Long calls could delay an auto-failover as the
%% gen_server cannot process two things at once!
handle_call({enable_auto_failover, Timeout, Max}, From, State) ->
    handle_call({enable_auto_failover, Timeout, Max, []}, From, State);
%% @doc Auto-failover isn't enabled yet (tick_ref isn't set).
handle_call({enable_auto_failover, Timeout, Max, Extras}, _From,
            #state{tick_ref = nil} = State) ->
    Ref = send_tick_msg(State),
    NewState = enable_auto_failover(
        Timeout, Max, Extras, State#state{tick_ref = Ref}),
    {reply, ok, NewState};
%% @doc Auto-failover is already enabled, just update the settings.
handle_call({enable_auto_failover, Timeout, Max, Extras}, _From, State) ->
    ?log_debug("updating auto-failover settings: ~p", [State]),
    NewState = enable_auto_failover(Timeout, Max, Extras, State),
    {reply, ok, NewState};

%% @doc Auto-failover is already disabled, so we don't do anything
handle_call({disable_auto_failover, _}, _From,
            #state{tick_ref = nil} = State) ->
    {reply, ok, State};
%% @doc Auto-failover is enabled, disable it
handle_call({disable_auto_failover, Extras}, _From,
            #state{tick_ref = Ref} = State) ->
    ?log_debug("disable_auto_failover: ~p", [State]),
    erlang:cancel_timer(Ref),
    misc:flush(tick),
    State2 = State#state{tick_ref = nil, auto_failover_logic_state = undefined},
    make_state_persistent(State2, Extras),
    ale:info(?USER_LOGGER, "Disabled auto-failover"),
    {reply, ok, State2};
handle_call(reset_auto_failover_count, _From, State) ->
    {noreply, NewState} = handle_cast(reset_auto_failover_count, State),
    {reply, ok, NewState};
%% Care should be taken when adding new call handlers as this code works under
%% the expectation that calls are generally quick and have a well defined
%% upperbound of duration. Long calls could delay an auto-failover as the
%% gen_server cannot process two things at once!
handle_call(_Request, _From, State) ->
    {reply, ok, State}.

handle_cast(reset_auto_failover_count, #state{count = 0} = State) ->
    {noreply, State};
handle_cast(reset_auto_failover_count, State) ->
    ?log_debug("reset auto_failover count: ~p", [State]),
    LogicState = init_logic_state(State),
    State1 = State#state{count = 0, auto_failover_logic_state = LogicState},
    State2 = init_reported(State1),
    make_state_persistent(State2),
    ale:info(?USER_LOGGER, "Reset auto-failover count"),
    {noreply, State2};

handle_cast(_Msg, State) ->
    {noreply, State}.

handle_info(tick_period_updated, #state{timeout = Timeout} = State) ->
    NewState = State#state{tick_period = get_tick_period(Timeout)},
    {noreply,
     NewState#state{auto_failover_logic_state = init_logic_state(NewState)}};

%% @doc Check if nodes should/could be auto-failovered on every tick
handle_info(tick, State0) ->
    Ref = send_tick_msg(State0),
    Config = ns_config:get(),
    Snapshot = ns_cluster_membership:get_snapshot(#{ns_config => Config}),

    %% Reread autofailover count from config just in case. This value can be
    %% different, for instance, if due to network issues we get disconnected
    %% from the part of the cluster. This part of the cluster will elect new
    %% master node. Now say this new master node autofailovers some other
    %% node. Then if network issues disappear, we will connect back to the
    %% rest of the cluster. And say we win the battle over mastership
    %% again. In this case our failover count will still be zero which is
    %% incorrect.
    AFOConfig = get_cfg(Config),
    State1 = State0#state{count = proplists:get_value(count, AFOConfig)},

    NonPendingNodes = lists:sort(ns_cluster_membership:active_nodes(Snapshot)),

    NodeStatuses = ns_doctor:get_nodes(),
    DownNodes = fastfo_down_nodes(NonPendingNodes),

    State = log_down_nodes_reason(DownNodes, State1),
    CurrentlyDown = [N || {N, _, _} <- DownNodes],
    NodeUUIDs = ns_config:get_node_uuid_map(Config),

    %% Extract service specfic information from the Config
    ServicesConfig = all_services_config(Config, Snapshot),

    {Actions, LogicState} =
        auto_failover_logic:process_frame(
          ns_cluster_membership:attach_node_uuids(NonPendingNodes, NodeUUIDs),
          ns_cluster_membership:attach_node_uuids(CurrentlyDown, NodeUUIDs),
          State#state.auto_failover_logic_state,
          ServicesConfig),
    NewState = lists:foldl(
                 fun(Action, S) ->
                         process_action(Action, S, DownNodes, NodeStatuses,
                                        Snapshot)
                 end, State#state{auto_failover_logic_state = LogicState},
                 Actions),

    NewState1 = update_reported_flags_by_actions(Actions, NewState),

    if
        NewState1#state.count =/= State#state.count ->
            make_state_persistent(NewState1);
        true -> ok
    end,

    {noreply, NewState1#state{tick_ref = Ref}};

handle_info(_Info, State) ->
    {noreply, State}.

terminate(_Reason, _State) ->
    ok.

code_change(_OldVsn, State, _Extra) ->
    {ok, State}.


%%
%% Internal functions
%%

%% The auto-fail over message reports the reason for failover.
%% But, not all events lead to auto-failover.
%% Sometimes auto-failover is not possible or the down node recovers before
%% auto-failover can be triggered. In either case, it will be good to log
%% the reason when a node is reported as down the first time. This may help
%% in triage of issues.
log_down_nodes_reason(DownNodes,
                      #state{reported_down_nodes_reason = Curr} = State) ->
    New = lists:filtermap(
            fun ({_Node, unknown, _}) ->
                    false;
                ({Node, {Reason, _}, _}) ->
                    case lists:keyfind(Node, 1, Curr) of
                        {Node, Reason} ->
                            ok;
                        _ ->
                            %% Either this is the first time the node is down
                            %% or the reason has changed.
                            ?log_debug("Node ~p is considered down. Reason:~p",
                                       [Node, Reason])
                    end,

                    {true, {Node, Reason}}
            end, DownNodes),
    State#state{reported_down_nodes_reason = New}.

enable_auto_failover(Timeout, Max, Extras, BaseState) ->
    DisableMaxCount = proplists:get_value(disable_max_count, Extras,
                                          BaseState#state.disable_max_count),
    case DisableMaxCount of
        false ->
            ale:info(?USER_LOGGER,
                     "Enabled auto-failover with timeout ~p and max count ~p",
                     [Timeout, Max]);
        true ->
            ale:info(?USER_LOGGER,
                     "Enabled auto-failover with timeout ~p", [Timeout])
    end,
    update_and_save_auto_failover_state(
      DisableMaxCount, Timeout, Max, Extras, BaseState).

update_and_save_auto_failover_state(DisableMaxCount, NewTimeout, NewMax, Extras,
                                    #state{timeout = OldTimeout,
                                           max_count = OldMax} =
                                        OldState) ->
    case NewTimeout =/= OldTimeout of
        true ->
            ale:info(?USER_LOGGER, "Updating auto-failover timeout to ~p",
                     [NewTimeout]);
        false ->
            ?log_debug("No change in timeout ~p", [NewTimeout])
    end,

    case NewMax =/= OldMax of
        true ->
            ale:info(?USER_LOGGER, "Updating auto-failover max count to ~p",
                     [NewMax]);
        false ->
            ?log_debug("No change in max count ~p", [NewMax])
    end,

    NewTickPeriod = get_tick_period(NewTimeout),

    NewState =
        maybe_update_auto_failover_logic_state(
          OldTimeout, NewTimeout,
          OldState#state{timeout = NewTimeout, max_count = NewMax,
                         tick_period = NewTickPeriod,
                         disable_max_count = DisableMaxCount}),

    make_state_persistent(NewState, Extras),
    NewState.

maybe_update_auto_failover_logic_state(
  OldTimeout, NewTimeout,
  #state{auto_failover_logic_state = LogicState} = State)
  when OldTimeout =:= NewTimeout
       andalso LogicState =/= undefined ->
    State;
maybe_update_auto_failover_logic_state(_OldTimeout, _NewTimeout,
                                       State) ->
    State#state{auto_failover_logic_state = init_logic_state(State)}.

get_tick_period(Timeout) ->
    case ns_config:read_key_fast(auto_failover_tick_period, undefined) of
        undefined ->
            health_monitor:maybe_scale_refresh_interval(Timeout,
                                                        ?DEFAULT_TICK_PERIOD);
        Value -> Value
    end.

process_action({mail_too_small, Service, SvcNodes, {Node, _UUID}},
               S, _, _, _) ->
    ?log_info_and_email(
       auto_failover_cluster_too_small,
       "Could not auto-failover node (~p). "
       "Number of remaining nodes that are running ~s service is ~p. "
       "You need at least ~p nodes.",
       [Node,
        ns_cluster_membership:user_friendly_service_name(Service),
        length(SvcNodes),
        auto_failover_logic:service_failover_min_node_count()]),
    S;
process_action({mail_down_warning, {Node, _UUID}}, S, _, _, _) ->
    ?log_info_and_email(
       auto_failover_other_nodes_down,
       "Could not auto-failover node (~p). "
       "There was at least another node down.",
       [Node]),
    S;
process_action({mail_down_warning_multi_node, {Node, _UUID}}, S, _, _, _) ->
    ?log_info_and_email(
       auto_failover_other_nodes_down,
       "Could not auto-failover node (~p). "
       "The list of nodes being down has changed.",
       [Node]),
    S;
process_action({mail_auto_failover_disabled, Service, {Node, _}}, S, _, _, _) ->
    ?log_info_and_email(
       auto_failover_disabled,
       "Could not auto-failover node (~p). "
       "Auto-failover for ~s service is disabled.",
       [Node, ns_cluster_membership:user_friendly_service_name(Service)]),
    S;
process_action({mail_kv_not_fully_failed_over, {Node, _}}, S, _, _, _) ->
    ?log_info_and_email(
       auto_failover_other_nodes_down,
       "Could not auto-failover service node (~p). "
       "One of the data service nodes cannot be automatically failed over.",
       [Node]),
    S;
process_action({failover, NodesWithUUIDs}, S, DownNodes, NodeStatuses,
               _Snapshot)
  when is_list(NodesWithUUIDs) ->
    Nodes = [N || {N, _} <- NodesWithUUIDs],
    {Nodes1, S1} =
        case S#state.disable_max_count of
            true -> {Nodes, S};
            false ->
                TrimmedNodes = trim_nodes(Nodes, S),
                case Nodes -- TrimmedNodes of
                    [] ->
                        {TrimmedNodes, S};
                    NotFailedOver ->
                        {TrimmedNodes,
                         maybe_report_max_node_reached(
                           Nodes, NotFailedOver, max_nodes_error_msg(S), S)}
                end
        end,
    failover_nodes(Nodes1, S1, DownNodes, NodeStatuses).

trim_nodes(Nodes, #state{count = Count, max_count = Max}) ->
    lists:sublist(Nodes, Max - Count).

max_nodes_error_msg(#state{max_count = Max}) ->
    M = io_lib:format("Maximum number of auto-failover nodes "
                      "(~p) has been reached.", [Max]),
    lists:flatten(M).

maybe_report_max_node_reached(AllNodes, NotFailedOver, ErrMsg, S) ->
    case S#state.disable_max_count =:= false andalso
        should_report(max_node_reached, S) of
        true ->
            case AllNodes -- NotFailedOver of
                [] ->
                    ?log_info_and_email(
                       auto_failover_maximum_reached,
                       "Could not auto-failover more nodes (~p). ~s",
                       [NotFailedOver, ErrMsg]);
                RemainingNodes ->
                    ?log_info_and_email(
                       auto_failover_maximum_reached,
                       "Could not auto-failover nodes (~p). ~s Continuing to "
                       "auto-failover nodes ~p",
                       [NotFailedOver, ErrMsg, RemainingNodes])
            end,

            event_log:add_log(auto_failover_warning,
                              [{reason, list_to_binary(ErrMsg)},
                               {nodes, NotFailedOver}]),
            note_reported(max_node_reached, S);
        false ->
            S
    end.

failover_nodes([], S, _DownNodes, _NodeStatuses) ->
    S;
failover_nodes(Nodes, S, DownNodes, NodeStatuses) ->
    FailoverReasons = failover_reasons(Nodes, DownNodes, NodeStatuses),
    DownNodeNames = [N || {N, _, _} <- DownNodes],
    case try_autofailover(Nodes, DownNodeNames, FailoverReasons) of
        {ok, UnsafeNodes} ->
            FailedOver = Nodes -- [N || {N, _} <- UnsafeNodes],
            [log_failover_success(N, DownNodes, NodeStatuses) ||
                N <- FailedOver],
            NewState = lists:foldl(fun log_unsafe_node/2, S, UnsafeNodes),
            NewCount = NewState#state.count + length(FailedOver),
            NewState1 = NewState#state{count = NewCount},
            case FailedOver of
                [] ->
                    NewState1;
                _ ->
                    init_reported(NewState1)
            end;
        Error ->
            process_failover_error(Error, Nodes, S)
    end.

<<<<<<< HEAD
try_autofailover(Nodes, DownNodes, FailoverReasons) ->
    %% No safety checks yet, first we take the quorum to prevent any material
    %% change to the config while we perform our checks and run the failover.
    %% Note that the domain of the activity has been set to 'auto_failover' as
    %% we must use the same, non-default, domain for inner activities in the
    %% failover code.
    leader_activities:run_activity(
      auto_failover, majority,
      ?cut(try_auto_failover_body(Nodes, DownNodes, FailoverReasons)),
      [{unsafe, false}]).

try_auto_failover_body(Nodes, DownNodes, FailoverReasons) ->
    %% Sync the config before we start, we need to be up to date with the rest
    %% of the cluster. It could be the case that we were partitioned off
    %% immediately before this and some other orchestrator has taken action that
    %% we would not otherwise have seen.
    Timeout = ?get_timeout(failover_config_pull, 10000),
    try chronicle_compat:pull(Timeout) of
        ok ->
            ok
    catch
        T:E:Stack ->
            ?log_error("Chronicle sync failed with: ~p",
                       [{T, E, Stack}]),
            erlang:exit(config_sync_failed)
    end,
=======
>>>>>>> f646499e

try_autofailover(Nodes, DownNodes, FailoverReasons) ->
    case ns_cluster_membership:service_nodes(Nodes, kv) of
        [] ->
            Snapshot = failover:get_snapshot(),
            {ValidNodes, UnsafeNodes} =
                validate_services_safety(Snapshot, Nodes, DownNodes, []),
            case ValidNodes of
                [] ->
                    {ok, UnsafeNodes};
                _ ->
                    case ns_orchestrator:try_autofailover(
                           ValidNodes,
                           #{skip_safety_check => true,
                             failover_reasons => FailoverReasons,
                             down_nodes => DownNodes}) of
                        {ok, UN} ->
                            UN = [],
                            {ok, UnsafeNodes};
                        Error ->
                            Error
                    end
            end;
        _ ->
            ns_orchestrator:try_autofailover(
              Nodes, #{failover_reasons => FailoverReasons,
                       down_nodes => DownNodes})
    end.

log_failover_success(Node, DownNodes, NodeStatuses) ->
    case failover_reason(Node, DownNodes, NodeStatuses) of
        {Reason, MA} ->
            master_activity_events:note_autofailover_done(Node, MA),
            ?log_info_and_email(
               auto_failover_node,
               "Node (~p) was automatically failed over. Reason: ~s",
               [Node, Reason]);
        Reason ->
            ?log_info_and_email(
               auto_failover_node,
               "Node (~p) was automatically failed over.~n~p", [Node, Reason])

    end.

failover_reasons(FailedOverNodes, DownNodes, NodeStatuses) ->
    Fun = fun (N) ->
                  {Reason, _} = failover_reason(N, DownNodes, NodeStatuses),
                  {N, Reason}
          end,
    [Fun(Node) || Node <- FailedOverNodes].

failover_reason(Node, DownNodes, NodeStatuses) ->
    {_, DownInfo, _} = lists:keyfind(Node, 1, DownNodes),
    case DownInfo of
        unknown ->
            ns_doctor:get_node(Node, NodeStatuses);
        {Reason, MARes} ->
            MA = [atom_to_list(M) || M <- MARes],
            {Reason, string:join(MA, ",")}
    end.

log_unsafe_node({Node, {Service, Error}}, State) ->
    Flag = {Node, Service, Error},
    case should_report(Flag, State) of
        true ->
            ?log_info_and_email(
               auto_failover_node,
               "Could not automatically fail over node (~p) due to operation "
               "being unsafe for service ~p. ~s",
               [Node, Service, Error]),
            note_reported(Flag, State);
        false ->
            State
    end.

process_failover_error({autofailover_unsafe, UnsafeBuckets}, Nodes, S) ->
    ErrMsg = lists:flatten(io_lib:format("Would lose vbuckets in the"
                                         " following buckets: ~p",
                                         [UnsafeBuckets])),
    report_failover_error(autofailover_unsafe, ErrMsg, Nodes, S);
process_failover_error({nodes_down, NodesNeeded, Buckets}, Nodes, S) ->
    ErrMsg =
        lists:flatten(
          io_lib:format(
            "Nodes ~p needed to preserve durability writes on buckets ~p "
            "are down", [NodesNeeded, Buckets])),
    report_failover_error(nodes_down, ErrMsg, Nodes, S);
process_failover_error({cannot_preserve_durability_majority, Buckets},
                       Nodes, S) ->
    ErrMsg =
        lists:flatten(
            io_lib:format(
                "Cannot preserve the durability majority, and hence cannot "
                "guarantee the preservation of durable writes on buckets ~p",
                [Buckets])),
    report_failover_error(cannot_preserve_durability_majority, ErrMsg, Nodes,
                          S);
process_failover_error(retry_aborting_rebalance, Nodes, S) ->
    ?log_debug("Rebalance is being stopped by user, will retry auto-failover "
               "of nodes, ~p", [Nodes]),
    S;
process_failover_error({operation_running, Type} = Flag, Nodes, S) ->
    report_failover_error(Flag, Type ++ " is running.", Nodes, S);
process_failover_error(in_recovery, Nodes, S) ->
    report_failover_error(in_recovery,
                          "Cluster is in recovery mode.", Nodes, S);
process_failover_error(quorum_lost, Nodes, S) ->
    process_failover_error(orchestration_unsafe, Nodes, S);
process_failover_error(orchestration_unsafe, Nodes, S) ->
    report_failover_error(orchestration_unsafe,
                          "Could not contact majority of servers. "
                          "Orchestration may be compromised.", Nodes, S);
process_failover_error(config_sync_failed, Nodes, S) ->
    report_failover_error(config_sync_failed,
                          "Could not synchronize metadata with some nodes.",
                          Nodes, S);
process_failover_error(stopped_by_user, Nodes, S) ->
    report_failover_error(stopped_by_user, "Stopped by user.", Nodes, S);
process_failover_error(last_node, Nodes, S) ->
    report_failover_error(last_node, "Could not fail over the final active "
                                     "node running a service.", Nodes, S).

report_failover_error(Flag, ErrMsg, Nodes, State) ->
    case should_report(Flag, State) of
        true ->
            ?log_info_and_email(
               auto_failover_node,
               "Could not automatically fail over nodes (~p). ~s",
               [Nodes, ErrMsg]),
            event_log:add_log(auto_failover_warning,
                              [{reason, list_to_binary(ErrMsg)},
                               {nodes, Nodes}]),
            note_reported(Flag, State);
        false ->
            State
    end.

%% Returns list of nodes that are down/unhealthy along with the reason
%% why the node is considered unhealthy.
fastfo_down_nodes(NonPendingNodes) ->
    NodeStatuses = node_status_analyzer:get_statuses(),
    lists:foldl(
      fun (Node, Acc) ->
              case dict:find(Node, NodeStatuses) of
                  error ->
                      Acc;
                  {ok, NodeStatus} ->
                      case is_node_down(Node, NodeStatus) of
                          false ->
                              Acc;
                          {true, DownInfo} ->
                              [{Node, DownInfo, false} | Acc];
                          {true, DownInfo, AllMonitorsDown} ->
                              [{Node, DownInfo, AllMonitorsDown} | Acc]
                      end
              end
      end, [], NonPendingNodes).

is_node_down(Node, {unhealthy, _}) ->
    %% When ns_server is the only monitor running on a node,
    %% then we cannot distinguish between ns_server down and node down.
    %% This is currently true for all non-KV nodes.
    %% For such nodes, display ns-server down message as it is
    %% applicable during both conditions.
    %%
    %% The node is down because all monitors on the node report it as
    %% unhealthy. This is one of the requirements for server group
    %% auto-failover.
    case health_monitor:node_monitors(Node) of
        [ns_server] ->
            {true, Res} = is_node_down([{ns_server, unhealthy}]),
            {true, Res, true};
        _ ->
            {true, {"All monitors report node is unhealthy.",
                    [unhealthy_node]}, true}
    end;
is_node_down(_, {{needs_attention, MonitorStatuses}, _}) ->
    %% Different monitors are reporting different status for the node.
    is_node_down(MonitorStatuses);
is_node_down(_, _) ->
    false.

is_node_down(MonitorStatuses) ->
    Down = lists:foldl(
             fun ({Monitor, Status}, {RAcc, MAcc}) ->
                     Module = health_monitor:get_module(Monitor),
                     case Module:is_node_down(Status) of
                         false ->
                             {RAcc, MAcc};
                         {true, {Reason, MAinfo}} ->
                             {Reason ++ " " ++  RAcc, [MAinfo | MAcc]}
                     end
             end, {[], []}, MonitorStatuses),
    case Down of
        {[], []} ->
            false;
        _ ->
            {true, Down}
    end.

%% @doc Save the current state in ns_config
-spec make_state_persistent(State::#state{}) -> ok.
make_state_persistent(State) ->
    make_state_persistent(State, []).
make_state_persistent(State, Extras) ->
    Enabled = case State#state.tick_ref of
                  nil ->
                      false;
                  _ ->
                      true
              end,
    ok = ns_config:update_key(
           auto_failover_cfg,
           fun (Cfg) ->
                   misc:update_proplist(
                     Cfg,
                     [{enabled, Enabled},
                      {timeout, State#state.timeout},
                      {count, State#state.count},
                      {max_count, State#state.max_count}] ++ Extras)
           end).

note_reported(Flag, State) ->
    true = should_report(Flag, State),
    misc:update_field(#state.reported_errors, State, sets:add_element(Flag, _)).

should_report(Flag, #state{reported_errors = Reported}) ->
    not sets:is_element(Flag, Reported).

init_reported(State) ->
    State#state{reported_errors = sets:new()}.

update_reported_flags_by_actions(Actions, State) ->
    case lists:keymember(failover, 1, Actions) of
        false ->
            init_reported(State);
        true ->
            State
    end.

%% Create a list of all services with following info for each service:
%% - is auto-failover for the service disabled
%% - list of nodes that are currently running the service.
all_services_config(Config, Snapshot) ->
    %% Get list of all supported services
    AllServices = ns_cluster_membership:cluster_supported_services(),
    lists:map(
      fun (Service) ->
              %% Get list of all nodes running the service.
              SvcNodes = ns_cluster_membership:service_active_nodes(
                           Snapshot, Service),
              %% Is auto-failover for the service disabled?
              ServiceKey = {auto_failover_disabled, Service},
              AutoFailoverDisabled = ns_config:search(Config, ServiceKey, false),
              {Service, {{disable_auto_failover, AutoFailoverDisabled},
                         {nodes, SvcNodes}}}
      end, AllServices).

restart_on_compat_mode_change() ->
    Self = self(),
    ns_pubsub:subscribe_link(compat_mode_events,
                             case _ of
                                 {compat_mode_changed, _, _} = Event ->
                                     exit(Self, {shutdown, Event});
                                 _ ->
                                     ok
                             end).

send_tick_msg(#state{tick_period = TickPeriod}) ->
    erlang:send_after(TickPeriod, self(), tick).

validate_kv(Snapshot, FailoverNodes, DownNodes) ->
    case ns_cluster_membership:service_nodes(Snapshot, FailoverNodes, kv) of
        [] ->
            ok;
        FailoverKVNodes ->
            case validate_kv_safety(Snapshot, FailoverKVNodes) of
                ok ->
                    validate_durability_failover(Snapshot, FailoverKVNodes,
                                                 DownNodes);
                Error ->
                    Error
            end
    end.

validate_kv_safety(Snapshot, Nodes) ->
    case validate_membase_buckets(Snapshot,
                                  validate_bucket_safety(_, _, Nodes)) of
        [] ->
            ok;
        UnsafeBuckets ->
            {unsafe, [B || {B, _} <- UnsafeBuckets]}
    end.

validate_bucket_safety(_BucketName, Map, Nodes) ->
    lists:any(fun ([undefined|_]) ->
                      true;
                  (_) ->
                      false
              end, mb_map:promote_replicas(Map, Nodes)).

validate_membase_buckets(Snapshot, ValidateFun) ->
    lists:filtermap(
      fun ({BucketName, BucketConfig}) ->
              case ns_bucket:bucket_type(BucketConfig) of
                  membase ->
                      case proplists:get_value(map, BucketConfig) of
                          undefined ->
                              false;
                          Map ->
                              ValidateFun(BucketName, Map)
                      end;
                  memcached ->
                      false
              end
      end, ns_bucket:get_buckets(Snapshot)).

validate_durability_failover(Snapshot, FailoverNodes, DownNodes) ->
    ShouldPreserveDurabilityMajority = should_preserve_durability_majority(),
    case validate_membase_buckets(
           Snapshot,
           validate_nodes_up_for_durability_failover_for_bucket(_, _,
                                                                FailoverNodes,
                                                                DownNodes)) of
        [] when ShouldPreserveDurabilityMajority ->
            case validate_membase_buckets(
                   Snapshot,
                   validate_durability_majority_preserved_for_bucket(
                     _, _, FailoverNodes)) of
                [] ->
                    ok;
                UnsafeBuckets ->
                    {cannot_preserve_durability_majority, UnsafeBuckets}
            end;
        [] ->
            ok;
        Errors ->
            Buckets = [B || {B, _} <- Errors],
            Nodes = lists:usort(lists:flatten([N || {_, N} <- Errors])),
            {nodes_down, Nodes, Buckets}
    end.

validate_nodes_up_for_durability_failover_for_bucket(BucketName, Map,
                                                     FailoverNodes,
                                                     DownNodes) ->
    %% Check that we can get stats for the nodes that we might want to promote,
    %% i.e. are the nodes that we may want to promote down?
    NodesNeeded =
        failover:nodes_needed_for_durability_failover(Map, FailoverNodes),
    case NodesNeeded -- DownNodes of
        NodesNeeded ->
            false;
        AliveNodes ->
            {true, {BucketName, NodesNeeded -- AliveNodes}}
    end.

validate_durability_majority_preserved_for_bucket(BucketName, Map,
                                                  FailoverNodes) ->
    case failover:can_preserve_durability_majority(Map,
                                                   FailoverNodes) of
        true ->
            false;
        false ->
            {true, BucketName}
    end.

has_safe_check(index) ->
    true;
has_safe_check(_) ->
    false.

<<<<<<< HEAD
service_safety_check(Service, DownNodes, UUIDDict) ->
    Snapshot = ns_cluster_membership:get_snapshot(),
    case ns_cluster_membership:pick_service_node(
           Snapshot, Service, DownNodes) of
        undefined ->
=======
service_safety_check(Snapshot, Service, DownNodes, UUIDDict) ->
    ActiveNodes = ns_cluster_membership:service_active_nodes(Snapshot, Service),
    case ActiveNodes -- DownNodes of
        [] ->
>>>>>>> f646499e
            {error, mail_too_small};
        NodeToCall ->
            ActiveNodes =
                ns_cluster_membership:service_active_nodes(Snapshot, Service),
            ServiceDownNodes =
                lists:filter(lists:member(_, ActiveNodes), DownNodes),
            NodeIds = ns_cluster_membership:get_node_uuids(ServiceDownNodes,
                                                           UUIDDict),
            case rpc:call(NodeToCall, service_api, is_safe, [Service, NodeIds],
                          ?SAFETY_CHECK_TIMEOUT) of
                {badrpc, Error} ->
                    ?log_warning("Failed to execute safety check for service ~p"
                                 " on node ~p. Error = ~p",
                                 [Service, NodeToCall, Error]),
                    {error, "Safety check failed."};
                Other ->
                    Other
            end
    end.

get_service_safety(Snapshot, Service, DownNodes, UUIDDict, Cache) ->
    case has_safe_check(Service) of
        true ->
            case maps:find(Service, Cache) of
                {ok, Res} ->
                    {Res, Cache};
                error ->
                    Res = service_safety_check(Snapshot, Service, DownNodes,
                                               UUIDDict),
                    {Res, maps:put(Service, Res, Cache)}
            end;
        false ->
            {ok, Cache}
    end.

validate_services_safety(_Snapshot, [], _DownNodes, _UUIDDict, Cache) ->
    {ok, Cache};
validate_services_safety(Snapshot, [Service | Rest], DownNodes, UUIDDict,
                         Cache) ->
    case get_service_safety(Snapshot, Service, DownNodes, UUIDDict, Cache) of
        {ok, NewCache} ->
            validate_services_safety(Snapshot, Rest, DownNodes, UUIDDict,
                                     NewCache);
        {{error, Error}, NewCache} ->
            {{error, Error}, Service, NewCache}
    end.

%% Returns the list of nodes that are OK to failover and those
%% that are not taking into account the service safety check.
%% Note: the service safety check may involve an RPC to
%%       the service on a remote node.
%% Note: NodesToFailover should be a subset of DownNodes.
-spec validate_services_safety(map(), [node()], [node()], [node()]) ->
          {[node()], [{node(), {atom(), list()}}]}.
validate_services_safety(Snapshot, NodesToFailover, DownNodes, KVNodes) ->
    NonKVNodes = NodesToFailover -- KVNodes,
    UUIDDict = ns_config:get_node_uuid_map(ns_config:latest()),

    {ValidNodes, UnsafeNodes, _} =
        lists:foldl(
          fun (Node, {Nodes, Errors, Cache}) ->
                  Services = ns_cluster_membership:node_services(Snapshot,
                                                                 Node),
                  case validate_services_safety(Snapshot, Services, DownNodes,
                                                UUIDDict, Cache) of
                      {ok, NewCache} ->
                          {[Node | Nodes], Errors, NewCache};
                      {{error, Error}, Service, NewCache} ->
                          {Nodes, [{Node, {Service, Error}} | Errors], NewCache}
                  end
          end, {[], [], #{}}, NonKVNodes),
    {KVNodes ++ ValidNodes, UnsafeNodes}.

-ifdef(TEST).
%% Test function, gets the tick period from a provided state. Used outside of
%% this module where we don't have access to the state record.
-spec get_tick_period_from_state(#state{}) -> pos_integer().
get_tick_period_from_state(#state{tick_period = TickPeriod}) ->
    TickPeriod.

%% Test function, gets the reported errors from a provided state. Used outside
%% of this module where we don't have access to the state record.
-spec get_errors_from_state(#state{}) -> sets:set().
get_errors_from_state(#state{reported_errors = Errors}) ->
    Errors.

-define(FLAG, autofailover_unsafe).
reported_test() ->
    %% nothing reported initially
    State = init_reported(#state{}),

    %% we correctly instructed to report the condition for the first time
    ?assertEqual(should_report(?FLAG, State), true),
    State1 = note_reported(?FLAG, State),
    State2 = update_reported_flags_by_actions([{failover, some_node}], State1),

    %% we don't report it second time
    ?assertEqual(should_report(?FLAG, State2), false),

    %% we report the condition again for the other "instance" of failover
    %% (i.e. failover is not needed for some time, but the it's needed again)
    State3 = update_reported_flags_by_actions([], State2),
    ?assertEqual(should_report(?FLAG, State3), true),

    %% we report the condition after we explicitly drop it (note that we use
    %% State2)
    State4 = init_reported(State2),
    ?assertEqual(should_report(?FLAG, State4), true),

    ok.
-endif.<|MERGE_RESOLUTION|>--- conflicted
+++ resolved
@@ -582,35 +582,6 @@
             process_failover_error(Error, Nodes, S)
     end.
 
-<<<<<<< HEAD
-try_autofailover(Nodes, DownNodes, FailoverReasons) ->
-    %% No safety checks yet, first we take the quorum to prevent any material
-    %% change to the config while we perform our checks and run the failover.
-    %% Note that the domain of the activity has been set to 'auto_failover' as
-    %% we must use the same, non-default, domain for inner activities in the
-    %% failover code.
-    leader_activities:run_activity(
-      auto_failover, majority,
-      ?cut(try_auto_failover_body(Nodes, DownNodes, FailoverReasons)),
-      [{unsafe, false}]).
-
-try_auto_failover_body(Nodes, DownNodes, FailoverReasons) ->
-    %% Sync the config before we start, we need to be up to date with the rest
-    %% of the cluster. It could be the case that we were partitioned off
-    %% immediately before this and some other orchestrator has taken action that
-    %% we would not otherwise have seen.
-    Timeout = ?get_timeout(failover_config_pull, 10000),
-    try chronicle_compat:pull(Timeout) of
-        ok ->
-            ok
-    catch
-        T:E:Stack ->
-            ?log_error("Chronicle sync failed with: ~p",
-                       [{T, E, Stack}]),
-            erlang:exit(config_sync_failed)
-    end,
-=======
->>>>>>> f646499e
 
 try_autofailover(Nodes, DownNodes, FailoverReasons) ->
     case ns_cluster_membership:service_nodes(Nodes, kv) of
@@ -982,18 +953,10 @@
 has_safe_check(_) ->
     false.
 
-<<<<<<< HEAD
-service_safety_check(Service, DownNodes, UUIDDict) ->
-    Snapshot = ns_cluster_membership:get_snapshot(),
+service_safety_check(Snapshot, Service, DownNodes, UUIDDict) ->
     case ns_cluster_membership:pick_service_node(
            Snapshot, Service, DownNodes) of
         undefined ->
-=======
-service_safety_check(Snapshot, Service, DownNodes, UUIDDict) ->
-    ActiveNodes = ns_cluster_membership:service_active_nodes(Snapshot, Service),
-    case ActiveNodes -- DownNodes of
-        [] ->
->>>>>>> f646499e
             {error, mail_too_small};
         NodeToCall ->
             ActiveNodes =
