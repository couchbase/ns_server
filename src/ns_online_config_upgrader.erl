--- conflicted
+++ resolved
@@ -85,12 +85,8 @@
 
 upgrade(?VERSION_65, Config) ->
     {?VERSION_66,
-<<<<<<< HEAD
-     ns_bucket:config_upgrade_to_66(Config)};
+     menelaus_users:config_upgrade(?VERSION_66) ++
+         ns_bucket:config_upgrade_to_66(Config)};
 
 upgrade(?VERSION_66, _Config) ->
-    {?VERSION_CHESHIRECAT, []}.
-=======
-     menelaus_users:config_upgrade(?VERSION_66) ++
-         ns_bucket:config_upgrade_to_66(Config)}.
->>>>>>> d287f87c
+    {?VERSION_CHESHIRECAT, []}.