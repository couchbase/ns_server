--- conflicted
+++ resolved
@@ -1489,6 +1489,9 @@
 letrec(Args, F) ->
     erlang:apply(F, [F | Args]).
 
+%% Artifact of backporting enforce TLS project, MB-48047, to 6.6.4.
+%% This is to workaround the cluster_compat_mode check of 7_0.
+%% Should git rid off when 6.6.x is unsupported.
 -spec is_strict_possible() -> true | false.
 is_strict_possible() ->
     ns_config:read_key_fast(can_enable_strict_encryption, false).
@@ -1523,14 +1526,11 @@
     [] =:= [N || N <- ns_node_disco:nodes_wanted(),
                  misc:is_node_encryption_enabled(Cfg, N)].
 
-<<<<<<< HEAD
 %% get_cluster_encryption_level is internal, it's to avoid unnecessary restarts
 %% of TLS for services when we add new nodes as there is temporary blip in
 %% is_cluster_encryption_fully_enabled(true -> false -> true) due to the config
 %% not being synced.
 %% Used in should_cluster_data_be_encrypted fun.
-=======
->>>>>>> fc3b6e3e
 -spec get_cluster_encryption_level() -> none | control | all | strict.
 get_cluster_encryption_level() ->
     Default = case is_cluster_encryption_fully_enabled() of
@@ -1541,7 +1541,6 @@
               end,
     ns_config:search(ns_config:latest(), cluster_encryption_level, Default).
 
-<<<<<<< HEAD
 %% get_effective_cluster_encryption_level is the experience to the user, i.e.,
 %% if node to node encryption is disabled it should be "none" else can be
 %% "control"/"all"/"strict".
@@ -1549,8 +1548,6 @@
 %% encryption is disabled, if enabled it defaults to control.
 %% We don't care if there is temporary blip in this field while adding nodes, as
 %% it is used mostly for the UI.
-=======
->>>>>>> fc3b6e3e
 -spec get_effective_cluster_encryption_level(term()) -> none | control |
                                                         all | strict.
 get_effective_cluster_encryption_level(Config) ->
