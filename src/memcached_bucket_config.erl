%% @author Couchbase <info@couchbase.com>
%% @copyright 2009-Present Couchbase, Inc.
%%
%% Use of this software is governed by the Business Source License included in
%% the file licenses/BSL-Couchbase.txt.  As of the Change Date specified in that
%% file, in accordance with the Business Source License, use of this software
%% will be governed by the Apache License, Version 2.0, included in the file
%% licenses/APL2.txt.
%%
%% @doc configuration parameters to create bucket and rules for updating
%%      these parameters in case if they change

-module(memcached_bucket_config).

-include("ns_common.hrl").
-include("ns_bucket.hrl").
-include("cut.hrl").

-record(cfg, {type, name, config, snapshot, engine_config, params}).

-export([get/1,
         get_bucket_config/1,
         ensure/2,
         start_params/1,
         ensure_collections/2,
         get_current_collections_uid/1]).

params(membase, BucketName, BucketConfig, MemQuota, UUID) ->
    {DriftAheadThreshold, DriftBehindThreshold} =
        case ns_bucket:drift_thresholds(BucketConfig) of
            undefined ->
                {undefined, undefined};
            {A, B} ->
                {misc:msecs_to_usecs(A), misc:msecs_to_usecs(B)}
        end,

    {ok, DBSubDir} = ns_storage_conf:this_node_bucket_dbdir(BucketName),

    [{"max_size", [{reload, flush}], MemQuota},
     {"dbname", [restart], DBSubDir},
     {"backend", [], ns_bucket:kv_backend_type(BucketConfig)},
     {"couch_bucket", [], BucketName},
     {"max_vbuckets", [], proplists:get_value(num_vbuckets, BucketConfig)},
     {"alog_path", [], filename:join(DBSubDir, "access.log")},
     {"data_traffic_enabled", [], false},
     {"max_num_workers", maybe_restart(),
      proplists:get_value(num_threads, BucketConfig, ?NUM_WORKER_THREADS)},
     {"uuid", [], UUID},
     {"conflict_resolution_type", [],
      ns_bucket:conflict_resolution_type(BucketConfig)},
     {"bucket_type", [], ns_bucket:kv_bucket_type(BucketConfig)},
     {"durability_min_level", [{reload, flush}],
      ns_bucket:durability_min_level(BucketConfig)},
     {"pitr_enabled",  [{reload, flush}],
      ns_bucket:pitr_enabled(BucketConfig)},
     {"pitr_granularity",  [{reload, flush}],
      ns_bucket:pitr_granularity(BucketConfig)},
     {"pitr_max_history_age",  [{reload, flush}],
      ns_bucket:pitr_max_history_age(BucketConfig)},
     {"magma_fragmentation_percentage", [{reload, flush}],
      ns_bucket:magma_fragmentation_percentage(BucketConfig)},
     %% The internal name, known by memcached, is a ratio so do the conversion.
     {"magma_mem_quota_ratio", [{reload, flush}],
      proplists:get_value(storage_quota_percentage, BucketConfig,
                          ?MAGMA_STORAGE_QUOTA_PERCENTAGE) / 100},
     {"hlc_drift_ahead_threshold_us", [no_param, {reload, vbucket}],
      DriftAheadThreshold},
     {"hlc_drift_behind_threshold_us", [no_param, {reload, vbucket}],
      DriftBehindThreshold},
     {"item_eviction_policy", maybe_restart(),
      get_eviction_policy(true, BucketConfig)},
     {"ephemeral_full_policy", [{reload, flush}],
      get_eviction_policy(false, BucketConfig)},
     {"ephemeral_metadata_purge_age", [{reload, flush}],
      ephemeral_metadata_purge_age(BucketConfig)},
     {"persistent_metadata_purge_age", [{reload, flush}],
      persistent_metadata_purge_age(BucketName, BucketConfig)},
     {"max_ttl", [{reload, flush}], proplists:get_value(max_ttl, BucketConfig)},
     {"ht_locks", [], proplists:get_value(
                        ht_locks, BucketConfig,
                        misc:getenv_int("MEMBASE_HT_LOCKS",
                                        ?MEMBASE_HT_LOCKS))},
     {"ht_size", [],
      proplists:get_value(ht_size, BucketConfig,
                          misc:getenv_int("MEMBASE_HT_SIZE", undefined))},
     {"compression_mode", [{reload, flush}],
      proplists:get_value(compression_mode, BucketConfig)},
<<<<<<< HEAD
     {"max_num_shards", [],
      ns_bucket:magma_max_shards(BucketConfig, ?DEFAULT_MAGMA_SHARDS)}];
=======
     {"history_retention_seconds", [{reload, flush}],
      proplists:get_value(history_retention_seconds, BucketConfig)},
     {"history_retention_bytes", [{reload, flush}],
      proplists:get_value(history_retention_bytes, BucketConfig)}];

>>>>>>> b158cc29
params(memcached, _BucketName, _BucketConfig, MemQuota, UUID) ->
    [{"cache_size", [], MemQuota},
     {"uuid", [], UUID}].

maybe_restart() ->
    case ns_config:read_key_fast(dont_reload_bucket_on_cfg_change, false) of
        false ->
            [restart];
        true ->
            []
    end.

get_eviction_policy(Persistent, BucketConfig) ->
    case ns_bucket:is_persistent(BucketConfig) of
        Persistent ->
            case ns_bucket:eviction_policy(BucketConfig) of
                nru_eviction ->
                    auto_delete;
                no_eviction ->
                    fail_new_data;
                Other ->
                    Other
            end;
        _ ->
            undefined
    end.

ephemeral_metadata_purge_age(BucketConfig) ->
    case ns_bucket:is_persistent(BucketConfig) of
        true ->
            undefined;
        false ->
            %% Purge interval is accepted in # of days but the ep-engine
            %% needs it to be expressed in seconds.
            Val = proplists:get_value(purge_interval, BucketConfig,
                                      ?DEFAULT_EPHEMERAL_PURGE_INTERVAL_DAYS),
            erlang:round(Val * 24 * 3600)
    end.

persistent_metadata_purge_age(BucketName, BucketConfig) ->
    case ns_bucket:is_persistent(BucketConfig) of
        false ->
            undefined;
        true ->
            %% Purge interval is accepted in # of days but the ep-engine
            %% needs it to be expressed in seconds.  For persistent buckets
            %% the global auto-compaction purge interval may be used.
            PI = compaction_api:get_purge_interval(list_to_binary(BucketName)),
            erlang:round(PI * 24 * 3600)
    end.

get(BucketName) ->
    Snapshot = ns_bucket:get_snapshot(BucketName),

    case ns_bucket:get_bucket(BucketName, Snapshot) of
        {ok, BucketConfig} ->
            BucketType = proplists:get_value(type, BucketConfig),

            MemQuota = proplists:get_value(ram_quota, BucketConfig),
            UUID = ns_bucket:uuid(BucketName, Snapshot),

            Params = params(BucketType, BucketName, BucketConfig, MemQuota,
                            UUID),

            Engines = ns_config:search_node_prop(ns_config:latest(),
                                                 memcached, engines),
            EngineConfig = proplists:get_value(BucketType, Engines),

            #cfg{type = BucketType, name = BucketName, config = BucketConfig,
                 snapshot = Snapshot, params = Params,
                 engine_config = EngineConfig};
        not_present ->
            {error, not_present}
    end.

query_stats(Sock) ->
    case mc_binary:quick_stats(
           Sock, <<>>,
           fun (<<"ep_", Name/binary>>, V, Dict) ->
                   dict:store(binary_to_list(Name), V, Dict);
               (_, _, Dict) ->
                   Dict
           end, dict:new()) of
        {ok, Stats} ->
            {ok, Stats};
        {memcached_error, not_supported, undefined} ->
            %% This is the method the memcached team has told us to use
            %% to identify a config-only bucket.
            {error, config_only_bucket}
    end.

value_to_string(V) when is_binary(V) ->
    binary_to_list(V);
value_to_string(V) when is_integer(V) ->
    integer_to_list(V);
value_to_string(V) when is_float(V) ->
    float_to_list(V, [{decimals, 2}, compact]);
value_to_string(V) when is_atom(V) ->
    atom_to_list(V);
value_to_string(V) when is_list(V) ->
    V.

value_to_binary(undefined) ->
    undefined;
value_to_binary(V) when is_binary(V) ->
    V;
value_to_binary(V) ->
    list_to_binary(value_to_string(V)).

has_changed(_BucketName, _Name, undefined, _Dict) ->
    false;
has_changed(BucketName, Name, Value, Dict) ->
    case dict:find(Name, Dict) of
        {ok, Value} ->
            false;
        {ok, OldValue} ->
            ?log_info(
               "Detected change of parameter ~s for bucket ~s from ~s to ~s",
               [Name, BucketName, OldValue, Value]),
            true;
        error ->
            ?log_info(
               "Detected change of parameter ~s for bucket ~s to ~s",
               [Name, BucketName, Value]),
            true
    end.

maybe_update_param(Sock, Stats, BucketName, {Name, Props, Value}) ->
    case proplists:get_value(reload, Props) of
        undefined ->
            ok;
        ReloadType ->
            BinValue = value_to_binary(Value),
            case has_changed(BucketName, Name, BinValue, Stats) of
                true ->
                    ?log_info("Changing parameter ~s of bucket ~s to ~s",
                              [Name, BucketName, BinValue]),
                    ok = mc_client_binary:set_engine_param(
                           Sock, list_to_binary(Name), BinValue, ReloadType);
                false ->
                    ok
            end
    end.

ensure(Sock, #cfg{type = membase, name = BucketName, params = Params}) ->
    case query_stats(Sock) of
        {ok, Stats} ->
            Restart =
            lists:any(
              fun ({Name, Props, Value}) ->
                      lists:member(restart, Props) andalso
                      has_changed(BucketName, Name,
                                  value_to_binary(Value), Stats)
              end, Params),
            case Restart of
                true ->
                    restart;
                false ->
                    lists:foreach(
                      maybe_update_param(Sock, Stats, BucketName, _), Params)
            end;
        Error ->
            Error
    end;
ensure(Sock, #cfg{type = memcached}) ->
    %% TODO: change max size of memcached bucket also
    %% Make sure it's a memcached bucket
    {ok, present} = mc_binary:quick_stats(
                      Sock, <<>>,
                      fun (<<"evictions">>, _, _) ->
                              present;
                          (_, _, CD) ->
                              CD
                      end, not_present),
    ok.

get_current_collections_uid(Sock) ->
    case mc_client_binary:get_collections_manifest(Sock) of
        {memcached_error, no_coll_manifest, _} ->
            undefined;
        {ok, Bin} ->
            {Json} = ejson:decode(Bin),
            proplists:get_value(<<"uid">>, Json)
    end.

need_update_collections_manifest(Sock, BucketName, Snapshot) ->
    case collections:uid(BucketName, Snapshot) of
        undefined ->
            false;
        Uid ->
            case get_current_collections_uid(Sock) of
                Uid ->
                    false;
                Other ->
                    {true, Other, Uid}
            end
    end.

ensure_collections(Sock, #cfg{name = BucketName, snapshot = Snapshot}) ->
    case need_update_collections_manifest(Sock, BucketName, Snapshot) of
        false ->
            ok;
        {true, Prev, Next} ->
            Manifest = collections:manifest_json(BucketName, Snapshot),
            ?log_debug(
               "Applying collection manifest to bucket ~p due to id change from"
               " ~p to ~p.", [BucketName, Prev, Next]),
            ok = mc_client_binary:set_collections_manifest(
                   Sock, ejson:encode(Manifest)),
            gen_event:notify(buckets_events,
                             {set_collections_manifest,
                              ns_bucket:uuid(BucketName, Snapshot),
                              collections:convert_uid_from_memcached(Next)})
    end.

start_params(#cfg{config = BucketConfig,
                  params = Params,
                  engine_config = EngineConfig}) ->
    Engine = proplists:get_value(engine, EngineConfig),

    StaticConfigString =
        proplists:get_value(
          static_config_string, BucketConfig,
          proplists:get_value(static_config_string, EngineConfig)),
    ExtraConfigString =
        proplists:get_value(
          extra_config_string, BucketConfig,
          proplists:get_value(extra_config_string, EngineConfig, "")),

    DynamicParams =
        lists:filtermap(
          fun ({_Name, _Props, undefined}) ->
                  false;
              ({Name, Props, Value}) ->
                  case lists:member(no_param, Props) of
                      true ->
                          false;
                      false ->
                          {true, Name ++ "=" ++ value_to_string(Value)}
                  end
          end, Params),

    ExtraParams = [P || P <- [StaticConfigString, ExtraConfigString], P =/= ""],
    {Engine, string:join(DynamicParams ++ ExtraParams, ";")}.

get_bucket_config(#cfg{config = BucketConfig}) ->
    BucketConfig.<|MERGE_RESOLUTION|>--- conflicted
+++ resolved
@@ -85,16 +85,13 @@
                           misc:getenv_int("MEMBASE_HT_SIZE", undefined))},
      {"compression_mode", [{reload, flush}],
       proplists:get_value(compression_mode, BucketConfig)},
-<<<<<<< HEAD
      {"max_num_shards", [],
-      ns_bucket:magma_max_shards(BucketConfig, ?DEFAULT_MAGMA_SHARDS)}];
-=======
+      ns_bucket:magma_max_shards(BucketConfig, ?DEFAULT_MAGMA_SHARDS)},
      {"history_retention_seconds", [{reload, flush}],
       proplists:get_value(history_retention_seconds, BucketConfig)},
      {"history_retention_bytes", [{reload, flush}],
       proplists:get_value(history_retention_bytes, BucketConfig)}];
 
->>>>>>> b158cc29
 params(memcached, _BucketName, _BucketConfig, MemQuota, UUID) ->
     [{"cache_size", [], MemQuota},
      {"uuid", [], UUID}].
