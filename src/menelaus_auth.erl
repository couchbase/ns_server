--- conflicted
+++ resolved
@@ -527,17 +527,6 @@
         Header when is_list(Header) ->
             case parse_on_behalf_of_header(Header) of
                 {User, Domain} ->
-<<<<<<< HEAD
-                try
-                    ExistingDomain = list_to_existing_atom(Domain),
-                    {ok, {User, ExistingDomain}}
-                catch
-                    error:badarg ->
-                        ?log_debug("Invalid domain in cb-on-behalf-of: ~s",
-                                   [ns_config_log:tag_user_name(Header)]),
-                        error
-                end;
-=======
                     try
                         ExistingDomain = list_to_existing_atom(Domain),
                         {ok, {User, ExistingDomain}}
@@ -547,7 +536,6 @@
                                        [ns_config_log:tag_user_name(Header)]),
                             error
                     end;
->>>>>>> 0d4b748b
                 _ ->
                     ?log_debug("Invalid format of cb-on-behalf-of: ~s",
                                [ns_config_log:tag_user_name(Header)]),
