--- conflicted
+++ resolved
@@ -600,17 +600,6 @@
     handle_streaming(Req, DataBody, notify_watcher).
 
 handle_streaming(Req, DataBody, NotifyTag) ->
-<<<<<<< HEAD
-    HTTPRes = reply_ok(Req, "application/json; charset=utf-8", chunked),
-    Sock = mochiweb_request:get(socket, Req),
-    mochiweb_socket:setopts(Sock, [{active, true}]),
-    handle_streaming(Req, DataBody, HTTPRes, undefined,
-                     {NotifyTag, undefined}).
-
-handle_streaming(Req, DataBody, HTTPRes, LastRes, {NotifyTag, _} = Update) ->
-    Res =
-        try streaming_inner(DataBody, HTTPRes, LastRes, Update)
-=======
     validator:handle(
       fun (Params) ->
               Timer = misc:create_timer(heartbeat),
@@ -636,50 +625,36 @@
 handle_streaming(Req, DataBody, HTTPRes, LastRes, {NotifyTag, _} = Update,
                  Heartbeat, Timer) ->
     {Res, NewTimer} =
-        try streaming_inner(Req, DataBody, HTTPRes, LastRes, Update, Heartbeat,
+        try streaming_inner(DataBody, HTTPRes, LastRes, Update, Heartbeat,
                             Timer)
->>>>>>> fce1b512
         catch exit:normal ->
                 mochiweb_response:write_chunk("", HTTPRes),
                 exit(normal)
         end,
     request_tracker:hibernate(Req, ?MODULE, handle_streaming_wakeup,
-<<<<<<< HEAD
-                              [Req, DataBody, HTTPRes, Res, NotifyTag]).
-
-streaming_inner(DataBody, HTTPRes, LastRes, Update) ->
-    case DataBody(LastRes, Update) of
-        no_data ->
-            LastRes;
-        {Res, Data} ->
-            mochiweb_response:write_chunk(Data, HTTPRes),
-            mochiweb_response:write_chunk("\n\n\n\n", HTTPRes),
-            Res
-=======
                               [Req, DataBody, HTTPRes, Res, NotifyTag,
                                Heartbeat, NewTimer]).
 
-send_data(Req, Data, HTTPRes) ->
-    write_chunk(Req, Data, HTTPRes),
-    send_separator(Req, HTTPRes).
-
-send_separator(Req, HTTPRes) ->
-    write_chunk(Req, "\n\n\n\n", HTTPRes).
-
-streaming_inner(Req, DataBody, HTTPRes, LastRes, Update, Heartbeat, Timer) ->
+send_data(Data, HTTPRes) ->
+    mochiweb_response:write_chunk(Data, HTTPRes),
+    send_separator(HTTPRes).
+
+send_separator(HTTPRes) ->
+    mochiweb_response:write_chunk("\n\n\n\n", HTTPRes).
+
+streaming_inner(DataBody, HTTPRes, LastRes, Update, Heartbeat, Timer) ->
     case Update of
         {_, heartbeat} ->
-            send_separator(Req, HTTPRes),
+            send_separator(HTTPRes),
             {LastRes, register_heartbeat(Heartbeat, Timer)};
         _ ->
             case DataBody(LastRes, Update) of
                 no_data ->
                     {LastRes, Timer};
                 {Res, Data} ->
-                    send_data(Req, Data, HTTPRes),
+                    send_data(Data, HTTPRes),
                     {Res, register_heartbeat(Heartbeat, Timer)}
             end
->>>>>>> fce1b512
     end.
 
 flush_notifications(NotifyTag, Value) ->
