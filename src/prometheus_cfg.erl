%% @author Couchbase <info@couchbase.com>
%% @copyright 2020-Present Couchbase, Inc.
%%
%% Use of this software is governed by the Business Source License included in
%% the file licenses/BSL-Couchbase.txt.  As of the Change Date specified in that
%% file, in accordance with the Business Source License, use of this software
%% will be governed by the Apache License, Version 2.0, included in the file
%% licenses/APL2.txt.
-module(prometheus_cfg).

-behaviour(gen_server).

-include("ns_common.hrl").
-include("rbac.hrl").

-ifdef(TEST).
-include_lib("eunit/include/eunit.hrl").
-endif.

%% API
-export([start_link/0, authenticate/2, settings/0, wipe/0, storage_path/1,
         get_auth_info/0, derived_metrics/2, with_applied_defaults/1,
         derived_metrics_interval/1, max_scrape_int/0]).

-export_type([stats_settings/0]).

%% gen_server callbacks
-export([init/1, handle_call/3, handle_cast/2, handle_info/2,
         terminate/2, code_change/3, format_status/2]).

%% Making it a fun to make sure it doesn't get dumped in logs accidentally
-type prom_creds() :: fun(() -> {User :: string(), Pass :: string()} |
                                undefined).

-record(s, {cur_settings = [],
            specs = undefined,
            prometheus_port = undefined,
            reload_timer_ref = undefined,
            reload_pid = undefined,
            intervals_calc_timer_ref = undefined,
            pruning_timer_ref = undefined,
            pruning_pid = undefined,
            pruning_start_time = undefined,
            last_pruning_time = undefined,
            decimation_levels = [],
            prom_creds = fun () -> undefined end :: prom_creds()}).

-define(RELOAD_RETRY_PERIOD, 10000). %% in milliseconds
-define(DEFAULT_PROMETHEUS_TIMEOUT, 5000). %% in milliseconds
-define(USERNAME, "@prometheus").
-define(NS_TO_PROMETHEUS_USERNAME, "ns_server").
-define(DEFAULT_HIGH_CARD_SERVICES,
        [index, fts, kv, cbas, eventing, ns_server]).
-define(MAX_SCRAPE_INTERVAL, 3*60). %% 3m, in seconds,
                                    %% approximate max interval so that 2K
                                    %% indexes fit in 1GB
-define(PROMETHEUS_SHUTDOWN_TIMEOUT, 20000). %% 20s, in milliseconds
-define(AUTO_CALCULATED, -1).
-define(USE_SCRAPE_INTERVAL, -1).
-define(MISSING_INT, -1).

-type stats_settings() :: [stats_setting() | stats_derived_setting()].
-type stats_setting() ::
    {enabled, true | false} |
    {retention_size, pos_integer()} |
    {retention_time, pos_integer()} |
    {wal_compression, true | false} |
    {storage_path, string()} |
    {config_file, string()} |
    {log_file_name, string()} |
    {prometheus_auth_enabled, true | false} |
    {prometheus_auth_filename, string()} |
    {log_level, string()} |
    {max_block_duration, pos_integer()} |
    {scrape_interval, pos_integer()} |
    {scrape_timeout, pos_integer()} |
    {snapshot_timeout_msecs, pos_integer()} |
    {query_request_timeout, pos_integer()} |
    {quit_request_timeout, pos_integer()} |
    {delete_series_request_timeout, pos_integer()} |
    {clean_tombstones_request_timeout, pos_integer()} |
    {query_derived_request_timeout, pos_integer()} |
    {decimation_enabled, true | false} |
    {truncation_enabled, true | false} |
    {clean_tombstones_enabled, true | false} |
    {query_derived_request_timeout, pos_integer()} |
    {decimation_defs,
     [{atom(), pos_integer(), pos_integer() | skip}]} |
    {pruning_interval, pos_integer()} |
    {truncate_max_age, pos_integer()} |
    {decimation_match_patterns, [string()]} |
    {truncation_match_patterns, [string()]} |
    {token_file, string()} |
    {query_max_samples, pos_integer()} |
    {intervals_calculation_period, integer()} |
    {cbcollect_stats_dump_max_size, pos_integer()} |
    {cbcollect_stats_min_period, pos_integer()} |
    {average_sample_size, pos_integer()} |
    {services,
     [{extended_service_name(),
       [{high_cardinality_enabled, true | false} |
        {high_cardinality_scrape_interval, integer()} |
        {high_cardinality_scrape_timeout, integer()}]}]} |
    {external_prometheus_services,
     [{extended_service_name(),
       [{high_cardinality_enabled, true | false} |
        {derived_stats_enabled, true | false}]}]} |
    {prometheus_metrics_enabled, true | false} |
    {prometheus_metrics_scrape_interval, pos_integer()} |
    {listen_addr_type, loopback | any} |
    {log_queries, true | false} |
    {derived_metrics_filter, all | [MetricName :: string()]} |
    {derived_metrics_interval, integer()} |
    {rules_config_file, string()} |
    {loopback_delta, integer()}.

%% Those key-values are derived in the sense that they are calculated based
%% on other settings from ns_config (for example, afamily is taken from
%% ns_config's {node, Node, address_family} key). Given this, it doesn't make
%% any sense to modify those settings.
-type stats_derived_setting() ::
    {listen_port, tcp_port()} |
    {addr, HostPort :: string()} |
    {prometheus_creds, {pass, {User :: string(), Pass :: string()}}} |
    {targets, [{extended_service_name(), HostPort :: string()}]} |
    {afamily, inet | inet6} |
    {dynamic_scrape_intervals, [{extended_service_name(), pos_integer()}]}.

-type extended_service_name() :: service() | ns_server | xdcr.

%%%===================================================================
%%% API
%%%===================================================================

-spec start_link() -> {ok, Pid :: pid()} | ignore | {error, Error :: term()}.

start_link() ->
    gen_server:start_link({local, ?MODULE}, ?MODULE, [], []).

-spec settings() -> stats_settings().
settings() ->
    gen_server:call(?MODULE, settings).

-spec default_settings() -> [stats_setting()].
default_settings() ->
    HighCardServices = config_profile:get_value({prometheus,
                                                 default_high_card_services},
                                                ?DEFAULT_HIGH_CARD_SERVICES),
    [{enabled, true},
     {retention_size, 1024}, %% in MB
     {retention_time, 365}, %% in days
     {wal_compression, false},
     {storage_path, "./stats_data"},
     {config_file, "prometheus.yml"},
     {log_file_name, "prometheus.log"},
     {prometheus_auth_enabled, true},
     {prometheus_auth_filename, ns_to_prometheus_filename()},
     {log_level, "debug"},
     {max_block_duration, 25}, %% in hours
     {scrape_interval, 10}, %% in seconds
     {scrape_timeout, 10}, %% in seconds
     {snapshot_timeout_msecs, 30000}, %% in milliseconds
     {query_request_timeout, ?DEFAULT_PROMETHEUS_TIMEOUT},
     {quit_request_timeout, ?DEFAULT_PROMETHEUS_TIMEOUT},
     {delete_series_request_timeout, 30000}, %% in msecs
     {clean_tombstones_request_timeout, 30000}, %% in msecs
     {query_derived_request_timeout, 500}, %% in msecs
     {decimation_enabled, false},
     {truncation_enabled, false},
     {clean_tombstones_enabled, false},
     {query_derived_request_timeout, 500}, %% in msecs
     {decimation_defs, decimation_definitions_default()},
     {pruning_interval, 60000}, %% frequency to try to prune stats (msecs)
     {truncate_max_age, 3*?SECS_IN_DAY}, %% age (secs) to truncate stats
     {decimation_match_patterns, ["{job=\"general\"}"]},
     {truncation_match_patterns, ["{job=~\".*_high_cardinality\"}"]},
     {token_file, "prometheus_token"},
     {query_max_samples, 200000},
     {intervals_calculation_period, 10*60*1000}, %% 10m (-1 means "disabled")
     {cbcollect_stats_dump_max_size, 1024*1024*1024}, %% 1GB, in bytes
     {cbcollect_stats_min_period, 14}, %% in days
     {average_sample_size, 3}, %% in bytes
     {services, [{ns_server, [{high_cardinality_enabled, true},
                              {high_cardinality_scrape_interval, 60},
                              {high_cardinality_scrape_timeout,
                               ?AUTO_CALCULATED}]}] ++
                [{S, [{high_cardinality_enabled, true},
                      {high_cardinality_scrape_interval, ?AUTO_CALCULATED},
                      {high_cardinality_scrape_timeout, ?AUTO_CALCULATED}]}
<<<<<<< HEAD
                        || S <- HighCardServices -- [ns_server]]},
     {external_prometheus_services, [{S, [{high_cardinality_enabled, true},
                                          {derived_stats_enabled, true}]}
                                        || S <- HighCardServices]},
=======
                        || S <- ?DEFAULT_HIGH_CARD_SERVICES -- [ns_server]]},
     {external_prometheus_services, [{S, [{high_cardinality_enabled, true},
                                          {derived_stats_enabled, true}]}
                                        || S <- ?DEFAULT_HIGH_CARD_SERVICES]},
>>>>>>> 3756a4d0
     {prometheus_metrics_enabled, false},
     {prometheus_metrics_scrape_interval, 60}, %% in seconds
     {listen_addr_type, loopback},
     {log_queries, false},
     {derived_metrics_filter, all}, %% all | [metric()]
     {derived_metrics_interval, ?USE_SCRAPE_INTERVAL},
     {rules_config_file, "prometheus_rules.yml"},
     {loopback_delta, 600}].

-spec build_settings(CredsFun :: prom_creds()) -> stats_settings().
build_settings(CredsFun) ->
    build_settings(CredsFun, ns_config:get(), direct, node()).

-spec build_settings(CredsFun :: prom_creds(),
                     Config :: term(),
                     Snapshot :: direct | map(),
                     Node :: atom()) -> stats_settings().
build_settings(CredsFun, Config, Snapshot, Node) ->
    AFamily = ns_config:search_node_with_default(Node, Config, address_family,
                                                 inet),
    Port = service_ports:get_port(prometheus_http_port, Config, Node),
    LocalAddr = misc:localhost(AFamily, [url]),
    Services = ns_cluster_membership:node_services(Snapshot, Node),
    Targets = lists:filtermap(
                fun (S) ->
                        case service_ports:get_port(get_service_port(S),
                                                    Config, Node) of
                            undefined -> false;
                            P -> {true, {S, misc:join_host_port(LocalAddr, P)}}
                        end
                end, [ns_server, xdcr | Services]),

    Creds = CredsFun(),

    %% Dynamic scrape intervals are used for high cardinality metrics endpoints
    %% where scrape intervals are not set explicitly.
    %% They are recalculated periodically based on the number of samples
    %% reported by each endpoint. The more samples are reported by a particular
    %% endpoint, the greater scrape interval is set for that endpoint.
    %% The goal is to maintain the sane size of cbcollect dump, which can grow
    %% quickly when too many stats are reported.
    %% Note that dynamic scrape intervals are "per-node" and "per-service".
    %% If services don't report thousands of metrics it's ok for this list to be
    %% empty, which means "use the default scrape interval".
    %% Example of non empty value is [{kv, 25}, {index, 30}], which means
    %% prometheus should use 25 second scrape interval for kv's high cardinality
    %% metrics collection, and 30 second scrape interval for index service
    %% high cardinality metrics collection.
    DynamicScrapeIntervals = ns_config:search_node_with_default(
                               Node, Config, stats_scrape_dynamic_intervals,
                               []),

    Settings =
        case Port == undefined orelse Creds == undefined of
            true ->
                ?log_debug("Prometheus is disabled because of insufficient "
                           "information in ns_config (may happen during node "
                           "rename)"),
                [{enabled, false},
                 {targets, Targets}]; %% Can be used to report metrics to
                                      %% external Prometheus even if local one
                                      %% is disabled
            false ->
                ns_config:search(Config, stats_settings, []) ++
                [{listen_port, Port},
                 {addr, misc:join_host_port(LocalAddr, Port)},
                 {prometheus_creds, Creds},
                 {targets, Targets},
                 {afamily, AFamily},
                 {dynamic_scrape_intervals, DynamicScrapeIntervals}]
        end,

    Settings1 = with_applied_defaults(Settings),
    validate_settings(Settings1).

validate_settings(Settings) ->
    %% Check decimation levels.
    Levels = proplists:get_value(decimation_defs, Settings),
    Settings1 = case levels_are_valid(Levels) of
                    true ->
                        Settings;
                    false ->
                        ?log_error("Stats pruning is disabled due to invalid "
                                   "levels"),
                        S = lists:keyreplace(decimation_enabled, 1, Settings,
                                             {decimation_enabled, false}),
                        lists:keyreplace(truncation_enabled, 1, S,
                                         {truncation_enabled, false})
                end,
    maybe_adjust_settings(Settings1).

levels_are_valid(Levels) ->
    %% The interval must be a multiple of the prior level (unless it was
    %% "skip") to maintain alignment and not lose samples (as we keep only
    %% the scrape amount per interval).
    {_, Errors} =
        lists:foldl(
          fun ({Coarseness, Duration, skip}, {PriorInterval, Errs}) ->
                  case is_valid_duration(Coarseness, Duration, skip) of
                      true ->
                          {PriorInterval, Errs};
                      false ->
                          ?log_error("Invalid decimation duration ~p ~p ~p",
                                     [Coarseness, Duration, skip]),
                          {PriorInterval, Errs + 1}
                  end;
              ({Coarseness, Duration, Interval}, {PriorInterval, Errs}) ->
                  case Interval >= PriorInterval andalso
                       Interval rem PriorInterval =:= 0 andalso
                       is_valid_duration(Coarseness, Duration, Interval) of
                      true ->
                          {Interval, Errs};
                      false ->
                          ?log_error("Invalid decimation level ~p ~p ~p",
                                     [Coarseness, Duration, Interval]),
                          {Interval, Errs + 1}
                  end
          end, {1, 0}, Levels),
    Errors =:= 0.

is_valid_duration(_Coarseness, Duration, skip) when Duration > 0 ->
    true;
is_valid_duration(_Coarseness, Duration, Interval) when Duration >= Interval ->
    true;
is_valid_duration(_Coarseness, _Duration, _Interval) ->
    false.

maybe_adjust_settings(Settings) ->
    %% If the scrape interval is larger than the interval for a level
    %% we'll disable decimation for that level (by setting it to "skip").
    Levels = proplists:get_value(decimation_defs, Settings),
    Scrape = proplists:get_value(scrape_interval, Settings),
    MaybeNewLevels =
        lists:map(
          fun ({Coarseness, Duration, skip}) ->
                  {Coarseness, Duration, skip};
              ({Coarseness, Duration, Interval}) when Scrape >= Interval ->
                  {Coarseness, Duration, skip};
              ({Coarseness, Duration, Interval}) ->
                  {Coarseness, Duration, Interval}
          end, Levels),

    case Levels =/= MaybeNewLevels of
        false -> Settings;
        true -> lists:keyreplace(decimation_defs, 1, Settings,
                                 {decimation_defs, MaybeNewLevels})
    end.

specs(Settings) ->
    Args = generate_prometheus_args(Settings),
    LogFile = proplists:get_value(log_file_name, Settings),
    {prometheus, path_config:component_path(bin, "prometheus"), Args,
     [via_goport, exit_status, stderr_to_stdout, {env, []},
      {log, LogFile}]}.

generate_prometheus_args(Settings) ->
    ConfigFile = prometheus_config_file(Settings),
    RetentionSize = integer_to_list(proplists:get_value(retention_size,
                                                        Settings)) ++ "MB",
    RetentionTime = integer_to_list(proplists:get_value(retention_time,
                                                        Settings)) ++ "d",
    Port = proplists:get_value(listen_port, Settings),
    AFamily = proplists:get_value(afamily, Settings),
    ListenAddress = case proplists:get_value(listen_addr_type, Settings) of
                        loopback -> misc:localhost(AFamily, [url]);
                        any -> misc:inaddr_any(AFamily, [url])
                    end,
    StoragePath = storage_path(Settings),
    MaxBlockDuration = integer_to_list(proplists:get_value(max_block_duration,
                                                           Settings)) ++ "h",
    LogLevel = proplists:get_value(log_level, Settings),
    QueryMaxSamples = integer_to_list(proplists:get_value(query_max_samples,
                                                          Settings)),
    AuthFile = proplists:get_value(prometheus_auth_filename, Settings),
    PromAuthArgs =
        case proplists:get_value(prometheus_auth_enabled, Settings) of
            true -> ["--web.config.file", AuthFile];
            false -> []
        end,
    WalCompression = case proplists:get_bool(wal_compression, Settings) of
                         true ->
                             ["--storage.tsdb.wal-compression"];
                         false ->
                             []
                     end,

    LoopbackDelta = case proplists:get_value(loopback_delta, Settings,
                                             ?MISSING_INT) of
                         ?MISSING_INT -> [];
                         LB ->
                            LBStr = integer_to_list(LB) ++ "s",
                            ["--query.lookback-delta", LBStr]
                    end,

    ["--config.file", ConfigFile,
     "--web.enable-admin-api",
     "--web.enable-lifecycle", %% needed for hot cfg reload
     "--storage.tsdb.retention.size", RetentionSize,
     "--storage.tsdb.retention.time", RetentionTime,
     "--web.listen-address", misc:join_host_port(ListenAddress, Port),
     "--storage.tsdb.max-block-duration", MaxBlockDuration,
     "--storage.tsdb.path", StoragePath,
     "--log.level", LogLevel,
     "--query.max-samples", QueryMaxSamples,
     "--storage.tsdb.no-lockfile"] ++
     LoopbackDelta ++ PromAuthArgs ++ WalCompression.

-spec get_auth_info() -> {rbac_user_id(), rbac_password()} | undefined.
get_auth_info() ->
    case ns_config:search_node(prometheus_auth_info) of
        {value, {User, {auth, AuthInfo}}} ->
            {User, AuthInfo};
        false ->
            undefined
    end.

-spec authenticate(rbac_user_id(), rbac_password()) ->
                                                {ok, rbac_identity()} | false.
authenticate(User, Pass) ->
    case get_auth_info() of
        {User, AuthInfo} ->
            case menelaus_users:authenticate_with_info(AuthInfo, Pass) of
                true -> {ok, {User, stats_reader}};
                false -> {error, auth_failure}
            end;
        _ ->
            {error, auth_failure}
    end.

%% This function should work even when prometheus_cfg is down
-spec wipe() -> ok | {error, Reason :: term()}.
wipe() ->
    Settings = build_settings(fun () -> undefined end),
    StoragePath = storage_path(Settings),
    Result = misc:rm_rf(StoragePath),
    case Result of
        ok ->
            ?log_info("Deleted stats directory (~s)", [StoragePath]);
        _ ->
            ?log_error("Failed to delete stats directory ~s: ~p",
                       [StoragePath, Result])
    end,
    Result.

-spec storage_path(stats_settings()) -> Path :: string().
storage_path(Settings) ->
    StoragePath = proplists:get_value(storage_path, Settings),
    path_config:component_path(data, StoragePath).

-spec max_scrape_int() -> pos_integer().
max_scrape_int() -> ?MAX_SCRAPE_INTERVAL.

%%%===================================================================
%%% gen_server callbacks
%%%===================================================================

init([]) ->
    EventFilter =
        fun (stats_settings) -> true;
            ({node, Node, prometheus_http_port}) when Node == node() -> true;
            ({node, Node, address_family}) when Node == node() -> true;
            ({node, Node, services}) when Node == node() -> true;
            ({node, Node, rest}) when Node == node() -> true;
            ({node, Node, stats_scrape_dynamic_intervals})
              when Node == node() -> true;
            (rest) -> true;
            (_) -> false
        end,

    chronicle_compat_events:notify_if_key_changes(EventFilter,
                                                  settings_updated),

    process_flag(trap_exit,true),
    CredsFun = generate_ns_to_prometheus_auth_info(),
    Settings = build_settings(CredsFun),
    ensure_prometheus_config(Settings),
    generate_prometheus_auth_info(Settings),
    State = apply_config(#s{cur_settings = Settings, prom_creds = CredsFun}),
    State1 = init_pruning_timer(State),
    {ok, restart_intervals_calculation_timer(State1)}.

handle_call(settings, _From, #s{cur_settings = Settings} = State) ->
    {reply, Settings, State};

handle_call(_Request, _From, State) ->
    {noreply, State}.

handle_cast(_Msg, State) ->
    {noreply, State}.

handle_info(settings_updated, State) ->
    {noreply, maybe_apply_new_settings(State)};

handle_info(reload_timer, State) ->
    {noreply, apply_config(State#s{reload_timer_ref = undefined})};

handle_info(intervals_calculation_timer, #s{cur_settings = Settings} = State) ->
    maybe_update_scrape_dynamic_intervals(Settings),
    {noreply, restart_intervals_calculation_timer(State)};

handle_info(pruning_timer, #s{cur_settings = Settings} = State) ->
    State1 = case proplists:get_bool(enabled, Settings) of
                 true ->
                     maybe_prune_stats(State);
                 false ->
                     State
             end,
    State2 = State1#s{pruning_timer_ref = undefined},
    {noreply, start_pruning_timer(State2)};

handle_info({'EXIT', PortServer, Reason},
            #s{prometheus_port = PortServer} = State) ->
    ?log_error("Received exit from Prometheus port server - ~p: ~p. "
               "Restarting Prometheus...", [PortServer, Reason]),
    %% Restart prometheus but wait a bit before trying in order to avoid
    %% cpu burning if it crashes again and again.
    {noreply, start_reload_timer(State#s{prometheus_port = undefined,
                                         specs = undefined})};

handle_info({'EXIT', Pid, Reason},
            #s{pruning_pid = Pid,
               pruning_start_time = PruningStartTime,
               last_pruning_time = LastPruningTime} = State) ->
    NewLastPruningTime =
        case Reason of
            normal ->
                PruningStartTime;
            _ ->
                ?log_error("Received exit from pruning pid ~p with reason ~p.",
                           [Pid, Reason]),
                %% Keep same last pruning time as we don't know what happened
                %% prior to the unexpected exit.
                LastPruningTime
        end,
    {noreply, State#s{pruning_pid = undefined,
                      pruning_start_time = undefined,
                      last_pruning_time = NewLastPruningTime}};

handle_info({'EXIT', Pid, normal}, #s{reload_pid = Pid} = State) ->
    {noreply, State#s{reload_pid = undefined}};

handle_info({'EXIT', Pid, Reason}, #s{reload_pid = Pid} = State) ->
    ?log_error("Received exit from reload pid ~p with reason ~p.",
               [Pid, Reason]),
    %% Wait a bit and then restart the reload
    {noreply, start_reload_timer(State#s{reload_pid = undefined})};

handle_info({'EXIT', Pid, normal}, State) ->
    ?log_debug("Received exit from ~p with reason normal. Ignoring... ", [Pid]),
    {noreply, State};

handle_info({'EXIT', Pid, Reason}, State) ->
    ?log_error("Received exit from ~p with reason ~p. Stopping... ",
               [Pid, Reason]),
    {stop, Reason, State};

handle_info(Info, State) ->
    ?log_error("Unhandled info: ~p", [Info]),
    {noreply, State}.

terminate(Reason, #s{pruning_pid = PruningPid,
                     reload_pid = ReloadPid} = State) ->
    ?log_error("Terminate: ~p", [Reason]),
    case PruningPid of
        undefined ->
            ok;
        _ ->
            misc:terminate_and_wait(PruningPid, Reason)
    end,
    case ReloadPid of
        undefined ->
            ok;
        _ ->
            misc:terminate_and_wait(ReloadPid, Reason)
    end,
    terminate_prometheus(State),
    ok.

code_change(_OldVsn, State, _Extra) ->
    {ok, State}.

format_status(_Opt, [_PDict, #s{cur_settings = Settings} = State]) ->
    State#s{cur_settings = sanitize_settings(Settings)}.

derived_metrics_interval(Settings) ->
    case proplists:get_value(derived_metrics_interval, Settings) of
        ?USE_SCRAPE_INTERVAL -> proplists:get_value(scrape_interval, Settings);
        N -> N
    end.

with_applied_defaults(Props) ->
    misc:merge_proplists(
      %% We handle these two separately because they are not single values, but
      %% subtrees (proplists of proplists actually) that contain many values,
      %% so having value in one leaf of the tree should not lead to ignored
      %% default for another leaf of the tree
      fun (Key, Left, Right) when Key == services;
                                  Key == external_prometheus_services ->
              misc:merge_proplists(
                fun (_Service, LeftS, RightS) ->
                    misc:update_proplist(LeftS, RightS)
                end, Left, Right);
          (_Key, _Left, Right) -> Right
      end, default_settings(), Props).

%%%===================================================================
%%% Internal functions
%%%===================================================================

generate_ns_to_prometheus_auth_info() ->
    Password = menelaus_web_rbac:gen_password({32, [uppercase, lowercase,
                                                    digits]}),
    Hash = generate_hash(Password),
    Content = io_lib:format("basic_auth_users:~n"
                            "  ~p: ~p", [?NS_TO_PROMETHEUS_USERNAME, Hash]),
    AuthFile = ns_to_prometheus_filename(),
    ok = misc:atomic_write_file(AuthFile, lists:flatten(Content)),
    fun () -> {?NS_TO_PROMETHEUS_USERNAME, Password} end.

ns_to_prometheus_filename() ->
    filename:join(path_config:component_path(data, "config"),
                  "prometheus_auth").

generate_prometheus_auth_info(Settings) ->
    Token = menelaus_web_rbac:gen_password({256, [uppercase, lowercase,
                                                  digits]}),
    AuthInfo = menelaus_users:build_auth([Token]),
    ns_config:set({node, node(), prometheus_auth_info},
                  {?USERNAME, {auth, AuthInfo}}),
    TokenFile = token_file(Settings),
    ok = misc:atomic_write_file(TokenFile, Token ++ "\n").

token_file(Settings) ->
    filename:join(path_config:component_path(data, "config"),
                  proplists:get_value(token_file, Settings)).

maybe_apply_new_settings(#s{cur_settings = OldSettings,
                            prom_creds = PromCreds} = State) ->
    case build_settings(PromCreds) of
        OldSettings ->
            ?log_debug("Settings didn't change, ignoring update"),
            State;
        NewSettings ->
            ?log_debug("New settings received: ~p~n"
                       "Added: ~p, Deleted: ~p",
                       [sanitize_settings(NewSettings),
                        sanitize_settings(NewSettings -- OldSettings),
                        sanitize_settings(OldSettings -- NewSettings)]),
            ensure_prometheus_config(NewSettings),
            NewState = apply_config(State#s{cur_settings = NewSettings}),
            restart_intervals_calculation_timer(NewState)
    end.

apply_config(#s{cur_settings = Settings, specs = OldSpecs} = State) ->
    case proplists:get_bool(enabled, Settings) of
        true ->
            case specs(Settings) of
                OldSpecs ->
                    try_config_reload(State);
                NewSpecs ->
                    ?log_debug("Restarting Prometheus as the start specs have "
                               "changed"),
                    restart_prometheus(NewSpecs, State)
            end;
        false ->
            NewState = terminate_prometheus(State),
            ?log_warning("Skipping prometheus start, since it's disabled"),
            NewState
    end.

restart_prometheus(Specs, State) ->
    NewState = terminate_prometheus(State),
    take_out_the_garbage(State),
    SpecsFun = fun () -> Specs end,
    {ok, NewPortServer} = ns_port_server:start_link(SpecsFun),
    NewState#s{prometheus_port = NewPortServer, specs = Specs}.

%% If prometheus is happened to be killed during compaction, it can leave
%% huge garbage files on disk. Those files are never removed by prometheus and
%% can eat up the whole disk eventually. To prevent that we search for ".tmp"
%% files in prometheus data dir and delete them.
take_out_the_garbage(#s{cur_settings = Settings}) ->
    StoragePath = storage_path(Settings),
    case file:list_dir(StoragePath) of
        {ok, FileList} ->
            lists:foreach(
              fun (Name) ->
                  FullPath = filename:join(StoragePath, Name),
                  case filelib:is_dir(FullPath) andalso
                       lists:suffix(".tmp", Name) of
                      true ->
                          ?log_warning("Removing .tmp dir in stats_dir: ~s",
                                       [FullPath]),
                          misc:rm_rf(FullPath);
                      false ->
                          ok
                  end
              end, FileList);
        {error, enoent} ->
            ok;
        {error, Reason} ->
            ?log_warning("Can't list files in stats data dir - ~s: ~p",
                         [StoragePath, Reason]),
            ok
    end.

terminate_prometheus(#s{prometheus_port = undefined} = State) -> State;
terminate_prometheus(#s{prometheus_port = PortServer,
                        cur_settings = Settings} = State) ->
    ?log_debug("Terminating Prometheus gracefully"),
    case prometheus:quit(undefined, Settings) of
        ok ->
            case misc:wait_for_process(PortServer,
                                       ?PROMETHEUS_SHUTDOWN_TIMEOUT) of
                ok ->
                    ?flush({'EXIT', PortServer, _}),
                    ok;
                {error, timeout} ->
                    ?log_error("Prometheus graceful shutdown timed out, "
                               "trying to kill it..."),
                    misc:unlink_terminate(PortServer, normal),
                    ok = misc:wait_for_process(PortServer,
                                               ?PROMETHEUS_SHUTDOWN_TIMEOUT)
            end;
        {error, _} ->
            ?log_error("Failed to terminate Prometheus gracefully, "
                       "trying to kill it..."),
            misc:unlink_terminate(PortServer, normal),
            ok = misc:wait_for_process(PortServer, ?PROMETHEUS_SHUTDOWN_TIMEOUT)
    end,
    ?log_debug("Prometheus port server stopped successfully"),
    State#s{prometheus_port = undefined, specs = undefined}.

try_config_reload(#s{reload_pid = ReloadPid} = State) when ReloadPid =/=
                                                           undefined ->
    ?log_debug("Terminating reload pid ~p to restart reload", [ReloadPid]),
    misc:terminate_and_wait(ReloadPid, kill),
    %% Allow time for EXIT to be received from prior reload pid before
    %% starting another instance.
    start_reload_timer(State);
try_config_reload(#s{cur_settings = Settings} = State) ->
    %% Don't want a pending timer to affect the process we're about to start
    NewState = cancel_reload_timer(State),

    %% Reload from a separate process as the reloading of the config may
    %% take a long time and we don't want to block other operations.
    Pid = proc_lib:spawn_link(
            fun () ->
                    do_prometheus_reload(Settings)
            end),
    ?log_debug("Started prometheus reload process: ~p", [Pid]),
    NewState#s{reload_pid = Pid}.

do_prometheus_reload(Settings) ->
    Start = erlang:monotonic_time(millisecond),
    case prometheus:reload(Settings) of
        ok ->
            End = erlang:monotonic_time(millisecond),
            ?log_debug("Config successfully reloaded in ~p msecs",
                       [End - Start]);
        {error, Reason} ->
            End = erlang:monotonic_time(millisecond),
            ?log_error("Failed after ~p msecs to reload config: ~p",
                       [End - Start, Reason]),
            error(Reason)
    end.

start_reload_timer(#s{reload_timer_ref = undefined} = State) ->
    Ref = erlang:send_after(?RELOAD_RETRY_PERIOD, self(), reload_timer),
    State#s{reload_timer_ref = Ref};
start_reload_timer(State) ->
    State.

cancel_reload_timer(#s{reload_timer_ref = undefined} = State) ->
    State;
cancel_reload_timer(#s{reload_timer_ref = Ref} = State) ->
    erlang:cancel_timer(Ref),
    misc:flush(reload_timer),
    State#s{reload_timer_ref = undefined}.

prometheus_config_file(Settings) ->
    File = proplists:get_value(config_file, Settings),
    filename:join(path_config:component_path(data, "config"), File).

high_cardinality_jobs_config(Settings) ->
    Targets = proplists:get_value(targets, Settings, []),
    Services = [{Name, Props} ||
                    {Name, Props} <- proplists:get_value(services, Settings),
                    proplists:get_value(high_cardinality_enabled, Props, false),
                    proplists:is_defined(Name, Targets)],
    TokenFile = token_file(Settings),
    DefaultInterval = proplists:get_value(scrape_interval, Settings),
    DefaultTimeout = proplists:get_value(scrape_timeout, Settings),
    DynamicScrapeIntervals = proplists:get_value(dynamic_scrape_intervals,
                                                 Settings, []),
    lists:map(
      fun ({Name, Props}) ->
          Addr = proplists:get_value(Name, Targets),
          Interval =
              case proplists:get_value(high_cardinality_scrape_interval, Props,
                                       ?AUTO_CALCULATED) of
                  ?AUTO_CALCULATED ->
                      proplists:get_value(Name, DynamicScrapeIntervals,
                                          DefaultInterval);
                  I ->
                      I
              end,
          Timeout =
              case proplists:get_value(high_cardinality_scrape_timeout, Props,
                                       ?AUTO_CALCULATED) of
                  ?AUTO_CALCULATED ->
                      min(Interval, DefaultTimeout);
                  T ->
                      min(Interval, T)
              end,
          #{job_name => {"~p_high_cardinality", [Name]},
            scrape_interval => {"~bs", [Interval]},
            scrape_timeout => {"~bs", [Timeout]},
            metrics_path => <<"/_prometheusMetricsHigh">>,
            params => #{timeout => [integer_to_binary(Timeout * 1000)]},
            basic_auth => #{username => list_to_binary(?USERNAME),
                            password_file => list_to_binary(TokenFile)},
            static_configs => [#{targets => [list_to_binary(Addr)]}],
            metric_relabel_configs => [#{source_labels => [<<"__name__">>],
                                         target_label => <<"name">>}],
            relabel_configs =>
              [#{regex => list_to_binary(addr2re(Addr)),
                 source_labels => [<<"__address__">>],
                 target_label => <<"instance">>,
                 replacement => Name}]}
      end, Services).

-spec generate_prometheus_configs(stats_settings()) ->
                            [{Filename :: string(), Yaml :: yaml:yaml_term()}].
generate_prometheus_configs(Settings) ->
    File = prometheus_config_file(Settings),
    ScrapeInterval = proplists:get_value(scrape_interval, Settings),
    ScrapeTimeout = proplists:get_value(scrape_timeout, Settings),
    TokenFile = token_file(Settings),
    Targets = proplists:get_value(targets, Settings, []),
    TargetsBin = [list_to_binary(T) || {_, T} <- Targets],
    RulesConfigs = generate_rules_configs(Settings),
    RulesFiles = [F || {F, _} <- RulesConfigs],
    Cfg = #{global => #{scrape_interval => {"~bs", [ScrapeInterval]},
                        scrape_timeout => {"~bs", [ScrapeTimeout]}},
            rule_files => [list_to_binary(F) || F <- RulesFiles],
            scrape_configs =>
              [#{job_name => <<"general">>,
                 metrics_path => <<"/_prometheusMetrics">>,
                 params => #{timeout => [integer_to_binary(ScrapeTimeout * 1000)]},
                 basic_auth => #{username => list_to_binary(?USERNAME),
                                 password_file => list_to_binary(TokenFile)},
                 static_configs => [#{targets => TargetsBin}],
                 metric_relabel_configs => [#{source_labels => [<<"__name__">>],
                                              target_label => <<"name">>}],
                 relabel_configs =>
                   [#{regex => list_to_binary(addr2re(A)),
                      source_labels => [<<"__address__">>],
                      target_label => <<"instance">>,
                      replacement => N} || {N, A} <- Targets]}] ++
              high_cardinality_jobs_config(Settings) ++
              prometheus_metrics_jobs_config(Settings)},
    [{File, Cfg} | RulesConfigs].

-spec ensure_prometheus_config(stats_settings()) -> ok.
ensure_prometheus_config(Settings) ->
    lists:foreach(
      fun ({Path, YamlTerm}) ->
          ?log_debug("Updating prometheus config file: ~s", [Path]),
          ok = misc:atomic_write_file(Path, yaml:encode(YamlTerm))
      end, generate_prometheus_configs(Settings)).

%% Generate prometheus rules config with respect to derived metrics settings
%% Note that if derived metrics are disabled or the number of metrics is 0,
%% the function returns empty list of configs.
-spec generate_rules_configs(stats_settings()) ->
                            [{Filename :: string(), Yaml :: yaml:yaml_term()}].
generate_rules_configs(Settings) ->
    Targets = proplists:get_value(targets, Settings, []),
    Metrics = lists:append([derived_metrics(Name, Settings)
                               || {Name, _} <- Targets]),
    FilteredMetrics =
        case proplists:get_value(derived_metrics_filter, Settings) of
            all -> Metrics;
            List -> lists:filter(fun ({K, _}) -> lists:member(K, List) end,
                                 Metrics)
        end,
    case length(FilteredMetrics) > 0 of
        true ->
            RulesInterval = derived_metrics_interval(Settings),
            File = proplists:get_value(rules_config_file, Settings),
            FullPath = filename:join(path_config:component_path(data, "config"),
                                     File),
            Config =
                #{groups =>
                      [#{name => <<"general">>,
                         interval => {"~bs", [RulesInterval]},
                         rules =>
                             [#{record => list_to_binary(Name),
                                expr => list_to_binary(Expr),
                                labels => #{name => list_to_binary(Name)}}
                                  || {Name, Expr} <- FilteredMetrics]}]},

            [{FullPath, Config}];
        false ->
            []
    end.

prometheus_metrics_jobs_config(Settings) ->
    DropMetrics = ["prometheus_target_interval_length_seconds_sum",
                   "prometheus_target_interval_length_seconds",
                   "prometheus_target_interval_length_seconds_count"],
    DropRe = iolist_to_binary(lists:join("|", DropMetrics)),
    case proplists:get_bool(prometheus_metrics_enabled, Settings) of
        true ->
            TokenFile = token_file(Settings),
            Address = iolist_to_binary(
                              proplists:get_value(addr, Settings)),
            Interval = proplists:get_value(prometheus_metrics_scrape_interval,
                                           Settings),
            [#{job_name => <<"prometheus">>,
               scrape_interval => {"~bs", [Interval]},
               scrape_timeout => {"~bs", [Interval]},
               basic_auth => #{username => list_to_binary(?USERNAME),
                               password_file => list_to_binary(TokenFile)},
               static_configs => [#{targets => [Address]}],
               metric_relabel_configs => [#{source_labels => [<<"__name__">>],
                                            regex => DropRe,
                                            action => <<"drop">>}],
               relabel_configs =>
                   [#{target_label => <<"instance">>,
                      replacement => <<"prometheus">>}]}];
        false ->
            []
    end.

get_service_port(ns_server) -> rest_port;
get_service_port(index) -> indexer_http_port;
get_service_port(cbas) -> cbas_admin_port;
get_service_port(n1ql) -> query_port;
get_service_port(fts) -> fts_http_port;
get_service_port(eventing) -> eventing_http_port;
get_service_port(kv) -> memcached_prometheus;
get_service_port(xdcr) -> xdcr_rest_port;
get_service_port(backup) -> backup_http_port.

addr2re(A) ->
    Replace = fun (P,V) ->
                  fun (X) -> re:replace(X, P, V, [{return, list}, global]) end
              end,
    functools:chain(A, [Replace("\\[", "\\\\["),
                        Replace("\\]", "\\\\]"),
                        Replace("\\.", "\\\\.")]).

sanitize_settings(Settings) ->
    lists:map(
      fun ({prometheus_creds, {Name, _Password}}) ->
              {prometheus_creds, {Name, "********"}};
          (KV) -> KV
      end, Settings).

restart_intervals_calculation_timer(#s{intervals_calc_timer_ref = undefined,
                         cur_settings = Settings} = State) ->
    case intervals_calculation_period(Settings) of
        disabled -> State;
        Timeout ->
            Ref = erlang:send_after(Timeout, self(),
                                    intervals_calculation_timer),
            State#s{intervals_calc_timer_ref = Ref}
    end;
restart_intervals_calculation_timer(#s{intervals_calc_timer_ref = Ref} = State) ->
    _ = erlang:cancel_timer(Ref),
    restart_intervals_calculation_timer(State#s{intervals_calc_timer_ref = undefined}).

%% The prometheus_cfg process wakes up every 10 min (it's configurable) and
%% performs the following steps:
%% 1) Firstly, it gets the latest scrape information for each target
%%    from prometheus. Right now we need to know only how many samples
%%    are reported in each scrape by each service. Prometheus keeps this
%%    information in the scrape_samples_scraped metric.
%% 2) All samples are divided into two parts: those for which the scrape
%%    interval is static, and those for which the scrape interval can be
%%    changed. First group is all the low cardinality metrics and
%%    the high cardinality metrics for which the scrape interval is set
%%    explicitly. All other samples fall to the second group (all high
%%    cardinality metrics where the scrape interval is not explicitly
%%    set).
%% 3) Then it calculates how many samples can be written per second to
%%    satisfy cbcollect dump size requirement and subtracts the rate of
%%    "static" samples from it (first group from #2). The resulting
%%    number is the maximum samples rate for metrics from second group.
%% 4) Now when it knows the max samples rate and the number of samples
%%    per scrape, it is easy to calculate scrape intervals for each
%%    service.
maybe_update_scrape_dynamic_intervals(Settings) ->
    case intervals_calculation_period(Settings) of
        disabled -> ok;
        _ ->
            ?log_debug("Recalculating prometheus scrape intervals for high "
                       "cardinality metrics"),
            try
                Info = scrapes_info(Settings),
                Intervals = calculate_dynamic_intervals(Info, Settings),
                RoundedIntervals = [{S, round(min(Float, ?MAX_SCRAPE_INTERVAL))}
                                        || {S, Float} <- Intervals],
                CurIntervals = ns_config:read_key_fast(
                                 {node, node(), stats_scrape_dynamic_intervals},
                                 undefined),

                StatsSizeEstimation =
                    (catch total_db_size_estimate(Info, Settings,
                                                  RoundedIntervals)),

                case RoundedIntervals of
                    CurIntervals ->
                        ?log_debug("Scrape intervals haven't changed:~n~p~n"
                                   "CBCollect stats dir size estimation: ~p~n"
                                   "Calculated based on scrapes info:~n~p~n"
                                   "Raw intervals:~n~p",
                                   [RoundedIntervals, StatsSizeEstimation,
                                    Info, Intervals]);
                    _ ->
                        ns_config:set(
                          {node, node(), stats_scrape_dynamic_intervals},
                          RoundedIntervals),

                        ?log_debug("New scrape intervals:~n~p~n"
                                   "Previous scrape intervals: ~n~p~n"
                                   "CBCollect stats dir size estimation: ~p~n"
                                   "Calculated based on scrapes info:~n~p~n"
                                   "Raw intervals:~n~p",
                                   [RoundedIntervals, CurIntervals,
                                    StatsSizeEstimation, Info, Intervals])
                end
            catch
                C:E:ST ->
                    ?log_error("Failed to calculate scrape intervals because of"
                               " ~p: ~p~n~p", [C, E, ST])
            end,
            ok
    end.

%% Pure function that calculates scrape intervals for services' high cardinality
%% endpoints for given numbers of samples that are reported by those services
%% (ScrapeInfos) and stats settings.
%% Function returns a proplist where the key is a service name and the value is
%% a scrape interval for that service (as float). If some service is missing
%% in the resulting proplist, the default scrape interval should be
%% used for that service.
-spec calculate_dynamic_intervals([{Service, Type, NumberOfSamples}],
                                  Settings) -> [{Service, ScrapeInterval}] when
                        Service         :: extended_service_name(),
                        Type            :: low_cardinality | high_cardinality,
                        NumberOfSamples :: non_neg_integer(),
                        Settings        :: stats_settings(),
                        ScrapeInterval  :: float().
calculate_dynamic_intervals(ScrapeInfos, Settings) ->
    ServiceSettings = proplists:get_value(services, Settings, []),
    MinScrapeInterval = proplists:get_value(scrape_interval, Settings),
    MaxSize = proplists:get_value(cbcollect_stats_dump_max_size, Settings),
    MinPeriodInSec = proplists:get_value(cbcollect_stats_min_period, Settings)
                     * ?SECS_IN_DAY,
    AverageSampleSize = proplists:get_value(average_sample_size, Settings),
    Levels = case proplists:get_bool(decimation_enabled, Settings) of
                 true -> proplists:get_value(decimation_defs, Settings);
                 false -> []
             end,
    TruncationMaxAge = proplists:get_value(truncate_max_age, Settings),
    HighCardMaxAge = case proplists:get_bool(truncation_enabled, Settings) of
                         true -> min(TruncationMaxAge, MinPeriodInSec);
                         false -> MinPeriodInSec
                     end,
    TotalSamplesQuota = MaxSize / AverageSampleSize,

    %% Split all reporting targets into two lists
    %% First list is for targets that use static scrape intervals (they can't be
    %% modified), we need to calculate the total number of reported samples for
    %% them.
    %% Second list is targets for which we need to calculate scrape intervals.
    {StaticIntTargetSamplesNum, DynamicIntTargets} =
        misc:partitionmap(
          fun ({_Name, low_cardinality, Num}) ->
                  {left, calculate_decimated_samples_num(
                           Levels, MinPeriodInSec, Num, MinScrapeInterval)};
              ({Name, high_cardinality, Num}) ->
                  Props = proplists:get_value(Name, ServiceSettings, []),
                  case proplists:get_value(high_cardinality_scrape_interval,
                                           Props, ?AUTO_CALCULATED) of
                      ?AUTO_CALCULATED ->
                          {right, {Name, Num}};
                      Interval ->
                          {left, HighCardMaxAge * Num / Interval}
                  end
          end, ScrapeInfos),

    %% This is how many metrics will be reported by targets with static scrape
    %% interval
    TotalStaticIntSamples = lists:sum(StaticIntTargetSamplesNum),

    %% This is how many samples can be reported by targets with dynamic scrape
    %% intervals
    DynamicIntSamplesQuota = max(TotalSamplesQuota - TotalStaticIntSamples, 0),

    %% This is how many samples can be reported per seconds by targets with
    %% dynamic scrape intervals
    DynamicIntSamplesRateQuota = DynamicIntSamplesQuota / HighCardMaxAge,

    %% This is how many samples per second each service wants to report
    DynamicIntDesiredSamplesRates =
        [{Name, Num / MinScrapeInterval} || {Name, Num} <- DynamicIntTargets],

    %% The same as above but sorted by the second tuple element
    DynamicIntDesiredSamplesRatesSorted =
        lists:usort(fun ({T1, N1}, {T2, N2}) -> {N1, T1} =< {N2, T2} end,
                    DynamicIntDesiredSamplesRates),

    %% split_quota calculates max rates per service, the only thing left is
    %% to convert "report speed" to "scrape interval" by dividing "distance" by
    %% "speed"
    lists:map(fun ({Target, MaxSampleRate}) when MaxSampleRate < 1.0e-8 ->
                      {Target, infinity};
                  ({Target, MaxSampleRate}) ->
                      SamplesPerScrape = proplists:get_value(Target, DynamicIntTargets),
                      {Target, SamplesPerScrape / MaxSampleRate}
              end, split_quota(DynamicIntDesiredSamplesRatesSorted,
                               DynamicIntSamplesRateQuota, [])).

%% Calculates how many samples will stay in DB after decimation (for a given
%% duration)
calculate_decimated_samples_num(Levels, TimeAmountInSec, SamplesPerScrape,
                                ScrapeInterval) ->
    {TotalSamplesNumPerMetric, NotCoveredByDecimation, LastInterval} =
        lists:foldl(
          fun ({_Name, LevelPeriod, Interval}, {Acc, TimeLeft, _})
                                                        when TimeLeft > 0 ->
                  IntBetweenSamples = case Interval of
                                          skip -> ScrapeInterval;
                                          _ -> Interval
                                      end,
                  LevelSamples = min(LevelPeriod, TimeLeft) / IntBetweenSamples,
                  NewTimeLeft = TimeLeft - LevelPeriod,
                  {Acc + LevelSamples, NewTimeLeft, IntBetweenSamples};
              ({_Name, _LevelPeriod, _Interval}, {Acc, TimeLeft, LastInt}) ->
                  {Acc, TimeLeft, LastInt}
          end, {0, TimeAmountInSec, ScrapeInterval}, Levels),
    (TotalSamplesNumPerMetric + max(NotCoveredByDecimation, 0) / LastInterval)
    * SamplesPerScrape.

%% Distribute sample rate quota among services
%% Input proplist is how many samples per seconds services want to report
%% That list must be sorted by second tuple element the way that services that
%% report fewer samples go first.
%% If there are N services and total quota is Q, each service gets Q/N quota
%% but if some service doesn't need that much it lets other services to use its
%% unused quota (we put nothing in a resulting list in this case, which means
%% "no limit required"). If a service wants to report more then Q/N samples
%% per second, that service is given a quota = Q/N.
split_quota([], _Quota, Res) -> Res;
split_quota([{Target, Need} | Tail], Quota, Res) ->
    QuotaPerTarget = Quota / (length(Tail) + 1),
    case Need < QuotaPerTarget of
        true ->
            QuotaLeft = Quota - Need,
            split_quota(Tail, QuotaLeft, Res);
        false ->
            QuotaLeft = Quota - QuotaPerTarget,
            split_quota(Tail, QuotaLeft, [{Target, QuotaPerTarget} | Res])
    end.

intervals_calculation_period(Settings) ->
    case proplists:get_bool(enabled, Settings) of
        true ->
            case proplists:get_value(intervals_calculation_period, Settings) of
                N when N =< 0 -> disabled;
                Timeout -> Timeout
            end;
        false ->
            disabled
    end.

scrapes_info(Settings) ->
    Query = io_lib:format("scrape_samples_scraped[~bs:1m]",
                          [?MAX_SCRAPE_INTERVAL]),
    case prometheus:query(lists:flatten(Query), undefined, undefined,
                          Settings) of
        {ok, JSON} ->
            lists:map(
              fun ({Props}) ->
                  {MetricProps} = proplists:get_value(<<"metric">>, Props),
                  TargetName = proplists:get_value(<<"instance">>, MetricProps),
                  JobName = proplists:get_value(<<"job">>, MetricProps),
                  Type = case JobName of
                             <<"general">> -> low_cardinality;
                             _ -> high_cardinality
                         end,
                  [_, ValBin] = lists:last(proplists:get_value(<<"values">>,
                                                               Props)),
                  Num = case promQL:parse_value(ValBin) of
                            %% NaN will be returned as undefined
                            undefined -> 0;
                            %% We assume this metric should never return
                            %% +-Inf, so we are making sure it will crash here
                            %% in such case.
                            N when is_number(N) -> N
                        end,
                  {binary_to_atom(TargetName, latin1), Type, Num}
              end, JSON);
        {error, Error} ->
            erlang:error(Error)
    end.

%% It's important to preserve job and instance labels when calculating derived
%% metrics, as other pieces of code may assume those metrics exist. For example,
%% removing of job label may lead to a stat not being decimated.
derived_metrics(ns_server, Settings) ->
    [{"cm_failover_safeness_level", failover_safeness_level_promql(Settings)},
     {"couch_docs_actual_disk_size",
      "label_replace(kv_ep_db_file_size_bytes, `instance`, `ns_server`, ``, ``)"
     },
     {"sysproc_cpu_utilization", sysproc_cpu_utilization_promql(Settings)},

     {"sys_cpu_host_utilization_rate", sys_cpu_rate_promql(total, Settings)},
     {"sys_cpu_host_user_rate", sys_cpu_rate_promql(user, Settings)},
     {"sys_cpu_host_sys_rate", sys_cpu_rate_promql(sys, Settings)},
     {"sys_cpu_host_other_rate", sys_cpu_rate_promql(other, Settings)},
     {"sys_cpu_host_idle_rate", sys_cpu_rate_promql(idle, Settings)}
    ] ++
    case misc:is_linux() of
        false ->
            [];
        true ->
            [{"sys_cpu_irq_rate", sys_cpu_rate_promql(irq, Settings)},
             {"sys_cpu_stolen_rate", sys_cpu_rate_promql(stolen, Settings)}]
    end ++
    [{"sys_cpu_utilization_rate", sys_cpu_utilization_rate_promql(Settings)},
     {"sys_cpu_user_rate", sys_cpu_user_rate_promql(Settings)},
     {"sys_cpu_sys_rate", sys_cpu_sys_rate_promql(Settings)},
     %% These don't have values if not part of a cgroup
     {"sys_cpu_throttled_rate", cgroup_cpu_rate_promql(throttled, Settings)},
     {"sys_cpu_burst_rate", cgroup_cpu_rate_promql(burst, Settings)}
    ];
derived_metrics(_, _) ->
    [].

failover_safeness_level_promql(Settings) ->
    Interval = derived_metrics_interval(Settings),
    %% Rate needs at least 2 samples, so we need 2 intervals minimum,
    %% Add 1 extra to make sure it works in case of a small delay
    RateInterval = 3 * Interval,
    %% Normally look back for 60 s, but if collection interval is long, check
    %% 2 most recent samples
    LookBackInterval = max(60, Interval * 2),

    DrainTime = "kv_dcp_items_remaining{connection_type=`replication`} "
                "/ ignoring(name) "
                "irate(kv_dcp_items_sent{connection_type=`replication`}[~bs])",

    lists:flatten(io_lib:format(
                    "1 - (" ++ DrainTime ++ " > bool 1) * "
                    "(max_over_time((" ++ DrainTime ++ ")[~bs:~bs]) > bool 2)",
                    [RateInterval, RateInterval, LookBackInterval, Interval])).

sysproc_cpu_utilization_promql(Settings) ->
    Interval = derived_metrics_interval(Settings),
    RateInterval = 3 * Interval,

    Q = "(irate(sysproc_cpu_seconds_total{mode=`user`}[~bs]) + "
        "ignoring(mode) "
        "irate(sysproc_cpu_seconds_total{mode=`sys`}[~bs])) * 100",

    lists:flatten(io_lib:format(Q, [RateInterval, RateInterval])).

%% sys_cpu_utilization_rate used to be either:
%%
%%    computed using cgroup.usage_usec if couchbase was part of a cgroup
%% or
%%    sys_cpu_host_utilization_rate if couchbase was not part of a cgroup
%%
%% sys_cpu_utilization_rate was replaced by sys_cgroup_cpu_rate and we
%% know if couchbase is part of a cgroup it's cpu rate must be higher
%% than sys_cpu_host_utilization_rate as the cgroup is just a portion of
%% the overall host cpu usage.
sys_cpu_utilization_rate_promql(Settings) ->
    SysCpuHostUtilizationRate = sys_cpu_rate_promql(total, Settings),
    SysCpuCgroupUsageRate = cgroup_cpu_rate_promql(usage, Settings),
    lists:flatten(io_lib:format("max(~s or ~s) without(mode, name)",
                                [SysCpuHostUtilizationRate,
                                 SysCpuCgroupUsageRate])).

sys_cpu_user_rate_promql(Settings) ->
    SysCpuHostUserRate = sys_cpu_rate_promql(user, Settings),
    SysCpuCgroupUserRate = cgroup_cpu_rate_promql(user, Settings),
    lists:flatten(io_lib:format("max(~s or ~s) without(mode, name)",
                                [SysCpuHostUserRate, SysCpuCgroupUserRate])).

sys_cpu_sys_rate_promql(Settings) ->
    SysCpuHostSysRate = sys_cpu_rate_promql(sys, Settings),
    SysCpuCgroupSysRate = cgroup_cpu_rate_promql(sys, Settings),
    lists:flatten(io_lib:format("max(~s or ~s) without(mode, name)",
                                [SysCpuHostSysRate, SysCpuCgroupSysRate])).

prom_query(total, RateInterval) ->
    Q = "100 - "
        "(irate(sys_cpu_host_seconds_total{mode=`idle`}[~bs]) / "
        "ignoring(name,mode) sys_cpu_host_cores_available * 100)",

    io_lib:format(Q, [RateInterval]);
prom_query(Mode, RateInterval) ->
    Q = "irate(sys_cpu_host_seconds_total{mode=`~p`}[~bs]) / "
        "ignoring(name,mode) sys_cpu_host_cores_available * 100",

    io_lib:format(Q, [Mode, RateInterval]).

sys_cpu_rate_promql(Mode, Settings) ->
    Interval = derived_metrics_interval(Settings),
    RateInterval = 3 * Interval,

    lists:flatten(prom_query(Mode, RateInterval)).

cgroup_cpu_rate_promql(Mode, Settings) ->
    Interval = derived_metrics_interval(Settings),
    RateInterval = 3 * Interval,

    Q = "irate(sys_cpu_cgroup_seconds_total{mode=`~p`}[~bs]) / "
        "ignoring(name,mode) sys_cpu_host_cores_available * 100",

    lists:flatten(io_lib:format(Q, [Mode, RateInterval])).

init_pruning_timer(#s{cur_settings = Settings} = State) ->
    Levels = proplists:get_value(decimation_defs, Settings),
    Now = os:system_time(seconds),

    start_pruning_timer(State#s{decimation_levels = Levels,
                                last_pruning_time = Now}).

start_pruning_timer(#s{pruning_timer_ref = undefined,
                       cur_settings = Settings} = State) ->
    Interval = proplists:get_value(pruning_interval, Settings),
    Ref = erlang:send_after(Interval, self(), pruning_timer),
    State#s{pruning_timer_ref = Ref};
start_pruning_timer(State) ->
    State.

maybe_prune_stats(#s{pruning_pid = Pid} = State) when is_pid(Pid) ->
    ?log_debug("Skipping stats pruning as prior run has not finished."),
    State;
maybe_prune_stats(#s{decimation_levels = Levels,
                     last_pruning_time = LastPruningTime,
                     cur_settings = Settings} = State) ->
    %% We'll save the time when this pruning started and if it completes
    %% successfully the saved time will become the last_pruning_time for
    %% the next pruning run.
    Now = os:system_time(seconds),
    Pid = proc_lib:spawn_link(
            fun () ->
                    run_prune_stats(Levels, LastPruningTime, Settings)
            end),
    State#s{pruning_pid = Pid, pruning_start_time = Now}.

%% The definitions of the decimation levels consist of the name of the level,
%% the length (duration) for the level, and the length of time in which
%% to decimate (or "skip" if no decimation for that level).
%%
%% Note: The length of time in which to decimate must be a multiple of the
%%       value from the prior level (unless it's skip). This is needed to
%%       keep the alignment of the intervals so we can keep only the
%%       first scrape_interval seconds of data per interval.
decimation_definitions_default() ->
    [%% No decimation for the first 4 hours
     {low, 4 * 60 * 60, skip},
     %% Keep 3 per minute for the next 4 hours
     {medium, 4 * 60 * 60, 20},
     %% Keep 1 per minute for the next 16 hours
     {large, 16 * 60 * 60, 60},
     %% Keep 1 per ten minutes for 365 days
     {large, 365 * ?SECS_IN_DAY, 10 * 60}].
%% It is TBD on data older than one year. Perhaps we'll let the prometheus
%% data management handle it (storage.tsdb.retention.size and
%% storage.tsdb.retention.time).

%% Pure function that processes the Levels and LastDecimationTime and
%% returns a list of intervals to delete.
decimate_stats(_Levels, LastDecimationTime, Now, _Gap)
  when Now - LastDecimationTime < 0 ->
    %% Time changed backwards such that LastDecimationTime is in the future.
    [];
decimate_stats(Levels, LastDecimationTime, Now, Gap) ->
    TimeSinceLastDecimation = Now - LastDecimationTime,
    {_, Intervals} =
        lists:foldl(
          fun ({_Coarseness, Duration, skip},
               {LevelEnd, DeleteIntervals}) ->
                  %% No decimation for this level.
                  {LevelEnd - Duration, DeleteIntervals};
              ({Coarseness, Duration, Interval},
               {LevelEnd, DeleteIntervals}) ->
                  PrevDecLevelEnd = LevelEnd - TimeSinceLastDecimation,
                  LevelStart = max(PrevDecLevelEnd, LevelEnd - Duration),
                  ToDelete = deletion_intervals(Coarseness, LevelStart,
                                                LevelEnd, Interval, Gap),
                  {LevelEnd - Duration, ToDelete ++ DeleteIntervals}
          end, {Now, []}, Levels),
    Intervals.

deletion_intervals(Coarseness, Start, End, Interval, Gap) ->
    StartAligned = floor(Start / Interval) * Interval,
    EndAligned = floor(End / Interval) * Interval,
    Num = (EndAligned - StartAligned) div Interval,
    ToDelete = [{Coarseness, max(StartAligned + N * Interval + Gap, Start),
                 StartAligned + (N + 1) * Interval}
                   || N <- lists:seq(0, Num - 1)],
    LastDeletionInterval = case max(EndAligned + Gap, Start) < End  of
                               true -> [{Coarseness,
                                         max(EndAligned + Gap, Start), End}];
                               false -> []
                           end,
    ToDelete ++ LastDeletionInterval.

%% Run as a separate process to avoid hanging the main process.
run_prune_stats(Levels, LastPruningTime, Settings) ->
    StatsDecimated = case proplists:get_bool(decimation_enabled, Settings) of
                         true ->
                             run_decimate_stats(Levels, LastPruningTime,
                                                Settings);
                         false ->
                             false
                     end,
    StatsTruncated = case proplists:get_bool(truncation_enabled, Settings) of
                         true ->
                             run_truncate_stats(Settings);
                         false ->
                             false
                     end,
    case StatsDecimated orelse StatsTruncated of
        true ->
            case proplists:get_bool(clean_tombstones_enabled, Settings) of
                true -> clean_tombstones(Settings);
                false -> ok
            end;
        false ->
            ok
    end.


run_decimate_stats(Levels, LastPruningTime, Settings) ->
    Now = os:system_time(seconds),
    PruningIntervalSecs = proplists:get_value(pruning_interval,
                                              Settings) div 1000,
    ScrapeInterval = proplists:get_value(scrape_interval, Settings),

    %% The last decimation time may be a significant amount of time in the
    %% past. We don't want to decimate that far back as our assumption is
    %% we weren't gathering stats since we weren't doing decimation.
    %% If that is the case then we'll go back twice the pruning interval
    %% so as to not leave undecimated stats (e.g. if the pruning timer
    %% fires a bit late).
    LastDecimationTime = max(LastPruningTime,
                             Now - 2 * PruningIntervalSecs),
    Deletions = decimate_stats(Levels, LastDecimationTime, Now,
                               ScrapeInterval),

    %% In order to avoid spamming the logs we'll log one message per level
    report_decimation_summary(Deletions),

    %% Only low-cardinality stats are decimated.
    MatchPatterns = proplists:get_value(decimation_match_patterns, Settings),

    lists:map(
      fun ({_Coarseness, StartTime, EndTime}) ->
              delete_series(MatchPatterns, StartTime, EndTime, undefined,
                            Settings)
      end, Deletions),

    %% Let caller know if any deletions were done
    Deletions =/= [].

report_decimation_summary(Deletions) ->
    Summary = build_decimation_summary(Deletions),

    lists:map(
      fun ({Coarseness, StartTime, EndTime, Count}) ->
              ?log_debug("Decimating ~p '~p' level intervals from ~p (~p) to "
                         "~p (~p)",
                         [Count, Coarseness,
                          calendar:system_time_to_rfc3339(StartTime,
                                                          [{offset, 0}]),
                          StartTime,
                          calendar:system_time_to_rfc3339(EndTime,
                                                          [{offset, 0}]),
                          EndTime])
      end, Summary).

%% The SortedDeletions are grouped into levels by coarseness. Within each
%% group/level the intervals are sorted by time in ascending order.
build_decimation_summary([]) ->
    [];
build_decimation_summary(SortedDeletions) ->
    [First | Rest0] = SortedDeletions,
    %% Fake last level to emit entry for "real" last level
    Rest = lists:append(Rest0, [{last, 0, 0}]),

    {{_, _, _}, _, Summary} =
        lists:foldl(
          fun ({Coarseness, _Start, End},
               {{Coarseness, PriorStart, _PriorEnd}, PriorCount, Condensed}) ->
                  %% Same level, just update the end as times are ascending
                  %% and the count for this level
                  {{Coarseness, PriorStart, End}, PriorCount + 1, Condensed};
              ({Coarseness, Start, End},
               {{PriorCoarseness, PriorStart, PriorEnd},
                PriorCount, Condensed}) ->
                  %% Level changed, add the prior level's info
                  NewCondensed = [{PriorCoarseness, PriorStart, PriorEnd,
                                   PriorCount}
                                  | Condensed],
                  {{Coarseness, Start, End}, 1, NewCondensed}
          end, {First, 1, []}, Rest),
    Summary.

run_truncate_stats(Settings) ->
    Now = os:system_time(seconds),
    MaxAge = proplists:get_value(truncate_max_age, Settings),
    End = Now - MaxAge,
    %% Each call truncates the little bit that has exceeded the age limit
    %% since the last call.  We might want to do this less frequently e.g.
    %% when a certain time frame is exceeded.
    do_truncate_stats(End, Settings),
    true.

do_truncate_stats(EndTime, Settings) ->
    %% Only high-cardinality stats are truncated
    MatchPatterns = proplists:get_value(truncation_match_patterns, Settings),

    ?log_debug("Truncating stats older than ~p (~p)",
               [calendar:system_time_to_rfc3339(EndTime, [{offset, 0}]),
                EndTime]),

    delete_series(MatchPatterns, min_possible_time, EndTime, undefined,
                  Settings).

delete_series(MatchPatterns, Start, End, Timeout, Settings) ->

    case prometheus:delete_series(MatchPatterns, Start, End, Timeout,
                                  Settings) of
        ok -> ok;
        {error, Reason} ->
            ?log_error("Failed to delete stats: ~p", [Reason]),
            {error, Reason}
    end.

clean_tombstones(Settings) ->
    ?log_debug("Cleaning tombstones"),
    case prometheus:clean_tombstones(undefined, Settings) of
        ok -> ok;
        {error, Reason} ->
            ?log_error("Failed to clean tombstones: ~p", [Reason]),
            {error, Reason}
    end.

total_db_size_estimate(Info, Settings, Intervals) ->
    DefaultInterval = proplists:get_value(scrape_interval, Settings),
    Services = proplists:get_value(services, Settings),
    MinPeriodInSec = proplists:get_value(cbcollect_stats_min_period, Settings)
                     * ?SECS_IN_DAY,
    Levels = proplists:get_value(decimation_defs, Settings),
    DecimationEnabled = proplists:get_bool(decimation_enabled, Settings),
    TruncationMaxAge = proplists:get_value(truncate_max_age, Settings),
    TruncationEnabled = proplists:get_bool(truncation_enabled, Settings),

    SamplesPerEndpoint =
        fun ({_, low_cardinality, Num}) when DecimationEnabled ->
                calculate_decimated_samples_num(Levels, MinPeriodInSec, Num,
                                                DefaultInterval);
            ({_, low_cardinality, Num}) ->
                MinPeriodInSec * Num / DefaultInterval;
            ({Name, high_cardinality, Num}) ->
                Props = proplists:get_value(Name, Services, []),
                Interval =
                    case proplists:get_value(high_cardinality_scrape_interval,
                                             Props, ?AUTO_CALCULATED) of
                        ?AUTO_CALCULATED ->
                            proplists:get_value(Name, Intervals,
                                                DefaultInterval);
                        I ->
                            I
                    end,
                case Interval of
                    infinity -> 0;
                    _ when TruncationEnabled ->
                        min(TruncationMaxAge, MinPeriodInSec) * Num / Interval;
                    _ ->
                        MinPeriodInSec * Num / Interval
                end
        end,

    TotalSamples = lists:sum(lists:map(SamplesPerEndpoint, Info)),
    SampleSize = proplists:get_value(average_sample_size, Settings),
    TotalSize = TotalSamples * SampleSize,
    round(TotalSize).

generate_hash(Password) ->
    Env = [{"METADATA", Password}],
    {Status, Output} = misc:run_external_tool(
                       path_config:component_path(bin, "generate_hash"),
                       [], Env),
    case Status of
        0 ->
            binary_to_list(Output);
        _ ->
            erlang:exit({bad_generate_hash_exit, Status, Output})
    end.

-ifdef(TEST).

calculate_decimated_samples_num_test() ->
    ?assertEqual(
      400000.0,
      calculate_decimated_samples_num([], 40000, 100, 10)),
    ?assertEqual(
      142500.0,
      calculate_decimated_samples_num([{a, 10000, skip}, {b, 20000, 50},
                                       {c, 400000, 400}], 40000, 100, 10)),
    ?assertEqual(
      400000.0,
      calculate_decimated_samples_num([{a, 100000, skip}, {b, 20000, 50},
                                       {c, 400000, 400}], 40000, 100, 10)),
    ?assertEqual(
      1160000.0,
      calculate_decimated_samples_num([{a, 100000, skip}, {b, 20000, 50},
                                       {c, 400000, 400}], 600000, 100, 10)).

dynamic_intervals_monotonicity_test_() ->
    {timeout, 60,
     fun () ->
         [randomly_test_dynamic_intervals_monotonocity()
            || _ <- lists:seq(0,1000)]
     end}.

calculate_dynamic_intervals_test_() ->
    {timeout, 60,
     fun () ->
         [randomly_test_calculate_dynamic_intervals()
            || _ <- lists:seq(0,10000)]
     end}.

randomly_test_dynamic_intervals_monotonocity() ->
    LCS1Num = rand:uniform(500),
    LCS2Num = rand:uniform(500),
    HCS1Num = rand:uniform(10000),
    HCS2Num = rand:uniform(10000),
    ScrapeInt = rand:uniform(100),
    MaxSize = rand:uniform(2*1024*1024*1024),
    Period = rand:uniform(60),
    SampleSize = rand:uniform(10),
    LowDecimationPeriod = rand:uniform(3 * ?SECS_IN_DAY),
    MediumDecimationPeriod = rand:uniform(4 * ?SECS_IN_DAY),
    LargeDecimationPeriod = rand:uniform(359 * ?SECS_IN_DAY),
    TruncationAge = rand:uniform(7*?SECS_IN_DAY),
    MediumDecimationInterval = ScrapeInt + rand:uniform(60),
    LargeDecimationInterval = MediumDecimationInterval * rand:uniform(20),

    ScrapeInfos = fun (N) ->
                      [{service1, low_cardinality, LCS1Num},
                       {service1, high_cardinality, HCS1Num},
                       {service2, low_cardinality, LCS2Num},
                       {service2, high_cardinality, N}]
                  end,

    Settings = fun (Size) ->
                   [{services, []},
                    {scrape_interval, ScrapeInt},
                    {cbcollect_stats_dump_max_size, Size},
                    {cbcollect_stats_min_period, Period},
                    {average_sample_size, SampleSize},
                    {decimation_enabled, true},
                    {decimation_defs,
                     [{low, LowDecimationPeriod, skip},
                      {medium, MediumDecimationPeriod,
                       MediumDecimationInterval},
                      {large, LargeDecimationPeriod, LargeDecimationInterval}]},
                    {truncation_enabled, true},
                    {truncate_max_age, TruncationAge}]
               end,

    Fun = fun (ScrapeNum, Size) ->
              Intervals = calculate_dynamic_intervals(ScrapeInfos(ScrapeNum),
                                                      Settings(Size)),
              proplists:get_value(service2, Intervals, ScrapeInt)
          end,
    try
        assert_monotonic_fun(fun (N) -> Fun(N, MaxSize) end,
                             0, HCS2Num, max(HCS2Num div 100, 1)),
        assert_monotonic_fun(fun (N) -> Fun(HCS2Num, N) end,
                             MaxSize, 0, -max(MaxSize div 100, 1))
    catch
        C:E:ST ->
            io:format("Info:~n~p~nSettings:~n~p", [ScrapeInfos(HCS2Num),
                                                   Settings(MaxSize)]),
            erlang:raise(C, E, ST)
    end.

assert_monotonic_fun(Fun, From, To, Step) ->
    lists:mapfoldl(
      fun (Param, PrevValue) ->
          NextValue = Fun(Param),
          ?assert(NextValue >= PrevValue),
          {NextValue, NextValue}
      end, Fun(From), lists:seq(From + Step, To, Step)).


randomly_test_calculate_dynamic_intervals() ->
    ServiceNum = rand:uniform(10) - 1,
    ServiceName = fun (N) -> list_to_atom("service" ++ integer_to_list(N)) end,
    WithProbability = fun (P) -> rand:uniform() < P end,
    GenerateScrapeInfo =
        fun (N) ->
            Name = ServiceName(N),
            LCNum = rand:uniform(200),
            HCNum = rand:uniform(2000),
            [{Name, low_cardinality, LCNum} || WithProbability(0.8)] ++
            [{Name, high_cardinality, HCNum} || WithProbability(0.8)]
        end,
    ScrapeInfos = lists:flatmap(GenerateScrapeInfo, lists:seq(1, ServiceNum)),
    GenerateServiceSettings =
        fun (N) ->
            Name = ServiceName(N),
            Interval = case WithProbability(0.5) of
                           true -> ?AUTO_CALCULATED;
                           false -> rand:uniform(120)
                       end,
            [{Name, [{high_cardinality_scrape_interval, Interval}]}
                || WithProbability(0.2)]
        end,
    ServicesSettings = lists:flatmap(GenerateServiceSettings,
                                     lists:seq(1, ServiceNum)),
    MaxSize = rand:uniform(1024*1024*1024),
    DefaultInterval = rand:uniform(60),
    MediumDecimationInterval = DefaultInterval + rand:uniform(60),
    Settings = [{services, ServicesSettings},
                {scrape_interval, DefaultInterval},
                {cbcollect_stats_dump_max_size, MaxSize},
                {cbcollect_stats_min_period, rand:uniform(60)},
                {average_sample_size, rand:uniform(10)},
                {decimation_enabled, WithProbability(0.8)},
                {decimation_defs,
                 [{low, rand:uniform(3 * ?SECS_IN_DAY), skip},
                  {medium, rand:uniform(4 * ?SECS_IN_DAY),
                   MediumDecimationInterval},
                  {large, rand:uniform(359 * ?SECS_IN_DAY),
                   MediumDecimationInterval * rand:uniform(20)}]},
                {truncation_enabled, WithProbability(0.8)},
                {truncate_max_age, rand:uniform(7*?SECS_IN_DAY)}],

    try
        DynamicIntervals = calculate_dynamic_intervals(ScrapeInfos, Settings),

        lists:map(
          fun ({_, infinity}) -> ok;
              ({_, I}) -> ?assert(I >= DefaultInterval)
          end, DynamicIntervals),

        SizeEstimate = total_db_size_estimate(ScrapeInfos, Settings,
                                              DynamicIntervals),

        DynamicTargets =
            begin
                HCTargets = [N || {N, high_cardinality, _} <- ScrapeInfos],
                StaticTargets =
                    [N || {N, Props} <- ServicesSettings,
                          ?AUTO_CALCULATED =/=
                            proplists:get_value(
                              high_cardinality_scrape_interval, Props)],
                HCTargets -- StaticTargets
            end,

        AllInfinities = lists:all(fun ({_, infinity}) -> true;
                                      ({_, _}) -> false
                                  end, DynamicIntervals),

        if
            %% If all intervals are static, we should not try to change anything
            DynamicTargets == [] -> ?assert(DynamicIntervals == []);

            %% If we are not changing any intervals while we can,
            %% db size should not be greater than max
            DynamicIntervals == [] -> ?assert(SizeEstimate =< MaxSize);

            %% If we are setting all possible intervals to infinity,
            %% it means that static metrics only should give us db size > max
            AllInfinities -> ?assert(SizeEstimate >= MaxSize);

            %% If we are setting some intervals to non infinity values,
            %% expected db size should be almost equal to max
            %% They don't match exactly because:
            %%    1) they are floats;
            %%    2) we treat very big intervals as infinities
            true -> ?assert((abs(SizeEstimate - MaxSize) / MaxSize) < 0.01)
        end
    catch
        C:E:ST ->
            io:format("Info:~n~p~nSettings:~n~p", [ScrapeInfos, Settings]),
            erlang:raise(C, E, ST)
    end.

-define(NODE, nodename).

generate_prometheus_test_config(ExtraConfig, Services) ->
    BaseConfig = service_ports:default_config(true, ?NODE),
    NsConfig = [misc:update_proplist(BaseConfig, ExtraConfig)],
    Snapshot = #{{node, ?NODE, services} => {Services, no_rev}},
    CredsFun = fun () -> {"user", "pass"} end,
    Settings = build_settings(CredsFun, NsConfig, Snapshot, ?NODE),
    Configs = generate_prometheus_configs(Settings),
    [{F, yaml:preprocess(Yaml)} || {F, Yaml} <- Configs].

default_config_test() ->
    [{_, DefaultMainCfg}, {RulesFile, DefaultRulesCfg}] =
        generate_prometheus_test_config([], [kv]),
    RulesFileBin = list_to_binary(RulesFile),

    ?assert(is_binary(yaml:encode(DefaultMainCfg))),
    ?assert(is_binary(yaml:encode(DefaultRulesCfg))),

    ?assertMatch(
      #{global := #{scrape_interval := <<"10s">>,
                    scrape_timeout := <<"10s">>},
        rule_files := [RulesFileBin],
        scrape_configs := [#{job_name := <<"general">>,
                             static_configs :=
                               [#{targets := [<<"127.0.0.1:8091">>,%% ns_server
                                              <<"127.0.0.1:9998">>,%% xdcr
                                              <<"127.0.0.1:11280">>]}]}, %% kv
                           #{job_name := <<"ns_server_high_cardinality">>,
                             scrape_interval := <<"60s">>,
                             scrape_timeout  := <<"10s">>,
                             static_configs :=
                               [#{targets := [<<"127.0.0.1:8091">>]}]},
                           #{job_name := <<"kv_high_cardinality">>,
                             scrape_interval := <<"10s">>,
                             scrape_timeout := <<"10s">>,
                             static_configs :=
                               [#{targets := [<<"127.0.0.1:11280">>]}]}]},
      DefaultMainCfg),

    ?assertMatch(
      #{groups := [#{interval := <<"10s">>,
                     rules := [_|_]}]},
      DefaultRulesCfg).

prometheus_config_test() ->
    MainConfig =
        fun (StatsSettings, NodeServices) ->
                ExtraConfig = [{stats_settings, StatsSettings}],
                [{_, Cfg} | _] = generate_prometheus_test_config(ExtraConfig,
                                                                 NodeServices),
                ?assert(is_binary(yaml:encode(Cfg))),
                Cfg
        end,

    ?assertMatch(
      #{global := #{scrape_interval := <<"20s">>},
        scrape_configs := [#{job_name := <<"general">>},
                           #{job_name := <<"ns_server_high_cardinality">>,
                             scrape_interval := <<"60s">>},
                           #{job_name := <<"kv_high_cardinality">>,
                             scrape_interval := <<"20s">>}]},
      MainConfig([{scrape_interval, 20}], [kv])),

    ?assertMatch(
      #{scrape_configs := [#{job_name := <<"general">>}]},
      MainConfig([{services, [{kv, [{high_cardinality_enabled, false}]},
                              {ns_server,
                               [{high_cardinality_enabled, false}]}]}],
                 [kv])),

    ?assertMatch(
      #{global := #{scrape_interval := <<"10s">>},
        scrape_configs := [#{job_name := <<"general">>},
                           #{job_name := <<"kv_high_cardinality">>,
                             scrape_interval := <<"20s">>}]},
      MainConfig([{services,
                   [{kv, [{high_cardinality_enabled, true},
                          {high_cardinality_scrape_interval, 20}]},
                    {ns_server, [{high_cardinality_enabled, false}]}]}],
                 [kv])),

    ?assertMatch(
      #{global := #{scrape_interval := <<"10s">>},
        scrape_configs := [#{job_name := <<"general">>}]},
      MainConfig([{services,
                   [{kv, [{high_cardinality_enabled, true},
                          {high_cardinality_scrape_interval, 20}]},
                    {ns_server, [{high_cardinality_enabled, false}]}]}],
                 [])),

    ?assertMatch(
      #{scrape_configs := [#{job_name := <<"general">>},
                           #{job_name := <<"ns_server_high_cardinality">>},
                           #{job_name := <<"kv_high_cardinality">>},
                           #{job_name := <<"prometheus">>,
                             scrape_interval := <<"42s">>}]},
      MainConfig([{prometheus_metrics_enabled, true},
                  {prometheus_metrics_scrape_interval, 42}], [kv])),

    ok.

prometheus_derived_metrics_config_test() ->
    RulesConfig =
        fun (StatsSettings, NodeServices) ->
                ExtraConfig = [{stats_settings, StatsSettings}],
                [{_, Cfg} | Rest] =
                    generate_prometheus_test_config(ExtraConfig, NodeServices),
                ?assert(is_binary(yaml:encode(Cfg))),
                case Rest of
                    [{_, RulesCfg}] ->
                        ?assert(is_binary(yaml:encode(RulesCfg))),
                        RulesCfg;
                    [] ->
                        undefined
                end
        end,

    ?assertMatch(
      undefined,
      RulesConfig([{derived_metrics_filter, []}], [kv])),

    ?assertMatch(
      #{groups := [#{rules := [#{record := _}|_]}]},
      RulesConfig([{derived_metrics_filter, all}], [kv])),

    ExpectedMetrics = [<<"cm_failover_safeness_level">>,
                       <<"couch_docs_actual_disk_size">>,
                       <<"sysproc_cpu_utilization">>,
                       <<"sys_cpu_host_utilization_rate">>,
                       <<"sys_cpu_host_user_rate">>,
                       <<"sys_cpu_host_sys_rate">>,
                       <<"sys_cpu_host_other_rate">>,
                       <<"sys_cpu_host_idle_rate">>,
                       <<"sys_cpu_utilization_rate">>,
                       <<"sys_cpu_user_rate">>,
                       <<"sys_cpu_sys_rate">>,
                       <<"sys_cpu_throttled_rate">>,
                       <<"sys_cpu_burst_rate">>] ++
    case misc:is_linux() of
        true ->
            [<<"sys_cpu_irq_rate">>,
             <<"sys_cpu_stolen_rate">>];
        false ->
            []
    end,
    RulesCfg = RulesConfig([{derived_metrics_filter, all}], []),
    #{groups := [#{rules := Rules}]} = RulesCfg,
    IsRulePresent =
        fun (Name) ->
                case lists:search(
                       fun (#{record := N}) -> N == Name end,
                       Rules) of
                    {value, _} -> true;
                    false -> false
                end
        end,
    ?assertEqual(length(ExpectedMetrics), length(Rules)),
    [?assert(IsRulePresent(N)) || N <- ExpectedMetrics],

    FailoverSafenessName = <<"cm_failover_safeness_level">>,
    ?assertMatch(
      #{groups :=
          [#{rules := [#{record := FailoverSafenessName,
                         expr := <<"1 - (kv_dcp_items_remaining{", _/binary>>,
                         labels := #{name := FailoverSafenessName}}]}]},
      RulesConfig([{derived_metrics_interval, 7},
                   {derived_metrics_filter,
                    [binary_to_list(FailoverSafenessName), "unknown"]}],
                  [kv, n1ql])),

    ?assertMatch(
      #{groups := [#{interval := <<"42s">>}]},
      RulesConfig([{derived_metrics_interval, 42}], [kv])),

    ok.

prometheus_config_afamily_test() ->
    ExtraConfig = [{{node, ?NODE, address_family}, inet6}],
    [{_, Cfg}, _] = generate_prometheus_test_config(ExtraConfig, [kv]),
    ?assert(is_binary(yaml:encode(Cfg))),

    ?assertMatch(
      #{scrape_configs := [#{job_name := <<"general">>,
                             static_configs :=
                               [#{targets := [<<"[::1]:8091">>,%% ns_server
                                              <<"[::1]:9998">>,%% xdcr
                                              <<"[::1]:11280">>]}]}, %% kv
                           #{job_name := <<"ns_server_high_cardinality">>,
                             static_configs :=
                               [#{targets := [<<"[::1]:8091">>]}]},
                           #{job_name := <<"kv_high_cardinality">>,
                             static_configs :=
                               [#{targets := [<<"[::1]:11280">>]}]}]},
      Cfg).

prometheus_basic_decimation_test() ->
    Now = floor(os:system_time(seconds) / 60) * 60,
    %% Coarseness, Duration, Interval
    Levels = [{low, 3 * ?SECS_IN_DAY, skip},
              {medium, 4 * ?SECS_IN_DAY, 60},
              {large, 359 * ?SECS_IN_DAY, 6 * 60 * 60}],
    LastDecimationTime = Now - 60,

    ExpectedDeletions = [{large,
                          Now - 7 * ?SECS_IN_DAY - 60,
                          Now - 7 * ?SECS_IN_DAY},
                         {medium,
                          Now - 3 * ?SECS_IN_DAY - 60 + 10,
                          Now - 3 * ?SECS_IN_DAY}],

    Deletions = decimate_stats(Levels, LastDecimationTime, Now, 10),
    ?assertMatch(Deletions, ExpectedDeletions).

run_level(0) ->
    ok;
run_level(Val) ->
    Now = floor(os:system_time(seconds) / 60) * 60 + misc:rand_uniform(0, 60),
    ScrapeInterval = misc:rand_uniform(10, 60),
    LastDecimationTime = Now - misc:rand_uniform(0, 300),
    LowDuration = misc:rand_uniform(1, 3 * ?SECS_IN_DAY),
    MediumDuration = misc:rand_uniform(1, 4 * ?SECS_IN_DAY),
    MediumInterval = 60 * misc:rand_uniform(1, 10),
    LargeDuration = misc:rand_uniform(1, 359 * ?SECS_IN_DAY),
    %% Must be a multiple of medium
    LargeInterval = MediumInterval * misc:rand_uniform(2, 100),
    Level = [{low, LowDuration, skip},
             {medium, MediumDuration, MediumInterval},
             {large, LargeDuration, LargeInterval}],
    Results = decimate_stats(Level, LastDecimationTime, Now, ScrapeInterval),
    %% Validate the results are reasonable values (e.g. not more recent than
    %% "Now")
    lists:foreach(
      fun ({_, Start, End}) ->
              ?assert(Start =< End),
              ?assert(Start >= Now - LowDuration - MediumDuration -
                      LargeDuration),
              ?assert(End =< Now - LowDuration)
      end, Results),

    run_level(Val - 1).

prometheus_random_decimation_values_test() ->
    run_level(1000).

prometheus_decimation_test() ->
    SixHours = 6 * 60 * 60,
    Now = floor(os:system_time(seconds) / SixHours) * SixHours,
    %% Coarseness, Duration, Interval
    Levels = [{low, 3 * ?SECS_IN_DAY, skip},
              {medium, 4 * ?SECS_IN_DAY, 60},
              {large, 359 * ?SECS_IN_DAY, SixHours}],
    LastDecimationTime = Now - 4 * ?SECS_IN_DAY,

    ExpectedLarge = [{large,
                      Now - 11 * ?SECS_IN_DAY + SixHours * L + 10,
                      Now - 11 * ?SECS_IN_DAY + SixHours * L + SixHours}
                     || L <- lists:seq(0, 4 * ?SECS_IN_DAY div SixHours - 1)],
    ExpectedMedium = [{medium,
                       Now - 7 * ?SECS_IN_DAY + 60 * M + 10,
                       Now - 7 * ?SECS_IN_DAY + 60 * M + 60}
                      || M <- lists:seq(0, 4 * ?SECS_IN_DAY div 60 - 1)],

    ExpectedDeletions = ExpectedLarge ++ ExpectedMedium,

    Deletions = decimate_stats(Levels, LastDecimationTime, Now, 10),
    ?assertMatch(ExpectedDeletions, Deletions).

%% This test splits the sample to accommodate the gap at the interval boundary.
prometheus_decimation_split_sample_test() ->
    %% Set the time to be 23 seconds into the interval
    Now = floor(os:system_time(seconds) / 60) * 60 + 23,

    %% Coarseness, Duration, Interval
    Levels = [{low, 5 * 60, skip},
              {medium, 10 * 60, 60}],
    LastDecimationTime = Now - 60,

    %% The deletions should be the remaining 37 seconds in this minute for
    %% the first sample. And then the 10 second gap where we save the data
    %% and then the remaining 13 seconds.
    ExpectedDeletions = [{medium,
                          Now - 6 * 60,
                          (Now - 6 * 60) div 60 * 60 + 60},
                         {medium,
                          (Now - 6 * 60) div 60 * 60 + 60 + 10,
                          (Now - 6 * 60) div 60 * 60 + 60 + 10 + 13}],

    Deletions = decimate_stats(Levels, LastDecimationTime, Now, 10),
    ?assertMatch(ExpectedDeletions, Deletions).

prometheus_decimation_randomized_test_() ->
    {timeout, 120, fun () -> randomized_decimation_correctness_test(1000) end}.

randomized_decimation_correctness_test(K) when K < 0 -> ok;
randomized_decimation_correctness_test(K) ->
    ScrapeInterval = misc:rand_uniform(1, 60),

    LevelOnePeriod = misc:rand_uniform(1, 600),
    LevelTwoPeriod = misc:rand_uniform(1, 24*60*60),
    LevelTwoInterval = misc:rand_uniform(ScrapeInterval, 240),
    LevelThreePeriod = misc:rand_uniform(ScrapeInterval, 7*24*60*60),
    LevelThreeInterval = LevelTwoInterval * misc:rand_uniform(10, 100),
    TotalPeriod = LevelOnePeriod + LevelTwoPeriod + LevelThreePeriod,
    Levels = [{one, LevelOnePeriod, skip},
              {two, LevelTwoPeriod, LevelTwoInterval},
              {three, LevelThreePeriod, LevelThreeInterval}],

    TimeShift = misc:rand_uniform(0, 600),
    NumberOfDatapoints = TotalPeriod div ScrapeInterval,
    Datapoints = [N * ScrapeInterval + TimeShift
                  || N <- lists:seq(0, NumberOfDatapoints - 1)],

    First = hd(Datapoints),
    Last = lists:last(Datapoints),
    StartTime = First - misc:rand_uniform(1, 100),
    FinishTime = Last + TotalPeriod,
    DatapointsLeft = apply_test_decimation(
                       Levels, ScrapeInterval, LevelThreePeriod,
                       StartTime, FinishTime, Datapoints),
    ActualLen = length(DatapointsLeft),
    FirstAligned = (First div LevelThreeInterval) * LevelThreeInterval,
    LastAligned = (Last div LevelThreeInterval) * LevelThreeInterval,
    ExpectedLen = (LastAligned - FirstAligned) div LevelThreeInterval,

    IncludeFirst = FirstAligned + ScrapeInterval > First,

    ExpectedLen2 = ExpectedLen + lists:sum([1 || IncludeFirst]),

    try
        ActualLen = ExpectedLen2
    catch
        C:E:ST ->
            Diff = lists:mapfoldl(fun (N, P) -> {N - P, N} end,
                                  hd(DatapointsLeft), tl(DatapointsLeft)),
            io:format("Datapoints: ~p~nLevels: ~p~nScrapeInterval: ~p~n"
                      "Left: ~p~nDiff: ~p~nExpectedNum: ~p~nActualNum:~p~n"
                      "IncludeFirst: ~p~n",
                      [Datapoints, Levels, ScrapeInterval, DatapointsLeft, Diff,
                       ExpectedLen2, ActualLen, IncludeFirst]),
            erlang:raise(C, E, ST)
    end,
    randomized_decimation_correctness_test(K - 1).

apply_test_decimation(_Levels, _ScrapeInterval, _MaxPruneInterval,
                      LastDecimation, FinishTime, Datapoints)
                                            when LastDecimation > FinishTime ->
    Datapoints;
apply_test_decimation(Levels, ScrapeInterval, MaxPruneInterval,
                      LastDecimation, FinishTime, Datapoints) ->
    Now = LastDecimation + misc:rand_uniform(1, MaxPruneInterval),
    DeleteIntervals = decimate_stats(Levels, LastDecimation, Now,
                      ScrapeInterval),
    NewDatapoints = delete_test_intervals(Datapoints, DeleteIntervals, []),
    apply_test_decimation(Levels, ScrapeInterval, MaxPruneInterval,
                          Now, FinishTime, NewDatapoints).

delete_test_intervals([], _, Acc) -> lists:reverse(Acc);
delete_test_intervals(Datapoints, [], Acc) -> lists:reverse(Acc, Datapoints);
delete_test_intervals([TS | Tail1], [{C, Start, End} | Tail2], Acc)
                                                when TS < Start ->
    delete_test_intervals(Tail1, [{C, Start, End} | Tail2], [TS | Acc]);
delete_test_intervals([TS | Tail1], [{C, Start, End} | Tail2], Acc)
                                                when TS >= Start, TS < End ->
    delete_test_intervals(Tail1, [{C, Start, End} | Tail2], Acc);
delete_test_intervals([TS | Tail1], [{_, _Start, End} | Tail2], Acc)
                                                when TS >= End ->
    delete_test_intervals([TS | Tail1], Tail2, Acc).

%% This tests the case where the LastDecimationTime is ahead of "Now" which
%% might be the case if time changed.
prometheus_negative_elapsed_time_test() ->
    Now = floor(os:system_time(seconds) / 60) * 60,
    Levels = [{low, 3 * ?SECS_IN_DAY, skip},
              {medium, 4 * ?SECS_IN_DAY, 60},
              {large, 359 * ?SECS_IN_DAY, 6 * 60 * 60}],
    LastDecimationTime = Now + 5,
    Deletions = decimate_stats(Levels, LastDecimationTime, Now, 10),
    ?assertMatch([], Deletions).

levels_are_valid_test() ->
    ?assert(levels_are_valid(decimation_definitions_default())),

    %% Valid to have same length interval
    Levels1 = [{low, ?SECS_IN_DAY, skip},
               {medium, ?SECS_IN_DAY, 60},
               {large, ?SECS_IN_DAY, 60},
               {xlarge, ?SECS_IN_DAY, 6 * 60}],
    ?assert(levels_are_valid(Levels1)),

    %% Invalid to not have intervals that are multiples of prior level.
    Levels2 = [{low, ?SECS_IN_DAY, skip},
               {medium, ?SECS_IN_DAY, 60},
               {large, ?SECS_IN_DAY, 60},
               {xlarge, ?SECS_IN_DAY, 90}],
    ?assert(not levels_are_valid(Levels2)),

    %% Allow skip in non-first level
    Levels3 = [{low, ?SECS_IN_DAY, skip},
               {medium, ?SECS_IN_DAY, 60},
               {large, ?SECS_IN_DAY, skip},
               {xlarge, ?SECS_IN_DAY, 6 * 60}],
    ?assert(levels_are_valid(Levels3)),

    %% Invalid for level to be lower than prior level
    Levels4 = [{low, ?SECS_IN_DAY, skip},
               {medium, ?SECS_IN_DAY, 60},
               {large, ?SECS_IN_DAY, 30},
               {xlarge, ?SECS_IN_DAY, 6 * 60}],
    ?assert(not levels_are_valid(Levels4)),

    %% Invalid for level to have a zero duration skip level
    Levels5 = [{low, 0, skip},
               {medium, ?SECS_IN_DAY, 60},
               {large, ?SECS_IN_DAY, 3 * 60 },
               {xlarge, ?SECS_IN_DAY, 6 * 60}],
    ?assert(not levels_are_valid(Levels5)),

    %% Invalid for level to have a negative duration skip level
    Levels6 = [{low, -1, skip},
               {medium, ?SECS_IN_DAY, 60},
               {large, ?SECS_IN_DAY, 3 * 60 },
               {xlarge, ?SECS_IN_DAY, 6 * 60}],
    ?assert(not levels_are_valid(Levels6)),

    %% Invalid for level to have a duration smaller than the interval
    Levels7 = [{low, ?SECS_IN_DAY, skip},
               {medium, 60 - 10, 60},
               {large, ?SECS_IN_DAY, 3 * 60},
               {xlarge, ?SECS_IN_DAY, 6 * 60}],
    ?assert(not levels_are_valid(Levels7)),

    %% Valid for level to have a duration equal to the interval
    Levels8 = [{low, ?SECS_IN_DAY, skip},
               {medium, 60, 60},
               {large, ?SECS_IN_DAY, 3 * 60},
               {xlarge, ?SECS_IN_DAY, 6 * 60}],
    ?assert(levels_are_valid(Levels8)).

maybe_adjust_settings_test() ->
    %% Settings are good, no adjustments
    Levels = [{low, ?SECS_IN_DAY, skip},
              {medium, ?SECS_IN_DAY, 60},
              {large, ?SECS_IN_DAY, 2 * 60},
              {xlarge, ?SECS_IN_DAY, 6 * 60}],
    Settings = [{decimation_defs, Levels},
                {scrape_interval, 10}],
    ?assertEqual(Settings, maybe_adjust_settings(Settings)),

    %% Setting have a scrape interval that is larger than two of the level
    %% intervals so we skip those intervals.
    Settings2 = [{decimation_defs, Levels},
                 {scrape_interval, 2 * 60 + 1}],
    ExpectedLevels2 = [{low, ?SECS_IN_DAY, skip},
                       {medium, ?SECS_IN_DAY, skip},
                       {large, ?SECS_IN_DAY, skip},
                       {xlarge, ?SECS_IN_DAY, 6 * 60}],
    ExpectedSettings2 = [{decimation_defs, ExpectedLevels2},
                         {scrape_interval, 2 * 60 + 1}],
    ?assertEqual(ExpectedSettings2, maybe_adjust_settings(Settings2)).

%% Test condensing the level information which is logged into a single
%% entry per level so as to not spam the logs.
build_decimation_summary_test() ->
   Deletions = [{small, 18, 44},
                {small, 50, 77},
                {small, 99, 111},
                {medium, 12, 22},
                {medium, 31, 34},
                {medium, 41, 64},
                {medium, 64, 1020},
                {medium, 1111, 3456},
                {medium, 7070, 123456},
                {large, 10, 30},
                {large, 55, 70},
                {large, 88, 104}],
   Expected = [{large, 10, 104, 3},
               {medium, 12, 123456, 6},
               {small, 18, 111, 3}],
   Condensed = build_decimation_summary(Deletions),
   ?assertEqual(Expected, Condensed).

-endif.<|MERGE_RESOLUTION|>--- conflicted
+++ resolved
@@ -187,17 +187,10 @@
                 [{S, [{high_cardinality_enabled, true},
                       {high_cardinality_scrape_interval, ?AUTO_CALCULATED},
                       {high_cardinality_scrape_timeout, ?AUTO_CALCULATED}]}
-<<<<<<< HEAD
                         || S <- HighCardServices -- [ns_server]]},
      {external_prometheus_services, [{S, [{high_cardinality_enabled, true},
                                           {derived_stats_enabled, true}]}
                                         || S <- HighCardServices]},
-=======
-                        || S <- ?DEFAULT_HIGH_CARD_SERVICES -- [ns_server]]},
-     {external_prometheus_services, [{S, [{high_cardinality_enabled, true},
-                                          {derived_stats_enabled, true}]}
-                                        || S <- ?DEFAULT_HIGH_CARD_SERVICES]},
->>>>>>> 3756a4d0
      {prometheus_metrics_enabled, false},
      {prometheus_metrics_scrape_interval, 60}, %% in seconds
      {listen_addr_type, loopback},
