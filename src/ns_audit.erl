%% @author Couchbase <info@couchbase.com>
%% @copyright 2013-2019 Couchbase, Inc.
%%
%% Licensed under the Apache License, Version 2.0 (the "License");
%% you may not use this file except in compliance with the License.
%% You may obtain a copy of the License at
%%
%%      http://www.apache.org/licenses/LICENSE-2.0
%%
%% Unless required by applicable law or agreed to in writing, software
%% distributed under the License is distributed on an "AS IS" BASIS,
%% WITHOUT WARRANTIES OR CONDITIONS OF ANY KIND, either express or implied.
%% See the License for the specific language governing permissions and
%% limitations under the License.
%%
%% @doc commands for audit logging
%%
-module(ns_audit).

-behaviour(gen_server).

-include("ns_common.hrl").

-export([login_success/1,
         login_failure/1,
         logout/1,
         delete_user/2,
         password_change/2,
         set_user/5,
         add_node/7,
         remove_node/2,
         failover_nodes/3,
         enter_node_recovery/3,
         rebalance_initiated/4,
         create_bucket/4,
         modify_bucket/4,
         delete_bucket/2,
         flush_bucket/2,
         start_loading_sample/2,
         disk_storage_conf/3,
         rename_node/3,
         setup_node_services/3,
         cluster_settings/3,
         add_group/2,
         delete_group/2,
         update_group/2,
         xdcr_create_cluster_ref/2,
         xdcr_update_cluster_ref/2,
         xdcr_delete_cluster_ref/2,
         xdcr_create_replication/3,
         xdcr_update_replication/3,
         xdcr_cancel_replication/2,
         xdcr_update_global_settings/2,
         enable_auto_failover/4,
         disable_auto_failover/1,
         reset_auto_failover_count/1,
         modify_retry_rebalance/2,
         alerts/2,
         modify_compaction_settings/2,
         regenerate_certificate/1,
         setup_saslauthd/2,
         internal_settings/2,
         upload_cluster_ca/3,
         reload_node_certificate/3,
         modify_index_storage_mode/2,
         master_password_change/2,
         data_key_rotation/2,
         password_policy/2,
         client_cert_auth/2,
         security_settings/2,
         start_log_collection/4,
         modify_log_redaction_settings/2,
         modify_audit_settings/2,
         modify_index_settings/2,
         modify_query_curl_whitelist_setting/2,
         modify_query_settings/2,
         read_doc/3,
         mutate_doc/4,
         set_user_group/5,
         delete_user_group/2,
         ldap_settings/2,
         developer_preview_settings/2,
         license_settings/2,
         set_user_profile/3,
         delete_user_profile/2,
         enable_auto_reprovision/2,
         disable_auto_reprovision/1,
         failover_settings/2
        ]).

-export([start_link/0, stats/0]).

%% gen_server callbacks
-export([init/1, handle_cast/2, handle_call/3,
         handle_info/2, terminate/2, code_change/3]).

-record(state, {queue, retries}).

backup_path() ->
    filename:join(path_config:component_path(data, "config"), "audit.bak").

start_link() ->
    gen_server:start_link({local, ?MODULE}, ?MODULE, [], []).

init([]) ->
    erlang:process_flag(trap_exit, true),
    {ok, #state{queue = maybe_restore_backup(), retries = 0}}.

terminate(_Reason, #state{queue = Queue}) ->
    maybe_backup(Queue).

code_change(_OldVsn, State, _) -> {ok, State}.

handle_call({log, Code, Body, IsSync}, From, #state{queue = Queue} = State) ->
    CleanedQueue =
        case queue:len(Queue) > ns_config:read_key_fast(max_audit_queue_length, 1000) of
            true ->
                ?log_error("Audit queue is too large. Dropping audit records to info log"),
                print_audit_records(Queue),
                queue:new();
            false ->
                Queue
        end,
    ?log_debug("Audit ~p: ~p", [Code, ns_config_log:tag_user_data(Body)]),
    EncodedBody = ejson:encode({Body}),
    Continuation =
        case IsSync of
            true -> fun (Res) -> gen_server:reply(From, Res) end;
            false -> fun (_) -> ok end
        end,
    NewQueue = queue:in({Code, EncodedBody, Continuation}, CleanedQueue),
    self() ! send,
    case IsSync of
        true -> {noreply, State#state{queue = NewQueue}};
        false -> {reply, ok, State#state{queue = NewQueue}}
    end;

handle_call(stats, _From, #state{queue = Queue, retries = Retries} = State) ->
    {reply, [{queue_length, queue:len(Queue)},
             {unsuccessful_retries, Retries}], State}.

handle_cast(_Msg, State) ->
    {noreply, State}.

handle_info(send, #state{queue = Queue, retries = Retries} = State) ->
    misc:flush(send),
    {Res, NewQueue} = send_to_memcached(Queue),
    NewRetries =
        case Res of
            ok ->
                0;
            error ->
                timer2:send_after(1000, send),
                Retries + 1
        end,
    {noreply, State#state{queue = NewQueue, retries = NewRetries}};
handle_info({'EXIT', From, Reason}, State) ->
    ?log_debug("Received exit from ~p with reason ~p. Exiting.", [From, Reason]),
    {stop, Reason, State}.

maybe_backup(Queue) ->
    case queue:is_empty(Queue) of
        false ->
            ?log_warning("Backup non empty audit queue"),
            case misc:write_file(backup_path(), term_to_binary(Queue)) of
                ok ->
                    ok;
                Error ->
                    ?log_error("Error backing up audit queue: ~p", [Error])
            end;
        true ->
            ok
    end.

restore_backup(Binary) ->
    try binary_to_term(Binary, [safe]) of
        Queue ->
            case queue:is_queue(Queue) of
                true ->
                    ?log_info("Audit queue was restored from the backup"),
                    self() ! send,
                    Queue;
                false ->
                    ?log_error("Backup content is not a proper queue"),
                    error
            end
    catch
        T:E ->
            ?log_error("Backup is malformed ~p", [{T,E}]),
            error
    end.

maybe_restore_backup() ->
    case file:read_file(backup_path()) of
        {ok, Binary} ->
            Queue =
                case restore_backup(Binary) of
                    error ->
                        queue:new();
                    Q ->
                        Q
                end,
            case file:delete(backup_path()) of
                ok ->
                    ok;
                Error ->
                    ?log_error("Unable to delete backup file: ~p", [Error])
            end,
            Queue;
        {error, enoent} ->
            queue:new();
        Other ->
            ?log_error("Unexpected error when reading backup: ~p", [Other]),
            queue:new()
    end.

code(login_success) ->
    8192;
code(login_failure) ->
    8193;
code(delete_user) ->
    8194;
code(password_change) ->
    8195;
code(add_node) ->
    8196;
code(remove_node) ->
    8197;
code(failover_nodes) ->
    8198;
code(enter_node_recovery) ->
    8199;
code(rebalance_initiated) ->
    8200;
code(create_bucket) ->
    8201;
code(modify_bucket) ->
    8202;
code(delete_bucket) ->
    8203;
code(flush_bucket) ->
    8204;
code(start_loading_sample) ->
    8205;
code(disk_storage_conf) ->
    8206;
code(rename_node) ->
    8207;
code(setup_node_services) ->
    8208;
code(cluster_settings) ->
    8209;
code(add_group) ->
    8210;
code(delete_group) ->
    8211;
code(update_group) ->
    8212;
code(xdcr_create_cluster_ref) ->
    8213;
code(xdcr_update_cluster_ref) ->
    8214;
code(xdcr_delete_cluster_ref) ->
    8215;
code(xdcr_create_replication) ->
    8216;
code(xdcr_update_replication) ->
    8217;
code(xdcr_cancel_replication) ->
    8218;
code(xdcr_update_global_settings) ->
    8219;
code(enable_auto_failover) ->
    8220;
code(disable_auto_failover) ->
    8221;
code(reset_auto_failover_count) ->
    8222;
code(enable_cluster_alerts) ->
    8223;
code(disable_cluster_alerts) ->
    8224;
code(modify_compaction_settings) ->
    8225;
code(regenerate_certificate) ->
    8226;
code(setup_saslauthd) ->
    8227;
code(internal_settings) ->
    8228;
code(upload_cluster_ca) ->
    8229;
code(reload_node_certificate) ->
    8230;
code(modify_index_storage_mode) ->
    8231;
code(set_user) ->
    8232;
code(master_password_change) ->
    8233;
code(data_key_rotation) ->
    8234;
code(password_policy) ->
    8235;
code(client_cert_auth) ->
    8236;
code(security_settings) ->
    8237;
code(start_log_collection) ->
    8238;
code(modify_log_redaction_settings) ->
    8239;
code(modify_audit_settings) ->
    8240;
code(modify_index_settings) ->
    8241;
code(modify_query_settings) ->
    8242;
code(mutate_doc) ->
    8243;
<<<<<<< HEAD
code(set_user_group) ->
    8244;
code(delete_user_group) ->
    8245;
code(ldap_settings) ->
    8246;
code(developer_preview_settings) ->
    8247;
code(license_settings) ->
    8248;
code(set_user_profile) ->
    8249;
code(delete_user_profile) ->
    8250;
code(modify_retry_rebalance) ->
    8251;
code(enable_auto_reprovision) ->
    8252;
code(disable_auto_reprovision) ->
    8253;
code(failover_settings) ->
    8254;
code(read_doc) ->
    8255.
=======
code(logout) ->
    8256.

>>>>>>> 77de57ad

to_binary({list, List}) ->
    [to_binary(A) || A <- List];
to_binary(A) when is_list(A) ->
    iolist_to_binary(A);
to_binary({propset, Props}) when is_list(Props) ->
    {[kv_to_binary(A) || A <- Props]};
to_binary({json, Json}) ->
    Json;
to_binary(A) ->
    A.

kv_to_binary({K, V}) ->
    {key_to_binary(K), to_binary(V)}.

now_to_iso8601(Now = {_, _, Microsecs}) ->
    LocalNow = calendar:now_to_local_time(Now),

    UTCSec = calendar:datetime_to_gregorian_seconds(calendar:now_to_universal_time(Now)),
    LocSec = calendar:datetime_to_gregorian_seconds(LocalNow),
    Offset =
        case (LocSec - UTCSec) div 60 of
            0 ->
                "Z";
            OffsetTotalMins ->
                OffsetHrs = OffsetTotalMins div 60,
                OffsetMin = abs(OffsetTotalMins rem 60),
                OffsetSign = case OffsetHrs < 0 of
                                 true ->
                                     "-";
                                 false ->
                                     "+"
                             end,
                io_lib:format("~s~2.2.0w:~2.2.0w", [OffsetSign, abs(OffsetHrs), OffsetMin])
        end,
    format_iso8601(LocalNow, Microsecs, Offset).

format_iso8601({{YYYY, MM, DD}, {Hour, Min, Sec}}, Microsecs, Offset) ->
    io_lib:format("~4.4.0w-~2.2.0w-~2.2.0wT~2.2.0w:~2.2.0w:~2.2.0w.~3.3.0w",
                  [YYYY, MM, DD, Hour, Min, Sec, Microsecs div 1000]) ++ Offset.

convert_domain(admin) ->
    builtin;
convert_domain(ro_admin) ->
    builtin;
convert_domain(D) ->
    D.

get_identity(undefined) ->
    undefined;
get_identity({User, Domain}) ->
    {[{domain, convert_domain(Domain)}, {user, to_binary(User)}]}.

get_remote(Req) ->
    Socket = mochiweb_request:get(socket, Req),
    {ok, {Host, Port}} = mochiweb_socket:peername(Socket),
    {[{ip, to_binary(inet_parse:ntoa(Host))},
      {port, Port}]}.

key_to_binary(A) when is_list(A) ->
    iolist_to_binary(A);
key_to_binary(A) when is_tuple(A) ->
    iolist_to_binary(io_lib:format("~p", [A]));
key_to_binary(A) ->
    A.

prepare_list(List) ->
    lists:foldl(
      fun ({_Key, undefined}, Acc) ->
              Acc;
          ({_Key, "undefined"}, Acc) ->
              Acc;
          ({Key, Value}, Acc) ->
              [{key_to_binary(Key), to_binary(Value)} | Acc]
      end, [], List).

prepare(Req, Params) ->
    {User, Token, Remote} =
        case Req of
            undefined ->
                {undefined, undefined, undefined};
            _ ->
                {get_identity(menelaus_auth:get_identity(Req)),
                 menelaus_auth:get_token(Req),
                 get_remote(Req)}
        end,
    Body = [{timestamp, now_to_iso8601(os:timestamp())},
            {remote, Remote},
            {sessionid, Token},
            {real_userid, User}] ++ Params,

    prepare_list(Body).

put(Code, Req, Params) ->
    Body = prepare(Req, Params),
    ok = gen_server:call(?MODULE, {log, Code, Body, false}).

sync_put(Code, Req, Params) ->
    Body = prepare(Req, Params),
    ok = gen_server:call(?MODULE, {log, Code, Body, true}).

send_to_memcached(Queue) ->
    case queue:out(Queue) of
        {empty, Queue} ->
            {ok, Queue};
        {{value, {Code, EncodedBody, Continuation}}, NewQueue} ->
            case (catch ns_memcached_sockets_pool:executing_on_socket(
                          fun (Sock) ->
                                  mc_client_binary:audit_put(Sock, code(Code), EncodedBody)
                          end)) of
                ok ->
                    Continuation(ok),
                    send_to_memcached(NewQueue);
                Error ->
                    ?log_debug(
                       "Audit put call ~p with body ~p failed with error ~p. Retrying in 1s.",
                       [Code, EncodedBody, Error]),
                    {error, Queue}
            end
    end.

stats() ->
    case ns_memcached_sockets_pool:executing_on_socket(
           fun (Sock) ->
                   mc_binary:quick_stats(Sock, <<"audit">>,
                                         fun mc_binary:quick_stats_append/3, [])
           end) of
        {ok, Stats} ->
            {ok, Stats ++ gen_server:call(?MODULE, stats)};
        Error ->
            Error
    end.

login_success(Req) ->
    Identity = menelaus_auth:get_identity(Req),
    Roles = menelaus_roles:get_roles(Identity),
    put(login_success, Req,
        [{roles, {list, [menelaus_web_rbac:role_to_string(Role) || Role <- Roles]}}]).

login_failure(Req) ->
    put(login_failure, Req, []).

logout(Req) ->
    put(logout, Req, []).

delete_user(Req, Identity) ->
    put(delete_user, Req, [{identity, get_identity(Identity)}]).

password_change(Req, Identity) ->
    put(password_change, Req, [{identity, get_identity(Identity)}]).

set_user(Req, Identity, Roles, Name, Groups) ->
    put(set_user, Req, [{identity, get_identity(Identity)},
                        {roles, {list, [menelaus_web_rbac:role_to_string(Role) || Role <- Roles]}},
                        {full_name, Name},
                        {groups, {list, [G || Groups =/= undefined,
                                              G <- Groups]}}]).

add_node(Req, Hostname, Port, User, GroupUUID, Services, Node) ->
    put(add_node, Req, [{node, Node},
                        {groupUUID, GroupUUID},
                        {hostname, Hostname},
                        {port, Port},
                        {services, {list, Services}},
                        {user, User}]).

remove_node(Req, Node) ->
    put(remove_node, Req, [{node, Node}]).

failover_nodes(Req, Nodes, Type) ->
    put(failover_nodes, Req, [{nodes, {list, Nodes}}, {type, Type}]).

enter_node_recovery(Req, Node, Type) ->
    put(enter_node_recovery, Req, [{node, Node}, {type, Type}]).

rebalance_initiated(Req, KnownNodes, EjectedNodes, DeltaRecoveryBuckets) ->
    Buckets = case DeltaRecoveryBuckets of
                  all ->
                      all;
                  _ ->
                      {list, DeltaRecoveryBuckets}
              end,
    put(rebalance_initiated, Req,
        [{known_nodes, {list, KnownNodes}},
         {ejected_nodes, {list, EjectedNodes}},
         {delta_recovery_buckets, Buckets}]).

build_bucket_props(Props) ->
    lists:foldl(
      fun({sasl_password, _}, Acc) ->
              Acc;
         ({autocompaction, false}, Acc) ->
              Acc;
         ({autocompaction, CProps}, Acc) ->
              [{autocompaction, {build_compaction_settings(CProps)}} | Acc];
         ({K, V}, Acc) ->
              [{K, to_binary(V)} | Acc]
      end, [], Props).

create_bucket(Req, Name, Type, Props) ->
    put(create_bucket, Req,
        [{bucket_name, Name},
         {type, Type},
         {props, {build_bucket_props(Props)}}]).

modify_bucket(Req, Name, Type, Props) ->
    put(modify_bucket, Req,
        [{bucket_name, Name},
         {type, Type},
         {props, {build_bucket_props(Props)}}]).

delete_bucket(Req, Name) ->
    put(delete_bucket, Req, [{bucket_name, Name}]).

flush_bucket(Req, Name) ->
    put(flush_bucket, Req, [{bucket_name, Name}]).

start_loading_sample(Req, Name) ->
    put(start_loading_sample, Req, [{bucket_name, Name}]).

disk_storage_conf(Req, Node, Params) ->
    DbPath = proplists:get_value("path", Params),
    IxPath = proplists:get_value("index_path", Params),
    CbasPaths = proplists:get_all_values("cbas_path", Params),
    JavaHome = proplists:get_value("java_home", Params),

    put(disk_storage_conf, Req,
        [{node, Node}] ++
        [{db_path, DbPath} || DbPath =/= undefined] ++
        [{index_path, IxPath} || IxPath =/= undefined] ++
        [{java_home, JavaHome} || JavaHome =/= undefined] ++
        [{cbas_dirs, {list, CbasPaths}} || CbasPaths =/= []]).

rename_node(Req, Node, Hostname) ->
    put(rename_node, Req, [{node, Node},
                           {hostname, Hostname}]).

setup_node_services(Req, Node, Services) ->
    put(setup_node_services, Req, [{node, Node},
                                   {services, {list, Services}}]).

cluster_settings(Req, Quotas, ClusterName) ->
    put(cluster_settings, Req, [{quotas, {propset, Quotas}},
                                {cluster_name, ClusterName}]).

add_group(Req, Group) ->
    put(add_group, Req, [{group_name, proplists:get_value(name, Group)},
                         {uuid, proplists:get_value(uuid, Group)}]).

delete_group(Req, Group) ->
    put(delete_group, Req, [{group_name, proplists:get_value(name, Group)},
                            {uuid, proplists:get_value(uuid, Group)}]).

update_group(Req, Group) ->
    put(update_group, Req, [{group_name, proplists:get_value(name, Group)},
                            {uuid, proplists:get_value(uuid, Group)},
                            {nodes, {list, proplists:get_value(nodes, Group, [])}}]).

build_xdcr_cluster_props(KV) ->
    [{name, misc:expect_prop_value(name, KV)},
     {demand_encryption, proplists:get_value(cert, KV) =/= undefined},
     {hostname, misc:expect_prop_value(hostname, KV)},
     {username, misc:expect_prop_value(username, KV)},
     {uuid, misc:expect_prop_value(uuid, KV)}].

xdcr_create_cluster_ref(Req, Props) ->
    put(xdcr_create_cluster_ref, Req, build_xdcr_cluster_props(Props)).

xdcr_update_cluster_ref(Req, Props) ->
    put(xdcr_update_cluster_ref, Req, build_xdcr_cluster_props(Props)).

xdcr_delete_cluster_ref(Req, Props) ->
    put(xdcr_delete_cluster_ref, Req, build_xdcr_cluster_props(Props)).

xdcr_create_replication(Req, Id, Props) ->
    {Params, Settings} =
        lists:splitwith(fun ({from_bucket, _}) ->
                                true;
                            ({to_bucket, _}) ->
                                true;
                            ({to_cluster, _}) ->
                                true;
                            (_) ->
                                false
                        end, Props),

    put(xdcr_create_replication, Req, [{rep_id, Id},
                                       {settings, {prepare_list(Settings)}}] ++ Params).

xdcr_update_replication(Req, Id, Props) ->
    put(xdcr_update_replication, Req, [{rep_id, Id},
                                       {settings, {prepare_list(Props)}}]).

xdcr_cancel_replication(Req, Id) ->
    put(xdcr_cancel_replication, Req, [{rep_id, Id}]).

xdcr_update_global_settings(Req, Settings) ->
    put(xdcr_update_global_settings, Req, [{settings, {prepare_list(Settings)}}]).

build_auto_failover_extras(Extras) ->
    lists:foldl(
      fun ({failover_on_data_disk_issues, V}, Acc) ->
              [{failover_on_data_disk_issues, {prepare_list(V)}} | Acc];
          ({failover_server_group, _} = T, Acc) ->
              [T | Acc];
          ({can_abort_rebalance, _} = T, Acc) ->
              [T | Acc];
          (_, Acc) ->
              Acc
      end, [], Extras).

enable_auto_failover(Req, Timeout, MaxNodes, Extras) ->
    Params = [{timeout, Timeout}, {max_nodes, MaxNodes}] ++
        build_auto_failover_extras(Extras),
    put(enable_auto_failover, Req, Params).

disable_auto_failover(Req) ->
    put(disable_auto_failover, Req, []).

reset_auto_failover_count(Req) ->
    put(reset_auto_failover_count, Req, []).

modify_retry_rebalance(Req, New) ->
    put(modify_retry_rebalance, Req, New).

enable_auto_reprovision(Req, MaxNodes) ->
    put(enable_auto_reprovision, Req, [{max_nodes, MaxNodes}]).

disable_auto_reprovision(Req) ->
    put(disable_auto_reprovision, Req, []).

alerts(Req, Settings) ->
    case misc:expect_prop_value(enabled, Settings) of
        false ->
            put(disable_cluster_alerts, Req, []);
        true ->
            EmailServer = misc:expect_prop_value(email_server, Settings),
            EmailServer1 = proplists:delete(pass, EmailServer),
            put(enable_cluster_alerts, Req,
                [{sender, misc:expect_prop_value(sender, Settings)},
                 {recipients, {list, misc:expect_prop_value(recipients, Settings)}},
                 {alerts, {list, misc:expect_prop_value(alerts, Settings)}},
                 {email_server, {prepare_list(EmailServer1)}}])
    end.

build_threshold({Percentage, Size}) ->
    {prepare_list([{percentage, Percentage}, {size, Size}])}.

build_compaction_settings(Settings) ->
    lists:foldl(
      fun ({allowed_time_period, V}, Acc) ->
              [{allowed_time_period, {prepare_list(V)}} | Acc];
          ({database_fragmentation_threshold, V}, Acc) ->
              [{database_fragmentation_threshold, build_threshold(V)} | Acc];
          ({view_fragmentation_threshold, V}, Acc) ->
              [{view_fragmentation_threshold, build_threshold(V)} | Acc];
          ({purge_interval, _} = T, Acc) ->
              [T | Acc];
          ({parallel_db_and_view_compaction, _} = T, Acc) ->
              [T | Acc];
          ({index_fragmentation_percentage, _} = T, Acc) ->
              [T | Acc];
          ({index_compaction_mode, _} = T, Acc) ->
              [T | Acc];
          ({index_circular_compaction_days, _} = T, Acc) ->
              [T | Acc];
          ({index_circular_compaction_abort, _} = T, Acc) ->
              [T | Acc];
          ({index_circular_compaction_interval, V}, Acc) ->
              [{index_circular_compaction_interval, {prepare_list(V)}} | Acc];
          (_, Acc) ->
              Acc
      end, [], Settings).

modify_compaction_settings(Req, Settings) ->
    Data = build_compaction_settings(Settings),
    put(modify_compaction_settings, Req, Data).

regenerate_certificate(Req) ->
    put(regenerate_certificate, Req, []).

build_saslauthd_users(asterisk) ->
    default;
build_saslauthd_users(List) ->
    {list, List}.

setup_saslauthd(Req, Props) ->
    put(setup_saslauthd, Req,
        [{enabled, misc:expect_prop_value(enabled, Props)},
         {admins, build_saslauthd_users(misc:expect_prop_value(admins, Props))},
         {ro_admins, build_saslauthd_users(misc:expect_prop_value(roAdmins, Props))}]).

internal_settings(Req, Settings) ->
    put(internal_settings, Req, [{settings, {prepare_list(Settings)}}]).

upload_cluster_ca(Req, Subject, Expires) ->
    ExpiresDateTime = calendar:gregorian_seconds_to_datetime(Expires),
    put(upload_cluster_ca, Req, [{subject, Subject},
                                 {expires, format_iso8601(ExpiresDateTime, 0, "Z")}]).

reload_node_certificate(Req, Subject, Expires) ->
    ExpiresDateTime = calendar:gregorian_seconds_to_datetime(Expires),
    put(reload_node_certificate, Req, [{subject, Subject},
                                       {expires, format_iso8601(ExpiresDateTime, 0, "Z")}]).

modify_index_storage_mode(Req, StorageMode) ->
    put(modify_index_storage_mode, Req, [{storageMode, StorageMode}]).

master_password_change(Req, undefined) ->
    put(master_password_change, Req, []);
master_password_change(Req, Error) ->
    put(master_password_change, Req, [{error, Error}]).

data_key_rotation(Req, undefined) ->
    put(data_key_rotation, Req, []);
data_key_rotation(Req, Error) ->
    put(data_key_rotation, Req, [{error, Error}]).

password_policy(Req, Policy) ->
    PreparedPolicy =
        lists:keystore(must_present, 1, Policy,
                       {must_present, {list, proplists:get_value(must_present, Policy)}}),
    put(password_policy, Req, PreparedPolicy).

client_cert_auth(Req, ClientCertAuth) ->
    Val = case cluster_compat_mode:is_cluster_51() of
              true ->
                  State = lists:keyfind(state, 1, ClientCertAuth),
                  {PrefixesKey, Triples} = lists:keyfind(prefixes, 1, ClientCertAuth),
                  NewTriples = [{propset, T} || T <- Triples],
                  [State, {PrefixesKey, {list, NewTriples}}];
              false ->
                  ClientCertAuth
          end,
    put(client_cert_auth, Req, Val).

security_settings(Req, Settings) ->
    Format = fun ({cipher_suites, List}) -> {cipher_suites, {list, List}};
                 (KV) -> KV
             end,
    put(security_settings, Req,
        [{settings, {prepare_list([Format(S) || S <- Settings])}}]).

license_settings(Req, Settings) ->
    put(license_settings, Req,
        [{settings, {prepare_list(Settings)}}]).

start_log_collection(Req, Nodes, BaseURL, Options) ->
    put(start_log_collection, Req,
        [{nodes, {list, Nodes}}, {base_url, BaseURL}] ++
            Options).

modify_log_redaction_settings(Req, Settings) ->
    put(modify_log_redaction_settings, Req,
        [{log_redaction_default_cfg, {prepare_list(Settings)}}]).

modify_audit_settings(Req, Settings) ->
    case proplists:get_value(auditd_enabled, Settings, undefined) of
        false ->
            sync_put(modify_audit_settings, Req, [{auditd_enabled, false}]);
        _ ->
            put(modify_audit_settings, Req,
                [prepare_audit_setting(S) || S <- Settings])
    end.

prepare_audit_setting({enabled, List}) ->
    {enabled, {list, List}};
prepare_audit_setting({disabled, List}) ->
    {disabled, {list, List}};
prepare_audit_setting({disabled_users, Users}) ->
    {disabled_userids, {list, [get_identity(U) || U <- Users]}};
prepare_audit_setting(Setting) ->
    Setting.

print_audit_records(Queue) ->
    case queue:out(Queue) of
        {empty, _} ->
            ok;
        {{value, {_, _, Continuation} = V}, NewQueue} ->
            ?log_info("Dropped audit entry: ~p", [V]),
            Continuation({error, dropped}),
            print_audit_records(NewQueue)
    end.

modify_index_settings(Req, Settings) ->
    put(modify_index_settings, Req, [{settings, {prepare_list(Settings)}}]).

modify_query_settings(Req, Settings) ->
    put(modify_query_settings, Req, [{settings, {prepare_list(Settings)}}]).

modify_query_curl_whitelist_setting(Req, Values) ->
    Setting = [{curl_whitelist, ejson:encode({Values})}],
    modify_query_settings(Req, Setting).

read_doc(Req, BucketName, DocId) ->
    put(read_doc, Req, [{bucket_name, BucketName},
                        {doc_id, ns_config_log:tag_user_name(DocId)}]).

mutate_doc(Req, Oper, BucketName, DocId) ->
    put(mutate_doc, Req, [{bucket_name, BucketName},
                          {doc_id, ns_config_log:tag_user_name(DocId)},
                          {operation, Oper}]).

set_user_group(Req, Id, Roles, Description, LDAPGroup) ->
    put(set_user_group, Req,
        [{id, Id},
         {roles, {list, [menelaus_web_rbac:role_to_string(Role)
                            || Role <- Roles]}},
         {ldap_group_ref, LDAPGroup},
         {description, Description}]).

delete_user_group(Req, Id) ->
    put(delete_user_group, Req, [{id, Id}]).

ldap_settings(Req, Settings) ->
    put(ldap_settings, Req, [prepare_ldap_setting(S) || S <- Settings]).

prepare_ldap_setting({hosts, List}) -> {hosts, {list, List}};
prepare_ldap_setting({user_dn_mapping = K, JSON}) -> {K, ejson:encode(JSON)};
prepare_ldap_setting(Default) -> Default.

developer_preview_settings(Req, Settings) ->
    put(developer_preview_settings, Req,
        [{settings, {prepare_list(Settings)}}]).

set_user_profile(Req, Identity, Json) ->
    put(set_user_profile, Req,
        [{identity, get_identity(Identity)},
         {profile, {json, Json}}]).

delete_user_profile(Req, Identity) ->
    put(delete_user_profile, Req, [{identity, get_identity(Identity)}]).

failover_settings(Req, Settings) ->
    Settings1 = [{K, V} || {{failover, K}, V} <- Settings],
    put(failover_settings, Req,
        [{settings, {prepare_list(Settings1)}}]).<|MERGE_RESOLUTION|>--- conflicted
+++ resolved
@@ -318,7 +318,6 @@
     8242;
 code(mutate_doc) ->
     8243;
-<<<<<<< HEAD
 code(set_user_group) ->
     8244;
 code(delete_user_group) ->
@@ -342,12 +341,9 @@
 code(failover_settings) ->
     8254;
 code(read_doc) ->
-    8255.
-=======
+    8255;
 code(logout) ->
     8256.
-
->>>>>>> 77de57ad
 
 to_binary({list, List}) ->
     [to_binary(A) || A <- List];
