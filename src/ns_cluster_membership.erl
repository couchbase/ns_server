%% @author Northscale <info@northscale.com>
%% @copyright 2009 NorthScale, Inc.
%%
%% Licensed under the Apache License, Version 2.0 (the "License");
%% you may not use this file except in compliance with the License.
%% You may obtain a copy of the License at
%%
%%      http://www.apache.org/licenses/LICENSE-2.0
%%
%% Unless required by applicable law or agreed to in writing, software
%% distributed under the License is distributed on an "AS IS" BASIS,
%% WITHOUT WARRANTIES OR CONDITIONS OF ANY KIND, either express or implied.
%% See the License for the specific language governing permissions and
%% limitations under the License.
%%
-module(ns_cluster_membership).

-export([active_nodes/0,
         active_nodes/1,
         actual_active_nodes/0,
         actual_active_nodes/1,
         get_nodes_cluster_membership/0,
         get_nodes_cluster_membership/1,
         get_cluster_membership/1,
         get_cluster_membership/2,
         activate/1,
         deactivate/1,
         failover/1,
         re_failover/1,
         system_joinable/0,
         start_rebalance/3,
         stop_rebalance/0,
         stop_rebalance_if_safe/0,
         is_stop_rebalance_safe/0,
         get_rebalance_status/0,
         is_balanced/0,
         get_recovery_type/2,
         update_recovery_type/2
        ]).

-export([supported_services/0,
         default_services/0,
         set_service_map/2,
         get_service_map/2,
         node_active_services/1,
         node_active_services/2,
         node_services/1,
         node_services/2,
         service_active_nodes/1,
         service_active_nodes/2,
         service_actual_nodes/2,
         service_nodes/2,
         service_nodes/3,
         should_run_service/2,
         should_run_service/3,
         user_friendly_service_name/1]).

active_nodes() ->
    active_nodes(ns_config:get()).

active_nodes(Config) ->
    [Node || Node <- ns_node_disco:nodes_wanted(),
             get_cluster_membership(Node, Config) == active].

actual_active_nodes() ->
    actual_active_nodes(ns_config:get()).

actual_active_nodes(Config) ->
    [Node || Node <- ns_node_disco:nodes_actual(),
             get_cluster_membership(Node, Config) == active].

get_nodes_cluster_membership() ->
    get_nodes_cluster_membership(ns_node_disco:nodes_wanted()).

get_nodes_cluster_membership(Nodes) ->
    Config = ns_config:get(),
    [{Node, get_cluster_membership(Node, Config)} || Node <- Nodes].

get_cluster_membership(Node) ->
    get_cluster_membership(Node, ns_config:get()).

get_cluster_membership(Node, Config) ->
    case ns_config:search(Config, {node, Node, membership}) of
        {value, Value} ->
             Value;
        _ ->
            inactiveAdded
    end.

system_joinable() ->
    ns_node_disco:nodes_wanted() =:= [node()].

get_rebalance_status() ->
    ns_orchestrator:rebalance_progress().

start_rebalance(KnownNodes, EjectedNodes, DeltaRecoveryBuckets) ->
    ns_orchestrator:start_rebalance(KnownNodes, EjectedNodes, DeltaRecoveryBuckets).

activate(Nodes) ->
    ns_config:set([{{node, Node, membership}, active} ||
                      Node <- Nodes]).

deactivate(Nodes) ->
    ns_config:set([{{node, Node, membership}, inactiveFailed}
                   || Node <- Nodes]).

is_stop_rebalance_safe() ->
    case ns_config:search(rebalancer_pid) of
        false ->
            true;
        {value, undefined} ->
            true;
        {value, Pid} ->
            PidNode = node(Pid),
            MasterNode = mb_master:master_node(),
            PidNode =:= MasterNode
    end.

stop_rebalance() ->
    ns_orchestrator:stop_rebalance().

stop_rebalance_if_safe() ->
    %% NOTE: this is inherently raceful. But race is tiny and largely
    %% harmless. So we KISS instead.
    case is_stop_rebalance_safe() of
        false ->
            unsafe;
        _ ->
            stop_rebalance()
    end.

is_balanced() ->
    not ns_orchestrator:needs_rebalance().

failover(Node) ->
    ns_orchestrator:failover(Node).

re_failover_possible(NodeString) ->
    case (catch list_to_existing_atom(NodeString)) of
        Node when is_atom(Node) ->
            RecoveryType = ns_config:search(ns_config:latest(), {node, Node, recovery_type}, none),
            Membership = ns_config:search(ns_config:latest(), {node, Node, membership}),
            Ok = (lists:member(Node, ns_node_disco:nodes_wanted())
                  andalso RecoveryType =/= none
                  andalso Membership =:= {value, inactiveAdded}),
            case Ok of
                true ->
                    {ok, Node};
                _ ->
                    not_possible
            end;
        _ ->
            not_possible
    end.

%% moves node from pending-recovery state to failed over state
%% used when users hits Cancel for pending-recovery node on UI
re_failover(NodeString) ->
    true = is_list(NodeString),
    case re_failover_possible(NodeString) of
        {ok, Node} ->
            KVList0 = [{{node, Node, membership}, inactiveFailed}],

            KVList = case cluster_compat_mode:is_cluster_30() of
                         true ->
                             [{{node, Node, recovery_type}, none} | KVList0];
                         false ->
                             KVList0
                     end,

            ns_config:set(KVList),
            ok;
        not_possible ->
            not_possible
    end.

get_recovery_type(Config, Node) ->
    ns_config:search(Config, {node, Node, recovery_type}, none).

-spec update_recovery_type(node(), delta | full) -> ok | bad_node | conflict.
update_recovery_type(Node, NewType) ->
    RV = ns_config:run_txn(
           fun (Config, Set) ->
                   Membership = ns_config:search(Config, {node, Node, membership}),

                   case ((Membership =:= {value, inactiveAdded}
                          andalso get_recovery_type(Config, Node) =/= none)
                         orelse Membership =:= {value, inactiveFailed}) of

                       true ->
                           Config1 = Set({node, Node, membership}, inactiveAdded, Config),
                           {commit,
                            Set({node, Node, recovery_type}, NewType, Config1)};
                       false ->
                           {abort, {error, bad_node}}
                   end
           end),

    case RV of
        {commit, _} ->
            ok;
        {abort, not_needed} ->
            ok;
        {abort, {error, Error}} ->
            Error;
        retry_needed ->
            erlang:error(exceeded_retries)
    end.

supported_services() ->
    [kv, n1ql, index, fts].

default_services() ->
    [kv].

set_service_map(kv, _Nodes) ->
    %% kv is special; it's dealt with using different set of functions
    ok;
set_service_map(Service, Nodes) ->
    ns_config:set({service_map, Service}, Nodes).

get_service_map(Config, kv) ->
    %% kv is special; just return active kv nodes
    ActiveNodes = active_nodes(Config),
    service_nodes(Config, ActiveNodes, kv);
get_service_map(Config, Service) ->
    ns_config:search(Config, {service_map, Service}, []).

node_active_services(Node) ->
    node_active_services(ns_config:latest(), Node).

node_active_services(Config, Node) ->
    AllServices = node_services(Config, Node),
    [S || S <- AllServices,
          lists:member(Node, service_active_nodes(Config, S))].

node_services(Node) ->
    node_services(ns_config:latest(), Node).

node_services(Config, Node) ->
    case ns_config:search(Config, {node, Node, services}) of
        false ->
            default_services();
        {value, Value} ->
            Value
    end.

should_run_service(Service, Node) ->
    should_run_service(ns_config:latest(), Service, Node).

should_run_service(Config, Service, Node) ->
    case ns_config_auth:is_system_provisioned()
        andalso ns_cluster_membership:get_cluster_membership(Node, Config) =:= active  of
        false -> false;
        true ->
            Svcs = ns_cluster_membership:node_services(Config, Node),
            lists:member(Service, Svcs)
    end.

service_active_nodes(Service) ->
    service_active_nodes(ns_config:latest(), Service).

<<<<<<< HEAD
=======
%% just like get_service_map/2, but returns all nodes having a service if the
%% cluster is not 4.1 yet
service_active_nodes(Config, Service) ->
    case cluster_compat_mode:is_cluster_41(Config) of
        true ->
            get_service_map(Config, Service);
        false ->
            ActiveNodes = active_nodes(Config),
            service_nodes(Config, ActiveNodes, Service)
    end.

service_actual_nodes(Config, Service) ->
    ActualNodes = ordsets:from_list(actual_active_nodes(Config)),
    ServiceActiveNodes = ordsets:from_list(service_active_nodes(Config, Service)),
    ordsets:intersection(ActualNodes, ServiceActiveNodes).

service_nodes(Nodes, Service) ->
    service_nodes(ns_config:latest(), Nodes, Service).

service_nodes(Config, Nodes, Service) ->
    [N || N <- Nodes,
          ServiceC <- node_services(Config, N),
          ServiceC =:= Service].

>>>>>>> 1a3d6703
user_friendly_service_name(kv) ->
    "data";
user_friendly_service_name(n1ql) ->
    "query";
<<<<<<< HEAD
user_friendly_service_name(fts) ->
    "full text search";
=======
>>>>>>> 1a3d6703
user_friendly_service_name(Service) ->
    atom_to_list(Service).<|MERGE_RESOLUTION|>--- conflicted
+++ resolved
@@ -260,8 +260,6 @@
 service_active_nodes(Service) ->
     service_active_nodes(ns_config:latest(), Service).
 
-<<<<<<< HEAD
-=======
 %% just like get_service_map/2, but returns all nodes having a service if the
 %% cluster is not 4.1 yet
 service_active_nodes(Config, Service) ->
@@ -286,15 +284,11 @@
           ServiceC <- node_services(Config, N),
           ServiceC =:= Service].
 
->>>>>>> 1a3d6703
 user_friendly_service_name(kv) ->
     "data";
 user_friendly_service_name(n1ql) ->
     "query";
-<<<<<<< HEAD
 user_friendly_service_name(fts) ->
     "full text search";
-=======
->>>>>>> 1a3d6703
 user_friendly_service_name(Service) ->
     atom_to_list(Service).