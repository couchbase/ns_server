%% @author Couchbase <info@couchbase.com>
%% @copyright 2009-2020 Couchbase, Inc.
%%
%% Licensed under the Apache License, Version 2.0 (the "License");
%% you may not use this file except in compliance with the License.
%% You may obtain a copy of the License at
%%
%%      http://www.apache.org/licenses/LICENSE-2.0
%%
%% Unless required by applicable law or agreed to in writing, software
%% distributed under the License is distributed on an "AS IS" BASIS,
%% WITHOUT WARRANTIES OR CONDITIONS OF ANY KIND, either express or implied.
%% See the License for the specific language governing permissions and
%% limitations under the License.
%%
%% @doc handlers for bucket related REST API's

-module(menelaus_web_buckets).

-author('NorthScale <info@northscale.com>').

-include("menelaus_web.hrl").
-include("ns_common.hrl").
-include("couch_db.hrl").
-include("ns_stats.hrl").

-ifdef(TEST).
-include_lib("eunit/include/eunit.hrl").
-endif.

-export([checking_bucket_uuid/3,
         handle_bucket_list/1,
         handle_bucket_info/3,
         handle_sasl_buckets_streaming/2,
         handle_bucket_info_streaming/3,
         handle_bucket_delete/3,
         handle_bucket_update/3,
         handle_bucket_create/2,
         create_bucket/3,
         handle_bucket_flush/3,
         handle_compact_bucket/3,
         handle_purge_compact_bucket/3,
         handle_cancel_bucket_compaction/3,
         handle_compact_databases/3,
         handle_cancel_databases_compaction/3,
         handle_compact_view/4,
         handle_cancel_view_compaction/4,
         handle_ddocs_list/3,
         handle_set_ddoc_update_min_changes/4,
         handle_local_random_key/3,
         build_bucket_capabilities/1,
         maybe_cleanup_old_buckets/0,
         serve_short_bucket_info/2,
         serve_streaming_short_bucket_info/2,
         get_ddocs_list/2]).

-import(menelaus_util,
        [reply/2,
         reply/3,
         reply_text/3,
         reply_json/2,
         reply_json/3,
         concat_url_path/1,
         bin_concat_path/1,
         bin_concat_path/2,
         handle_streaming/2]).

-define(MAX_BUCKET_NAME_LEN, 100).

checking_bucket_uuid(Req, BucketConfig, Body) ->
    ReqUUID0 = proplists:get_value("bucket_uuid", mochiweb_request:parse_qs(Req)),
    case ReqUUID0 =/= undefined of
        true ->
            ReqUUID = list_to_binary(ReqUUID0),
            BucketUUID = ns_bucket:bucket_uuid(BucketConfig),

            case BucketUUID =:= ReqUUID of
                true ->
                    Body();
                false ->
                    reply_text(Req, "Bucket uuid does not match the requested.\r\n", 404)
            end;
        false ->
            Body()
    end.

may_expose_bucket_auth(Name, Req) ->
    case menelaus_auth:get_token(Req) of
        undefined ->
            menelaus_auth:has_permission({[{bucket, Name}, password], read}, Req);
        _ ->
            false
    end.

handle_bucket_list(Req) ->
    BucketNamesUnsorted =
        menelaus_auth:get_accessible_buckets(fun (BucketName) ->
                                                     {[{bucket, BucketName}, settings], read}
                                             end, Req),

    BucketNames = lists:sort(fun (A,B) -> A =< B end, BucketNamesUnsorted),

    LocalAddr = menelaus_util:local_addr(Req),
    InfoLevel = case proplists:get_value("basic_stats", mochiweb_request:parse_qs(Req)) of
                    undefined -> normal;
                    _ -> for_ui
                end,
    SkipMap = proplists:get_value("skipMap", mochiweb_request:parse_qs(Req)) =:= "true",
    BucketsInfo = [build_bucket_info(Name, undefined, InfoLevel, LocalAddr,
                                     may_expose_bucket_auth(Name, Req), SkipMap)
                   || Name <- BucketNames],
    reply_json(Req, BucketsInfo).

handle_bucket_info(_PoolId, Id, Req) ->
    InfoLevel = case proplists:get_value("basic_stats", mochiweb_request:parse_qs(Req)) of
                    undefined -> normal;
                    _ -> for_ui
                end,
    SkipMap = proplists:get_value("skipMap", mochiweb_request:parse_qs(Req)) =:= "true",
    reply_json(Req, build_bucket_info(Id, undefined, InfoLevel,
                                      menelaus_util:local_addr(Req),
                                      may_expose_bucket_auth(Id, Req), SkipMap)).

build_bucket_node_infos(BucketName, BucketConfig, InfoLevel0, LocalAddr) ->
    {InfoLevel, Stability} = convert_info_level(InfoLevel0),
    %% Only list nodes this bucket is mapped to
    F = menelaus_web_node:build_nodes_info_fun(false, InfoLevel, Stability, LocalAddr),
    Nodes = ns_bucket:get_servers(BucketConfig),
    %% NOTE: there's potential inconsistency here between BucketConfig
    %% and (potentially more up-to-date) vbuckets dict. Given that
    %% nodes list is mostly informational I find it ok.
    Dict = case vbucket_map_mirror:node_vbuckets_dict(BucketName) of
               {ok, DV} -> DV;
               {error, not_present} -> dict:new();
               {error, no_map} -> dict:new()
           end,
    BucketUUID = ns_bucket:bucket_uuid(BucketConfig),
    add_couch_api_base_loop(Nodes, BucketName, BucketUUID, LocalAddr, F, Dict, [], []).


add_couch_api_base_loop([], _BucketName, _BucketUUID, _LocalAddr, _F, _Dict, CAPINodes, NonCAPINodes) ->
    CAPINodes ++ NonCAPINodes;
add_couch_api_base_loop([Node | RestNodes],
                        BucketName, BucketUUID, LocalAddr, F, Dict, CAPINodes, NonCAPINodes) ->
    {struct, KV} = F(Node, BucketName),
    case dict:find(Node, Dict) of
        {ok, V} when V =/= [] ->
            %% note this is generally always expected, but let's play safe just in case
            S = {struct, add_couch_api_base(BucketName, BucketUUID, KV, Node, LocalAddr)},
            add_couch_api_base_loop(RestNodes, BucketName, BucketUUID,
                                    LocalAddr, F, Dict, [S | CAPINodes], NonCAPINodes);
        _ ->
            S = {struct, KV},
            add_couch_api_base_loop(RestNodes, BucketName, BucketUUID,
                                    LocalAddr, F, Dict, CAPINodes, [S | NonCAPINodes])
    end.

add_couch_api_base(BucketName, BucketUUID, KV, Node, LocalAddr) ->
    NodesKeysList = [{Node, couchApiBase}, {{ssl, Node}, couchApiBaseHTTPS}],

    lists:foldl(fun({N, Key}, KVAcc) ->
                        case capi_utils:capi_bucket_url_bin(N, BucketName,
                                                            BucketUUID, LocalAddr) of
                            undefined ->
                                KVAcc;
                            Url ->
                                {ok, BCfg} = ns_bucket:get_bucket(BucketName),
                                case ns_bucket:bucket_type(BCfg) of
                                    membase ->
                                        [{Key, Url} | KVAcc];
                                    _ ->
                                        KVAcc
                                end
                        end
                end, KV, NodesKeysList).

build_auto_compaction_info(BucketConfig) ->
    case ns_bucket:is_persistent(BucketConfig) of
        true ->
            ACSettings = case proplists:get_value(autocompaction,
                                                  BucketConfig) of
                             undefined -> false;
                             false -> false;
                             ACSettingsX -> ACSettingsX
                         end,

            case ACSettings of
                false ->
                    [{autoCompactionSettings, false}];
                _ ->
                    [{autoCompactionSettings,
                      menelaus_web_autocompaction:build_bucket_settings(
                        ACSettings)}]
            end;
        false ->
            case ns_bucket:storage_mode(BucketConfig) of
                ephemeral ->
                    [];
                undefined ->
                    %% When the bucket type is memcached.
                    [{autoCompactionSettings, false}]
            end
    end.

build_purge_interval_info(BucketConfig) ->
    case ns_bucket:is_persistent(BucketConfig) of
        true ->
            case proplists:get_value(autocompaction, BucketConfig, false) of
                false ->
                    [];
                _Val ->
                    PInterval = case proplists:get_value(purge_interval,
                                                         BucketConfig) of
                                    undefined ->
                                        compaction_api:get_purge_interval(global);
                                    PI -> PI
                                end,
                    [{purgeInterval, PInterval}]
            end;
        false ->
            case ns_bucket:storage_mode(BucketConfig) of
                ephemeral ->
                    [{purgeInterval, proplists:get_value(purge_interval,
                                                         BucketConfig)}];
                undefined ->
                    %% When the bucket type is memcached.
                    []
            end
    end.

build_eviction_policy(BucketConfig) ->
    case ns_bucket:eviction_policy(BucketConfig) of
        value_only ->
            <<"valueOnly">>;
        full_eviction ->
            <<"fullEviction">>;
        no_eviction ->
            <<"noEviction">>;
        nru_eviction ->
            <<"nruEviction">>
    end.

build_durability_min_level(BucketConfig) ->
    case ns_bucket:durability_min_level(BucketConfig) of
        undefined ->
            <<"none">>;
        none ->
            <<"none">>;
        majority ->
            <<"majority">>;
        majority_and_persist_on_master ->
            <<"majorityAndPersistActive">>;
        persist_to_majority ->
            <<"persistToMajority">>
    end.

build_bucket_info(Id, undefined, InfoLevel, LocalAddr, MayExposeAuth,
                  SkipMap) ->
    {ok, BucketConfig} = ns_bucket:get_bucket(Id),
    build_bucket_info(Id, BucketConfig, InfoLevel, LocalAddr, MayExposeAuth,
                      SkipMap);
build_bucket_info(Id, BucketConfig, InfoLevel, LocalAddr, MayExposeAuth,
                  SkipMap) ->
    Nodes = build_bucket_node_infos(Id, BucketConfig, InfoLevel, LocalAddr),
    StatsUri = bin_concat_path(["pools", "default", "buckets", Id, "stats"]),
    StatsDirectoryUri = iolist_to_binary([StatsUri, <<"Directory">>]),
    NodeStatsListURI = bin_concat_path(["pools", "default", "buckets", Id, "nodes"]),
    BucketCaps = build_bucket_capabilities(BucketConfig),

    BucketUUID = ns_bucket:bucket_uuid(BucketConfig),
    QSProps = [{"bucket_uuid", BucketUUID}],

    BuildUUIDURI = fun (Segments) ->
                           bin_concat_path(Segments, QSProps)
                   end,

    EvictionPolicy = build_eviction_policy(BucketConfig),
    ConflictResolutionType = ns_bucket:conflict_resolution_type(BucketConfig),
    DurabilityMinLevel = build_durability_min_level(BucketConfig),

    Suffix = case InfoLevel of
                 streaming ->
                     BucketCaps;
                 _ ->
                     BasicStats0 = menelaus_stats:basic_stats(Id),

                     BasicStats = case InfoLevel of
                                      for_ui ->
                                          StorageTotals = [{Key, {struct, StoragePList}}
                                                           || {Key, StoragePList} <- ns_storage_conf:cluster_storage_info()],

                                          [{storageTotals, {struct, StorageTotals}} | BasicStats0];
                                      _ -> BasicStats0
                                  end,

                     BucketParams =
                         [{replicaNumber, ns_bucket:num_replicas(BucketConfig)},
                          {threadsNumber, proplists:get_value(num_threads, BucketConfig, 3)},
                          {quota, {struct, [{ram, ns_bucket:ram_quota(BucketConfig)},
                                            {rawRAM, ns_bucket:raw_ram_quota(BucketConfig)}]}},
                          {basicStats, {struct, BasicStats}},
                          {evictionPolicy, EvictionPolicy},
<<<<<<< HEAD
                          {storageBackend, ns_bucket:storage_backend(BucketConfig)},
=======
                          {durabilityMinLevel, DurabilityMinLevel},
>>>>>>> bfc7238e
                          {conflictResolutionType, ConflictResolutionType}
                          | BucketCaps],

                     BucketParams1 =
                         case cluster_compat_mode:is_enterprise() andalso
                             cluster_compat_mode:is_cluster_55() of
                             true ->
                                 CMode = proplists:get_value(compression_mode,
                                                             BucketConfig, off),
                                 [{maxTTL, proplists:get_value(max_ttl,
                                                               BucketConfig, 0)},
                                  {compressionMode, CMode} |
                                  BucketParams];
                             false ->
                                 BucketParams
                         end,

                     case ns_bucket:drift_thresholds(BucketConfig) of
                         undefined ->
                             BucketParams1;
                         {DriftAheadThreshold, DriftBehindThreshold} ->
                             [{driftAheadThresholdMs, DriftAheadThreshold},
                              {driftBehindThresholdMs, DriftBehindThreshold}
                              | BucketParams1]
                     end
             end,
    BucketType = ns_bucket:bucket_type(BucketConfig),
    %% Only list nodes this bucket is mapped to
    %% Leave vBucketServerMap key out for memcached buckets; this is
    %% how Enyim decides to use ketama
    Suffix1 = case BucketType of
                  membase ->
                      case SkipMap of
                          false ->
                              [{vBucketServerMap, ns_bucket:json_map_from_config(
                                                    LocalAddr, BucketConfig)} |
                               Suffix];
                          _ ->
                              Suffix
                      end;
                  memcached ->
                      Suffix
              end,
    ACInfo = build_auto_compaction_info(BucketConfig),
    PIInfo = build_purge_interval_info(BucketConfig),
    CanHaveViews = ns_bucket:can_have_views(BucketConfig),

    Suffix2 = build_ddocs_uri(CanHaveViews, Id,
                              BucketConfig) ++ ACInfo ++ PIInfo ++ Suffix1,

    FlushEnabled = proplists:get_value(flush_enabled, BucketConfig, false),
    MaybeFlushController =
        case FlushEnabled of
            true ->
                [{flush, bin_concat_path(["pools", "default",
                                          "buckets", Id, "controller", "doFlush"])}];
            false ->
                []
        end,

    Suffix3 = case MayExposeAuth of
                  true ->
                      [{saslPassword,
                       list_to_binary(proplists:get_value(sasl_password, BucketConfig, ""))} |
                       Suffix2];
                  false ->
                      Suffix2
              end,

    {struct, [{name, list_to_binary(Id)},
              {uuid, BucketUUID},
              {bucketType, ns_bucket:external_bucket_type(BucketConfig)},
              {authType, misc:expect_prop_value(auth_type, BucketConfig)},
              {uri, BuildUUIDURI(["pools", "default", "buckets", Id])},
              {streamingUri, BuildUUIDURI(["pools", "default", "bucketsStreaming", Id])},
              {localRandomKeyUri, bin_concat_path(["pools", "default",
                                                   "buckets", Id, "localRandomKey"])},
              {controllers,
               {struct,
                MaybeFlushController ++
                    [{compactAll, bin_concat_path(["pools", "default",
                                                   "buckets", Id, "controller", "compactBucket"])},
                     {compactDB, bin_concat_path(["pools", "default",
                                                  "buckets", Id, "controller", "compactDatabases"])},
                     {purgeDeletes, bin_concat_path(["pools", "default",
                                                     "buckets", Id, "controller", "unsafePurgeBucket"])},
                     {startRecovery, bin_concat_path(["pools", "default",
                                                      "buckets", Id, "controller", "startRecovery"])}]}},
              {nodes, Nodes},
              {stats, {struct, [{uri, StatsUri},
                                {directoryURI, StatsDirectoryUri},
                                {nodeStatsListURI, NodeStatsListURI}]}},
              {nodeLocator, ns_bucket:node_locator(BucketConfig)}
              | Suffix3]}.

build_ddocs_uri(true, Id, BucketConfig) ->
    DDocsURI = bin_concat_path(["pools", "default", "buckets",
                                Id, "ddocs"]),
    [{ddocs, {struct, [{uri, DDocsURI}]}},
     {replicaIndex, proplists:get_value(replica_index, BucketConfig, true)}];
build_ddocs_uri(false, _Id, _BucketConfig) ->
    [].

build_bucket_capabilities(BucketConfig) ->
    Caps =
        case ns_bucket:bucket_type(BucketConfig) of
            membase ->
                Conditional =
                    [{collections, collections:enabled(BucketConfig)},
                     {durableWrite, cluster_compat_mode:is_cluster_65()},
                     {couchapi, ns_bucket:can_have_views(BucketConfig)}],

                [C || {C, true} <- Conditional] ++
                    [dcp, cbhello, touch, cccp, xdcrCheckpointing, nodesExt,
                     xattr];
            memcached ->
                [cbhello, nodesExt]
        end,

    [{bucketCapabilitiesVer, ''},
     {bucketCapabilities, Caps}].

handle_sasl_buckets_streaming(_PoolId, Req) ->
    LocalAddr = menelaus_util:local_addr(Req),

    F = fun (_, _) ->
                Config = ns_config:get(),
                SASLBuckets = lists:filter(
                                fun ({_, BucketInfo}) ->
                                        ns_bucket:auth_type(BucketInfo) =:= sasl
                                end, ns_bucket:get_buckets(Config)),
                List =
                    lists:map(
                      fun ({Name, BucketInfo}) ->
                              BucketNodes =
                                  [begin
                                       Hostname =
                                           list_to_binary(
                                             menelaus_web_node:build_node_hostname(Config, N, LocalAddr)),
                                       DirectPort =
                                           service_ports:get_port(
                                             memcached_port, Config, N),
                                       {struct, [{hostname, Hostname},
                                                 {ports,
                                                  {struct,
                                                   [{direct, DirectPort}]}}]}
                                   end ||
                                      N <- ns_bucket:get_servers(BucketInfo)],
                              VBM = case ns_bucket:bucket_type(BucketInfo) of
                                        membase ->
                                            [{vBucketServerMap,
                                              ns_bucket:json_map_from_config(
                                                LocalAddr, BucketInfo)}];
                                        memcached ->
                                            []
                                    end,
                              {struct,
                               [{name, list_to_binary(Name)},
                                {nodeLocator,
                                 ns_bucket:node_locator(BucketInfo)},
                                {saslPassword,
                                 list_to_binary(
                                   proplists:get_value(sasl_password,
                                                       BucketInfo, ""))},
                                {nodes, BucketNodes} | VBM]}
                      end, SASLBuckets),
                {just_write, {struct, [{buckets, List}]}}
        end,
    handle_streaming(F, Req).

handle_bucket_info_streaming(_PoolId, Id, Req) ->
    LocalAddr = menelaus_util:local_addr(Req),
    SendTerse = ns_config:read_key_fast(send_terse_streaming_buckets, false),
    F = fun(_Stability, _UpdateID) ->
                case ns_bucket:get_bucket(Id) of
                    {ok, BucketConfig} ->
                        case SendTerse of
                            true ->
                                {ok, Bin} = bucket_info_cache:terse_bucket_info_with_local_addr(Id, LocalAddr),
                                {just_write, {write, Bin}};
                            _ ->
                                Info = build_bucket_info(Id, BucketConfig, streaming, LocalAddr,
                                                         may_expose_bucket_auth(Id, Req), false),
                                {just_write, Info}
                        end;
                    not_present ->
                        exit(normal)
                end
        end,
    handle_streaming(F, Req).

handle_bucket_delete(_PoolId, BucketId, Req) ->
    menelaus_web_rbac:assert_no_users_upgrade(),

    ?log_debug("Received request to delete bucket \"~s\"; will attempt to delete", [BucketId]),
    case ns_orchestrator:delete_bucket(BucketId) of
        ok ->
            ns_audit:delete_bucket(Req, BucketId),
            ?MENELAUS_WEB_LOG(?BUCKET_DELETED, "Deleted bucket \"~s\"~n", [BucketId]),
            reply(Req, 200);
        rebalance_running ->
            reply_json(Req, {struct, [{'_', <<"Cannot delete buckets during rebalance.\r\n">>}]}, 503);
        in_recovery ->
            reply_json(Req, {struct, [{'_', <<"Cannot delete buckets when cluster is in recovery mode.\r\n">>}]}, 503);
        {shutdown_failed, _} ->
            reply_json(Req, {struct, [{'_', <<"Bucket deletion not yet complete, but will continue.\r\n">>}]}, 500);
        {exit, {not_found, _}, _} ->
            reply_text(Req, "The bucket to be deleted was not found.\r\n", 404)
    end.

respond_bucket_created(Req, PoolId, BucketId) ->
    reply(Req, 202, [{"Location", concat_url_path(["pools", PoolId, "buckets", BucketId])}]).

%% returns pprop list with only props useful for ns_bucket
extract_bucket_props(Props) ->
    [X || X <-
              [lists:keyfind(Y, 1, Props) ||
                  Y <- [num_replicas, replica_index, ram_quota, auth_type,
                        durability_min_level,
                        sasl_password, moxi_port, autocompaction,
                        purge_interval, flush_enabled, num_threads,
                        eviction_policy, conflict_resolution_type,
                        drift_ahead_threshold_ms, drift_behind_threshold_ms,
                        storage_mode, max_ttl, compression_mode]],
          X =/= false].

-record(bv_ctx, {
          validate_only,
          ignore_warnings,
          new,
          bucket_name,
          bucket_config,
          all_buckets,
          cluster_storage_totals,
          cluster_version,
          is_enterprise}).

init_bucket_validation_context(IsNew, BucketName, Req) ->
    ValidateOnly = (proplists:get_value("just_validate", mochiweb_request:parse_qs(Req)) =:= "1"),
    IgnoreWarnings = (proplists:get_value("ignore_warnings", mochiweb_request:parse_qs(Req)) =:= "1"),
    init_bucket_validation_context(IsNew, BucketName, ValidateOnly, IgnoreWarnings).

init_bucket_validation_context(IsNew, BucketName, ValidateOnly, IgnoreWarnings) ->
    init_bucket_validation_context(IsNew, BucketName,
                                   ns_bucket:get_buckets(),
                                   extended_cluster_storage_info(),
                                   ValidateOnly, IgnoreWarnings,
                                   cluster_compat_mode:get_compat_version(),
                                   cluster_compat_mode:is_enterprise()).

init_bucket_validation_context(IsNew, BucketName, AllBuckets, ClusterStorageTotals,
                               ValidateOnly, IgnoreWarnings,
                               ClusterVersion, IsEnterprise) ->
    {BucketConfig, ExtendedTotals} =
        case lists:keyfind(BucketName, 1, AllBuckets) of
            false -> {false, ClusterStorageTotals};
            {_, V} ->
                case ns_bucket:get_servers(V) of
                    [] ->
                        {V, ClusterStorageTotals};
                    Servers ->
                        ServersCount = length(Servers),
                        {V, lists:keyreplace(nodesCount, 1, ClusterStorageTotals, {nodesCount, ServersCount})}
                end
        end,
    #bv_ctx{
       validate_only = ValidateOnly,
       ignore_warnings = IgnoreWarnings,
       new = IsNew,
       bucket_name = BucketName,
       all_buckets = AllBuckets,
       bucket_config = BucketConfig,
       cluster_storage_totals = ExtendedTotals,
       cluster_version = ClusterVersion,
       is_enterprise = IsEnterprise
      }.

handle_bucket_update(_PoolId, BucketId, Req) ->
    menelaus_web_rbac:assert_no_users_upgrade(),
    Params = mochiweb_request:parse_post(Req),
    handle_bucket_update_inner(BucketId, Req, Params, 32).

handle_bucket_update_inner(_BucketId, _Req, _Params, 0) ->
    exit(bucket_update_loop);
handle_bucket_update_inner(BucketId, Req, Params, Limit) ->
    Ctx = init_bucket_validation_context(false, BucketId, Req),
    case {Ctx#bv_ctx.validate_only, Ctx#bv_ctx.ignore_warnings,
          parse_bucket_params(Ctx, Params)} of
        {_, _, {errors, Errors, JSONSummaries}} ->
            RV = {struct, [{errors, {struct, Errors}},
                           {summaries, {struct, JSONSummaries}}]},
            reply_json(Req, RV, 400);
        {false, _, {ok, ParsedProps, _}} ->
            BucketType = proplists:get_value(bucketType, ParsedProps),
            StorageMode = proplists:get_value(storage_mode, ParsedProps,
                                              undefined),
            UpdatedProps = extract_bucket_props(ParsedProps),
            case ns_orchestrator:update_bucket(BucketType, StorageMode,
                                               BucketId, UpdatedProps) of
                ok ->
                    ns_audit:modify_bucket(Req, BucketId, BucketType, UpdatedProps),
                    DisplayBucketType = ns_bucket:display_type(BucketType,
                                                               StorageMode),
                    ale:info(?USER_LOGGER, "Updated bucket \"~s\" (of type ~s) properties:~n~p",
                             [BucketId, DisplayBucketType,
                              lists:keydelete(sasl_password, 1, UpdatedProps)]),
                    reply(Req, 200);
                rebalance_running ->
                    reply_text(Req,
                               "Cannot update bucket "
                               "while rebalance is running.", 503);
                in_recovery ->
                    reply_text(Req,
                               "Cannot update bucket "
                               "while recovery is in progress.", 503);
                {exit, {not_found, _}, _} ->
                    %% if this happens then our validation raced, so repeat everything
                    handle_bucket_update_inner(BucketId, Req, Params, Limit-1)
            end;
        {true, true, {ok, _, JSONSummaries}} ->
            reply_json(Req, {struct, [{errors, {struct, []}},
                                      {summaries, {struct, JSONSummaries}}]}, 200);
        {true, false, {ok, ParsedProps, JSONSummaries}} ->
            FinalErrors = perform_warnings_validation(Ctx, ParsedProps, []),
            reply_json(Req, {struct, [{errors, {struct, FinalErrors}},
                                      {summaries, {struct, JSONSummaries}}]},
                       case FinalErrors of
                           [] -> 202;
                           _ -> 400
                       end)
    end.

maybe_cleanup_old_buckets() ->
    case ns_config_auth:is_system_provisioned() of
        true ->
            ok;
        false ->
            true = ns_node_disco:nodes_wanted() =:= [node()],
            ns_storage_conf:delete_unused_buckets_db_files()
    end.

create_bucket(Req, Name, Params) ->
    Ctx = init_bucket_validation_context(true, Name, false, false),
    do_bucket_create(Req, Name, Params, Ctx).

do_bucket_create(Req, Name, ParsedProps) ->
    BucketType = proplists:get_value(bucketType, ParsedProps),
    StorageMode = proplists:get_value(storage_mode, ParsedProps, undefined),
    BucketProps = extract_bucket_props(ParsedProps),
    maybe_cleanup_old_buckets(),
    case ns_orchestrator:create_bucket(BucketType, Name, BucketProps) of
        ok ->
            ns_audit:create_bucket(Req, Name, BucketType, BucketProps),
            DisplayBucketType = ns_bucket:display_type(BucketType, StorageMode),
            ?MENELAUS_WEB_LOG(?BUCKET_CREATED, "Created bucket \"~s\" of type: ~s~n~p",
                              [Name, DisplayBucketType, lists:keydelete(sasl_password, 1, BucketProps)]),
            ok;
        {error, {already_exists, _}} ->
            {errors, [{name, <<"Bucket with given name already exists">>}]};
        {error, {still_exists, _}} ->
            {errors_500, [{'_', <<"Bucket with given name still exists">>}]};
        {error, {invalid_name, _}} ->
            {errors, [{name, <<"Name is invalid.">>}]};
        rebalance_running ->
            {errors_500, [{'_', <<"Cannot create buckets during rebalance">>}]};
        in_recovery ->
            {errors_500, [{'_', <<"Cannot create buckets when cluster is in recovery mode">>}]}
    end.

do_bucket_create(Req, Name, Params, Ctx) ->
    MaxBuckets = ns_bucket:get_max_buckets(),
    case length(Ctx#bv_ctx.all_buckets) >= MaxBuckets of
        true ->
            {{struct, [{'_', iolist_to_binary(io_lib:format("Cannot create more than ~w buckets", [MaxBuckets]))}]}, 400};
        false ->
            case {Ctx#bv_ctx.validate_only, Ctx#bv_ctx.ignore_warnings,
                  parse_bucket_params(Ctx, Params)} of
                {_, _, {errors, Errors, JSONSummaries}} ->
                    {{struct, [{errors, {struct, Errors}},
                               {summaries, {struct, JSONSummaries}}]}, 400};
                {false, _, {ok, ParsedProps, _}} ->
                    case do_bucket_create(Req, Name, ParsedProps) of
                        ok -> ok;
                        {errors, Errors} ->
                            {{struct, Errors}, 400};
                        {errors_500, Errors} ->
                            {{struct, Errors}, 503}
                    end;
                {true, true, {ok, _, JSONSummaries}} ->
                    {{struct, [{errors, {struct, []}},
                               {summaries, {struct, JSONSummaries}}]}, 200};
                {true, false, {ok, ParsedProps, JSONSummaries}} ->
                    FinalErrors = perform_warnings_validation(Ctx, ParsedProps, []),
                    {{struct, [{errors, {struct, FinalErrors}},
                               {summaries, {struct, JSONSummaries}}]},
                     case FinalErrors of
                         [] -> 200;
                         _ -> 400
                     end}
            end
    end.

handle_bucket_create(PoolId, Req) ->
    menelaus_web_rbac:assert_no_users_upgrade(),
    Params = mochiweb_request:parse_post(Req),
    Name = proplists:get_value("name", Params),
    Ctx = init_bucket_validation_context(true, Name, Req),

    case do_bucket_create(Req, Name, Params, Ctx) of
        ok ->
            respond_bucket_created(Req, PoolId, Name);
        {Struct, Code} ->
            reply_json(Req, Struct, Code)
    end.

perform_warnings_validation(Ctx, ParsedProps, Errors) ->
    Errors ++
        num_replicas_warnings_validation(Ctx, proplists:get_value(num_replicas, ParsedProps)).

num_replicas_warnings_validation(_Ctx, undefined) ->
    [];
num_replicas_warnings_validation(Ctx, NReplicas) ->
    ActiveCount = length(ns_cluster_membership:service_active_nodes(kv)),
    Warnings =
        if
            ActiveCount =< NReplicas ->
                ["you do not have enough data servers to support this number of replicas"];
            true ->
                []
        end ++
        case {Ctx#bv_ctx.new, Ctx#bv_ctx.bucket_config} of
            {true, _} ->
                [];
            {_, false} ->
                [];
            {false, BucketConfig} ->
                case ns_bucket:num_replicas(BucketConfig) of
                    NReplicas ->
                        [];
                    _ ->
                        ["changing replica number may require rebalance"]
                end
        end,
    Msg = case Warnings of
              [] ->
                  [];
              [A] ->
                  A;
              [B, C] ->
                  B ++ " and " ++ C
          end,
    case Msg of
        [] ->
            [];
        _ ->
            [{replicaNumber, ?l2b("Warning: " ++ Msg ++ ".")}]
    end.

handle_bucket_flush(_PoolId, Id, Req) ->
    XDCRDocs = goxdcr_rest:find_all_replication_docs(),
    case lists:any(
           fun (PList) ->
                   erlang:binary_to_list(proplists:get_value(source, PList)) =:= Id
           end, XDCRDocs) of
        false ->
            do_handle_bucket_flush(Id, Req);
        true ->
            reply_json(Req, {struct, [{'_', <<"Cannot flush buckets with outgoing XDCR">>}]}, 503)
    end.

do_handle_bucket_flush(Id, Req) ->
    case ns_orchestrator:flush_bucket(Id) of
        ok ->
            ns_audit:flush_bucket(Req, Id),
            reply(Req, 200);
        rebalance_running ->
            reply_json(Req, {struct, [{'_', <<"Cannot flush buckets during rebalance">>}]}, 503);
        in_recovery ->
            reply_json(Req, {struct, [{'_', <<"Cannot flush buckets when cluster is in recovery mode">>}]}, 503);
        bucket_not_found ->
            reply(Req, 404);
        flush_disabled ->
            reply_json(Req, {struct, [{'_', <<"Flush is disabled for the bucket">>}]}, 400);
        _ ->
            reply_json(Req, {struct, [{'_', <<"Flush failed with unexpected error. Check server logs for details.">>}]}, 500)
    end.


-record(ram_summary, {
          total,                                % total cluster quota
          other_buckets,
          per_node,                             % per node quota of this bucket
          nodes_count,                          % node count of this bucket
          this_alloc,
          this_used,                            % part of this bucket which is used already
          free}).                               % total - other_buckets - this_alloc.
                                                % So it's: Amount of cluster quota available for allocation

-record(hdd_summary, {
          total,                                % total cluster disk space
          other_data,                           % disk space used by something other than our data
          other_buckets,                        % space used for other buckets
          this_used,                            % space already used by this bucket
          free}).                               % total - other_data - other_buckets - this_alloc
                                                % So it's kind of: Amount of cluster disk space available of allocation,
                                                % but with a number of 'but's.

parse_bucket_params(Ctx, Params) ->
    RV = parse_bucket_params_without_warnings(Ctx, Params),
    case {Ctx#bv_ctx.ignore_warnings, RV} of
        {_, {ok, _, _} = X} -> X;
        {false, {errors, Errors, Summaries, OKs}} ->
            {errors, perform_warnings_validation(Ctx, OKs, Errors), Summaries};
        {true, {errors, Errors, Summaries, _}} ->
            {errors, Errors, Summaries}
    end.

parse_bucket_params_without_warnings(Ctx, Params) ->
    {OKs, Errors} = basic_bucket_params_screening(Ctx ,Params),
    ClusterStorageTotals = Ctx#bv_ctx.cluster_storage_totals,
    IsNew = Ctx#bv_ctx.new,
    CurrentBucket = proplists:get_value(currentBucket, OKs),
    HasRAMQuota = lists:keyfind(ram_quota, 1, OKs) =/= false,
    RAMSummary = if
                     HasRAMQuota ->
                         interpret_ram_quota(CurrentBucket, OKs,
                                             ClusterStorageTotals);
                     true ->
                         interpret_ram_quota(CurrentBucket,
                                             [{ram_quota, 0} | OKs],
                                             ClusterStorageTotals)
                 end,
    HDDSummary = interpret_hdd_quota(CurrentBucket, OKs, ClusterStorageTotals, Ctx),
    JSONSummaries = [{ramSummary, {struct, ram_summary_to_proplist(RAMSummary)}},
                     {hddSummary, {struct, hdd_summary_to_proplist(HDDSummary)}}],
    Errors2 = case {CurrentBucket, IsNew} of
                  {undefined, _} -> Errors;
                  {_, true} -> Errors;
                  {_, false} ->
                      case {proplists:get_value(bucketType, OKs),
                            ns_bucket:bucket_type(CurrentBucket)} of
                          {undefined, _} -> Errors;
                          {NewType, NewType} -> Errors;
                          {_NewType, _OldType} ->
                              [{bucketType, <<"Cannot change bucket type.">>}
                               | Errors]
                      end
              end,
    RAMErrors =
        if
            RAMSummary#ram_summary.free < 0 ->
                [{ramQuotaMB, <<"RAM quota specified is too large to be provisioned into this cluster.">>}];
            RAMSummary#ram_summary.this_alloc < RAMSummary#ram_summary.this_used ->
                [{ramQuotaMB, <<"RAM quota cannot be set below current usage.">>}];
            true ->
                []
        end,
    TotalErrors = RAMErrors ++ Errors2,
    if
        TotalErrors =:= [] ->
            {ok, OKs, JSONSummaries};
        true ->
            {errors, TotalErrors, JSONSummaries, OKs}
    end.

basic_bucket_params_screening(#bv_ctx{bucket_config = false, new = false}, _Params) ->
    {[], [{name, <<"Bucket with given name doesn't exist">>}]};
basic_bucket_params_screening(Ctx, Params) ->
    CommonParams = validate_common_params(Ctx, Params),
    TypeSpecificParams =
        validate_bucket_type_specific_params(CommonParams, Params, Ctx),
    Candidates = CommonParams ++ TypeSpecificParams,
    assert_candidates(Candidates),
    {[{K,V} || {ok, K, V} <- Candidates],
     [{K,V} || {error, K, V} <- Candidates]}.

validate_common_params(#bv_ctx{bucket_name = BucketName,
                               bucket_config = BucketConfig, new = IsNew,
                               all_buckets = AllBuckets}, Params) ->
    [{ok, name, BucketName},
     parse_validate_flush_enabled(Params, IsNew),
     validate_bucket_name(IsNew, BucketConfig, BucketName, AllBuckets),
     parse_validate_ram_quota(Params, BucketConfig),
     parse_validate_other_buckets_ram_quota(Params),
     validate_moxi_port(Params)].

validate_bucket_type_specific_params(CommonParams, Params,
                                     #bv_ctx{new = IsNew,
                                             bucket_config = BucketConfig,
                                             cluster_version = Version,
                                             is_enterprise = IsEnterprise}) ->
    BucketType = get_bucket_type(IsNew, BucketConfig, Params),

    case BucketType of
        memcached ->
            validate_memcached_bucket_params(CommonParams, Params, IsNew,
                                             BucketConfig);
        membase ->
            validate_membase_bucket_params(CommonParams, Params, IsNew,
                                           BucketConfig, Version, IsEnterprise);
        _ ->
            validate_unknown_bucket_params(Params)
    end.

validate_memcached_params(Params) ->
    case proplists:get_value("replicaNumber", Params) of
        undefined ->
            ignore;
        _ ->
            {error, replicaNumber,
             <<"replicaNumber is not valid for memcached buckets">>}
    end.

validate_memcached_bucket_params(CommonParams, Params, IsNew, BucketConfig) ->
    [{ok, bucketType, memcached},
     validate_memcached_params(Params),
     quota_size_error(CommonParams, memcached, IsNew, BucketConfig)].

validate_membase_bucket_params(CommonParams, Params,
                               IsNew, BucketConfig, Version, IsEnterprise) ->
    ReplicasNumResult = validate_replicas_number(Params, IsNew),
    BucketParams =
        [{ok, bucketType, membase},
         ReplicasNumResult,
         parse_validate_replica_index(Params, ReplicasNumResult, IsNew),
         parse_validate_threads_number(Params, IsNew),
         parse_validate_eviction_policy(Params, BucketConfig, IsNew),
         quota_size_error(CommonParams, membase, IsNew, BucketConfig),
<<<<<<< HEAD
         parse_validate_storage_mode(Params, BucketConfig, IsNew, Version,
                                     IsEnterprise),
=======
         get_storage_mode(Params, BucketConfig, IsNew),
         parse_validate_durability_min_level(Params, BucketConfig, IsNew,
                                             Version),
>>>>>>> bfc7238e
         parse_validate_max_ttl(Params, BucketConfig,
                                IsNew, Version, IsEnterprise),
         parse_validate_compression_mode(Params, BucketConfig,
                                         IsNew, Version, IsEnterprise)
         | validate_bucket_auto_compaction_settings(Params)],

    validate_bucket_purge_interval(Params, BucketConfig, IsNew) ++
        get_conflict_resolution_type_and_thresholds(Params, BucketConfig, IsNew) ++
        BucketParams.

validate_unknown_bucket_params(Params) ->
    [{error, bucketType, <<"invalid bucket type">>}
     | validate_bucket_auto_compaction_settings(Params)].

parse_validate_flush_enabled(Params, IsNew) ->
    validate_with_missing(proplists:get_value("flushEnabled", Params),
                          "0", IsNew, fun parse_validate_flush_enabled/1).

validate_bucket_name(_IsNew, _BucketConfig, [] = _BucketName, _AllBuckets) ->
    {error, name, <<"Bucket name cannot be empty">>};
validate_bucket_name(_IsNew, _BucketConfig, undefined = _BucketName, _AllBuckets) ->
    {error, name, <<"Bucket name needs to be specified">>};
validate_bucket_name(_IsNew, _BucketConfig, BucketName, _AllBuckets)
  when length(BucketName) > ?MAX_BUCKET_NAME_LEN ->
    {error, name, ?l2b(io_lib:format("Bucket name cannot exceed ~p characters",
                                     [?MAX_BUCKET_NAME_LEN]))};
validate_bucket_name(true = _IsNew, _BucketConfig, BucketName, AllBuckets) ->
    case ns_bucket:is_valid_bucket_name(BucketName) of
        {error, invalid} ->
            {error, name,
             <<"Bucket name can only contain characters in range A-Z, a-z, 0-9 "
               "as well as underscore, period, dash & percent. Consult the documentation.">>};
        {error, reserved} ->
            {error, name, <<"This name is reserved for the internal use.">>};
        {error, starts_with_dot} ->
            {error, name, <<"Bucket name cannot start with dot.">>};
        _ ->
            %% we have to check for conflict here because we were looking
            %% for BucketConfig using case sensetive search (in basic_bucket_params_screening/4)
            %% but we do not allow buckets with the same names in a different register
            case ns_bucket:name_conflict(BucketName, AllBuckets) of
                false ->
                    ignore;
                _ ->
                    {error, name, <<"Bucket with given name already exists">>}
            end
    end;
validate_bucket_name(false = _IsNew, BucketConfig, _BucketName, _AllBuckets) ->
    true = (BucketConfig =/= false),
    {ok, currentBucket, BucketConfig}.

validate_moxi_port(Params) ->
    do_validate_moxi_port(proplists:get_value("proxyPort", Params)).

do_validate_moxi_port(undefined) ->
    ignore;
do_validate_moxi_port("none") ->
    %% needed for pre-6.5 clusters only
    {ok, moxi_port, undefined};
do_validate_moxi_port(_) ->
    {error, proxyPort,
     <<"Setting proxy port is not allowed on this version of the cluster">>}.

get_bucket_type(false = _IsNew, BucketConfig, _Params)
  when is_list(BucketConfig) ->
    ns_bucket:bucket_type(BucketConfig);
get_bucket_type(_IsNew, _BucketConfig, Params) ->
    case proplists:get_value("bucketType", Params) of
        "memcached" -> memcached;
        "membase" -> membase;
        "couchbase" -> membase;
        "ephemeral" -> membase;
        undefined -> membase;
        _ -> invalid
    end.

quota_size_error(CommonParams, BucketType, IsNew, BucketConfig) ->
    case lists:keyfind(ram_quota, 2, CommonParams) of
        {ok, ram_quota, RAMQuotaMB} ->
            {MinQuota, Msg}
                = case BucketType of
                      membase ->
                          Q = misc:get_env_default(membase_min_ram_quota, 100),
                          Qv = list_to_binary(integer_to_list(Q)),
                          {Q, <<"RAM quota cannot be less than ", Qv/binary, " MB">>};
                      memcached ->
                          Q = misc:get_env_default(memcached_min_ram_quota, 64),
                          Qv = list_to_binary(integer_to_list(Q)),
                          {Q, <<"RAM quota cannot be less than ", Qv/binary, " MB">>}
                  end,
            if
                RAMQuotaMB < MinQuota * ?MIB ->
                    {error, ramQuotaMB, Msg};
                IsNew =/= true andalso BucketConfig =/= false andalso BucketType =:= memcached ->
                    case ns_bucket:raw_ram_quota(BucketConfig) of
                        RAMQuotaMB -> ignore;
                        _ ->
                            {error, ramQuotaMB, <<"cannot change quota of memcached buckets">>}
                    end;
                true ->
                    ignore
            end;
        _ ->
            ignore
    end.

validate_bucket_purge_interval(Params, _BucketConfig, true = IsNew) ->
    BucketType = proplists:get_value("bucketType", Params, "membase"),
    parse_validate_bucket_purge_interval(Params, BucketType, IsNew);
validate_bucket_purge_interval(Params, BucketConfig, false = IsNew) ->
    BucketType = ns_bucket:external_bucket_type(BucketConfig),
    parse_validate_bucket_purge_interval(Params, atom_to_list(BucketType), IsNew).

parse_validate_bucket_purge_interval(Params, "couchbase", IsNew) ->
    parse_validate_bucket_purge_interval(Params, "membase", IsNew);
parse_validate_bucket_purge_interval(Params, "membase", _IsNew) ->
    case menelaus_util:parse_validate_boolean_field("autoCompactionDefined", '_', Params) of
        [] -> [];
        [{error, _F, _V}] = Error -> Error;
        [{ok, _, false}] -> [{ok, purge_interval, undefined}];
        [{ok, _, true}] ->
            menelaus_web_autocompaction:parse_validate_purge_interval(Params,
                                                                      membase)
    end;
parse_validate_bucket_purge_interval(Params, "ephemeral", IsNew) ->
    case proplists:is_defined("autoCompactionDefined", Params) of
        true ->
            [{error, autoCompactionDefined,
              <<"autoCompactionDefined must not be set for ephemeral buckets">>}];
        false ->
            Val = menelaus_web_autocompaction:parse_validate_purge_interval(
                    Params, ephemeral),
            case Val =:= [] andalso IsNew =:= true of
                true ->
                    [{ok, purge_interval, ?DEFAULT_EPHEMERAL_PURGE_INTERVAL_DAYS}];
                false ->
                    Val
            end
    end.

validate_bucket_auto_compaction_settings(Params) ->
    case parse_validate_bucket_auto_compaction_settings(Params) of
        nothing ->
            [];
        false ->
            [{ok, autocompaction, false}];
        {errors, Errors} ->
            [{error, F, M} || {F, M} <- Errors];
        {ok, ACSettings} ->
            [{ok, autocompaction, ACSettings}]
    end.

parse_validate_bucket_auto_compaction_settings(Params) ->
    case menelaus_util:parse_validate_boolean_field("autoCompactionDefined", '_', Params) of
        [] -> nothing;
        [{error, F, V}] -> {errors, [{F, V}]};
        [{ok, _, false}] -> false;
        [{ok, _, true}] ->
            case menelaus_web_autocompaction:parse_validate_settings(Params, false) of
                {ok, AllFields, _} ->
                    {ok, AllFields};
                Error ->
                    Error
            end
    end.

validate_replicas_number(Params, IsNew) ->
    validate_with_missing(
      proplists:get_value("replicaNumber", Params),
      %% replicaNumber doesn't have
      %% default. Has to be given for
      %% creates, but may be omitted for
      %% updates. Later is for backwards
      %% compat, the former is from earlier
      %% code and stricter requirements is
      %% IMO ok to keep.
      undefined,
      IsNew,
      fun parse_validate_replicas_number/1).

is_ephemeral(Params, _BucketConfig, true = _IsNew) ->
    case proplists:get_value("bucketType", Params, "membase") of
        "membase" -> false;
        "couchbase" -> false;
        "ephemeral" -> true
    end;
is_ephemeral(_Params, BucketConfig, false = _IsNew) ->
    ns_bucket:is_ephemeral_bucket(BucketConfig).

%% The 'bucketType' parameter of the bucket create REST API will be set to
%% 'ephemeral' by user. As this type, in many ways, is similar in functionality
%% to 'membase' buckets we have decided to not store this as a new bucket type
%% atom but instead use 'membase' as type and rely on another config parameter
%% called 'storage_mode' to distinguish between membase and ephemeral buckets.
%% Ideally we should store this as a new bucket type but the bucket_type is
%% used/checked at multiple places and would need changes in all those places.
%% Hence the above described approach.
<<<<<<< HEAD
parse_validate_storage_mode(Params, _BucketConfig, true = _IsNew, Version,
                            IsEnterprise) ->
    RV =
    case proplists:get_value("bucketType", Params, "membase") of
        "membase" ->
            get_storage_mode_based_on_storage_backend(Params, Version,
                                                      IsEnterprise);
        "couchbase" ->
            get_storage_mode_based_on_storage_backend(Params, Version,
                                                      IsEnterprise);
        "ephemeral" ->
            {ok, storage_mode, ephemeral}
    end,
    RV;

parse_validate_storage_mode(_Params, BucketConfig, false = _IsNew, _Version,
                            _IsEnterprise)->
    {ok, storage_mode, ns_bucket:storage_mode(BucketConfig)}.
=======
get_storage_mode(Params, BucketConfig, IsNew) ->
    case is_ephemeral(Params, BucketConfig, IsNew) of
        true ->
            {ok, storage_mode, ephemeral};
        false ->
            {ok, storage_mode, couchstore}
    end.

parse_validate_durability_min_level(Params, BucketConfig, IsNew, Version) ->
    IsEphemeral = is_ephemeral(Params, BucketConfig, IsNew),
    Level = proplists:get_value("durabilityMinLevel", Params),
    IsCompat = cluster_compat_mode:is_version_66(Version),
    do_parse_validate_durability_min_level(IsEphemeral, Level, IsNew, IsCompat).

do_parse_validate_durability_min_level(_IsEphemeral, Level, _IsNew,
                                       false = _IsCompat)
  when Level =/= undefined ->
    {error, durability_min_level,
     <<"Durability minimum level cannot be set until cluster is fully 6.6">>};
do_parse_validate_durability_min_level(false = _IsEphemeral, Level, IsNew,
                                       _IsCompat) ->
    validate_with_missing(Level, "none", IsNew,
      fun parse_validate_membase_durability_min_level/1);
do_parse_validate_durability_min_level(true = _IsEphemeral, Level, IsNew,
                                       _IsCompat) ->
    validate_with_missing(Level, "none", IsNew,
      fun parse_validate_ephemeral_durability_min_level/1).

parse_validate_membase_durability_min_level("none") ->
    {ok, durability_min_level, none};
parse_validate_membase_durability_min_level("majority") ->
    {ok, durability_min_level, majority};
parse_validate_membase_durability_min_level("majorityAndPersistActive") ->
    {ok, durability_min_level, majorityAndPersistActive};
parse_validate_membase_durability_min_level("persistToMajority") ->
    {ok, durability_min_level, persistToMajority};
parse_validate_membase_durability_min_level(_Other) ->
    {error, durability_min_level,
     <<"Durability minimum level must be one of 'none', 'majority', "
       "'majorityAndPersistActive', or 'persistToMajority'">>}.

parse_validate_ephemeral_durability_min_level("none") ->
    {ok, durability_min_level, none};
parse_validate_ephemeral_durability_min_level("majority") ->
    {ok, durability_min_level, majority};
parse_validate_ephemeral_durability_min_level(_Other) ->
    {error, durability_min_level,
     <<"Durability minimum level must be either 'none' or 'majority' for "
       "ephemeral buckets">>}.
>>>>>>> bfc7238e

get_storage_mode_based_on_storage_backend(Params, Version, IsEnterprise) ->
    StorageBackend = proplists:get_value("storageBackend", Params,
                                         "couchstore"),
    do_get_storage_mode_based_on_storage_backend(
      StorageBackend, IsEnterprise,
      cluster_compat_mode:is_version_cheshirecat(Version)).

do_get_storage_mode_based_on_storage_backend("magma", false, _Is70) ->
    {error, storageBackend,
     <<"Magma is supported in enterprise edition only">>};
do_get_storage_mode_based_on_storage_backend("magma", true, false) ->
    {error, storageBackend,
     <<"Not allowed until entire cluster is upgraded to 7.0">>};
do_get_storage_mode_based_on_storage_backend(StorageBackend, _IsEnterprise,
                                             _IsCheshireCat) ->
    case StorageBackend of
        "couchstore" ->
            {ok, storage_mode, couchstore};
        "magma" ->
            {ok, storage_mode, magma};
        _ ->
            {error, storage_mode,
             <<"storage backend must be couchstore or magma">>}
    end.

get_conflict_resolution_type_and_thresholds(Params, _BucketConfig, true = IsNew) ->
    case proplists:get_value("conflictResolutionType", Params) of
        undefined ->
            [{ok, conflict_resolution_type, seqno}];
        Value ->
            ConResType = parse_validate_conflict_resolution_type(Value),
            case ConResType of
                {ok, _, lww} ->
                    [ConResType,
                     get_drift_ahead_threshold(Params, IsNew),
                     get_drift_behind_threshold(Params, IsNew)];
                _ ->
                    [ConResType]
            end
    end;
get_conflict_resolution_type_and_thresholds(Params, BucketConfig, false = IsNew) ->
    case proplists:get_value("conflictResolutionType", Params) of
        undefined ->
            case ns_bucket:conflict_resolution_type(BucketConfig) of
                lww ->
                    [get_drift_ahead_threshold(Params, IsNew),
                     get_drift_behind_threshold(Params, IsNew)];
                seqno ->
                    []
            end;
        _Any ->
            [{error, conflictResolutionType,
              <<"Conflict resolution type not allowed in update bucket">>}]
    end.

assert_candidates(Candidates) ->
    %% this is to validate that Candidates elements have specific
    %% structure
    [case E of
         %% ok-s are used to keep correctly parsed/validated params
         {ok, _, _} -> [];
         %% error-s hold errors
         {error, _, _} -> [];
         %% ignore-s are used to "do nothing"
         ignore -> []
     end || E <- Candidates].

get_drift_ahead_threshold(Params, IsNew) ->
    validate_with_missing(proplists:get_value("driftAheadThresholdMs", Params),
                          "5000",
                          IsNew,
                          fun parse_validate_drift_ahead_threshold/1).

get_drift_behind_threshold(Params, IsNew) ->
    validate_with_missing(proplists:get_value("driftBehindThresholdMs", Params),
                          "5000",
                          IsNew,
                          fun parse_validate_drift_behind_threshold/1).

-define(PRAM(K, KO), {KO, V#ram_summary.K}).
ram_summary_to_proplist(V) ->
    [?PRAM(total, total),
     ?PRAM(other_buckets, otherBuckets),
     ?PRAM(nodes_count, nodesCount),
     ?PRAM(per_node, perNodeMegs),
     ?PRAM(this_alloc, thisAlloc),
     ?PRAM(this_used, thisUsed),
     ?PRAM(free, free)].

interpret_ram_quota(CurrentBucket, ParsedProps, ClusterStorageTotals) ->
    RAMQuota = proplists:get_value(ram_quota, ParsedProps),
    OtherBucketsRAMQuota = proplists:get_value(other_buckets_ram_quota, ParsedProps, 0),
    NodesCount = proplists:get_value(nodesCount, ClusterStorageTotals),
    ParsedQuota = RAMQuota * NodesCount,
    PerNode = RAMQuota div ?MIB,
    ClusterTotals = proplists:get_value(ram, ClusterStorageTotals),

    OtherBuckets = proplists:get_value(quotaUsedPerNode, ClusterTotals) * NodesCount
        - case CurrentBucket of
              [_|_] ->
                  ns_bucket:ram_quota(CurrentBucket);
              _ ->
                  0
          end + OtherBucketsRAMQuota * NodesCount,
    ThisUsed = case CurrentBucket of
                   [_|_] ->
                       menelaus_stats:bucket_ram_usage(
                         proplists:get_value(name, ParsedProps));
                   _ -> 0
               end,
    Total = proplists:get_value(quotaTotalPerNode, ClusterTotals) * NodesCount,
    #ram_summary{total = Total,
                 other_buckets = OtherBuckets,
                 nodes_count = NodesCount,
                 per_node = PerNode,
                 this_alloc = ParsedQuota,
                 this_used = ThisUsed,
                 free = Total - OtherBuckets - ParsedQuota}.

-define(PHDD(K, KO), {KO, V#hdd_summary.K}).
hdd_summary_to_proplist(V) ->
    [?PHDD(total, total),
     ?PHDD(other_data, otherData),
     ?PHDD(other_buckets, otherBuckets),
     ?PHDD(this_used, thisUsed),
     ?PHDD(free, free)].

interpret_hdd_quota(CurrentBucket, ParsedProps, ClusterStorageTotals, Ctx) ->
    ClusterTotals = proplists:get_value(hdd, ClusterStorageTotals),
    UsedByUs = get_hdd_used_by_us(Ctx),
    OtherData = proplists:get_value(used, ClusterTotals) - UsedByUs,
    ThisUsed = get_hdd_used_by_this_bucket(CurrentBucket, ParsedProps),
    OtherBuckets = UsedByUs - ThisUsed,
    Total = proplists:get_value(total, ClusterTotals),
    #hdd_summary{total = Total,
                 other_data = OtherData,
                 other_buckets = OtherBuckets,
                 this_used = ThisUsed,
                 free = Total - OtherData - OtherBuckets}.

get_hdd_used_by_us(Ctx) ->
    {hdd, HDDStats} = lists:keyfind(hdd, 1, Ctx#bv_ctx.cluster_storage_totals),
    {usedByData, V} = lists:keyfind(usedByData, 1, HDDStats),
    V.

get_hdd_used_by_this_bucket([_|_] = _CurrentBucket, Props) ->
    menelaus_stats:bucket_disk_usage(
      proplists:get_value(name, Props));
get_hdd_used_by_this_bucket(_ = _CurrentBucket, _Props) ->
    0.

validate_with_missing(GivenValue, DefaultValue, IsNew, Fn) ->
    case Fn(GivenValue) of
        {error, _, _} = Error ->
            %% Parameter validation functions return error when GivenValue
            %% is undefined or was set to an invalid value.
            %% If the user did not pass any value for the parameter
            %% (given value is undefined) during bucket create and DefaultValue is
            %% available then use it. If this is not bucket create or if
            %% DefaultValue is not available then ignore the error.
            %% If the user passed some invalid value during either bucket create or
            %% edit then return error to the user.
            case GivenValue of
                undefined ->
                    case IsNew andalso DefaultValue =/= undefined of
                        true ->
                            {ok, _, _} = Fn(DefaultValue);
                        false ->
                            ignore
                    end;
                _Other ->
                    Error
            end;
        {ok, _, _} = RV -> RV
    end.

parse_validate_replicas_number(NumReplicas) ->
    case menelaus_util:parse_validate_number(NumReplicas, 0, 3) of
        invalid ->
            {error, replicaNumber, <<"The replica number must be specified and must be a non-negative integer.">>};
        too_small ->
            {error, replicaNumber, <<"The replica number cannot be negative.">>};
        too_large ->
            {error, replicaNumber, <<"Replica number larger than 3 is not supported.">>};
        {ok, X} -> {ok, num_replicas, X}
    end.

parse_validate_replica_index(Params, ReplicasNum, true = _IsNew) ->
    case proplists:get_value("bucketType", Params) =:= "ephemeral" of
        true ->
            case proplists:is_defined("replicaIndex", Params) of
                true ->
                    {error, replicaIndex, <<"replicaIndex not supported for ephemeral buckets">>};
                false ->
                    ignore
            end;
        false ->
            parse_validate_replica_index(
              proplists:get_value("replicaIndex", Params,
                                  replicas_num_default(ReplicasNum)))
    end;
parse_validate_replica_index(_Params, _ReplicasNum, false = _IsNew) ->
    ignore.

replicas_num_default({ok, num_replicas, 0}) ->
    "0";
replicas_num_default(_) ->
    "1".

parse_validate_replica_index("0") -> {ok, replica_index, false};
parse_validate_replica_index("1") -> {ok, replica_index, true};
parse_validate_replica_index(_ReplicaValue) -> {error, replicaIndex, <<"replicaIndex can only be 1 or 0">>}.

parse_validate_compression_mode(Params, BucketConfig, IsNew,
                                Version, IsEnterprise) ->
    CompMode = proplists:get_value("compressionMode", Params),
    do_parse_validate_compression_mode(
      IsEnterprise,
      cluster_compat_mode:is_version_55(Version),
      CompMode, BucketConfig, IsNew).

do_parse_validate_compression_mode(false, _, undefined, _BucketCfg, _IsNew) ->
    {ok, compression_mode, off};
do_parse_validate_compression_mode(_, false, undefined, _BucketCfg, _IsNew) ->
    ignore;
do_parse_validate_compression_mode(false, _, _CompMode, _BucketCfg, _IsNew) ->
    {error, compressionMode,
     <<"Compression mode is supported in enterprise edition only">>};
do_parse_validate_compression_mode(_, false, _CompMode, _BucketCfg, _IsNew) ->
    {error, compressionMode,
     <<"Compression mode can not be set until the cluster is fully 5.5">>};
do_parse_validate_compression_mode(true, true, CompMode, BucketCfg, IsNew) ->
    DefaultVal = case IsNew of
                     true -> passive;
                     false -> proplists:get_value(compression_mode, BucketCfg)
                 end,
    validate_with_missing(CompMode, atom_to_list(DefaultVal), IsNew,
                          fun parse_compression_mode/1).

parse_compression_mode(V) when V =:= "off"; V =:= "passive"; V =:= "active" ->
    {ok, compression_mode, list_to_atom(V)};
parse_compression_mode(_) ->
    {error, compressionMode,
     <<"compressionMode can be set to 'off', 'passive' or 'active'">>}.

parse_validate_max_ttl(Params, BucketConfig, IsNew, Version, IsEnterprise) ->
    MaxTTL = proplists:get_value("maxTTL", Params),
    parse_validate_max_ttl_inner(IsEnterprise,
                                 cluster_compat_mode:is_version_55(Version),
                                 MaxTTL, BucketConfig, IsNew).

parse_validate_max_ttl_inner(false, _, undefined, _BucketCfg, _IsNew) ->
    {ok, max_ttl, 0};
parse_validate_max_ttl_inner(_, false, undefined, _BucketCfg, _IsNew) ->
    ignore;
parse_validate_max_ttl_inner(false, _, _MaxTTL, _BucketCfg, _IsNew) ->
    {error, maxTTL, <<"Max TTL is supported in enterprise edition only">>};
parse_validate_max_ttl_inner(_, false, _MaxTTL, _BucketCfg, _IsNew) ->
    {error, maxTTL, <<"Max TTL can not be set until the cluster is fully 5.5">>};
parse_validate_max_ttl_inner(true, true, MaxTTL, BucketCfg, IsNew) ->
    DefaultVal = case IsNew of
                     true -> "0";
                     false -> proplists:get_value(max_ttl, BucketCfg)
                 end,
    validate_with_missing(MaxTTL, DefaultVal, IsNew, fun do_parse_validate_max_ttl/1).

do_parse_validate_max_ttl(Val) ->
    case menelaus_util:parse_validate_number(Val, 0, ?MC_MAXINT) of
        {ok, X} ->
            {ok, max_ttl, X};
        _Error ->
            Msg = io_lib:format("Max TTL must be an integer between 0 and ~p", [?MC_MAXINT]),
            {error, maxTTL, list_to_binary(Msg)}
    end.

parse_validate_threads_number(Params, IsNew) ->
    validate_with_missing(proplists:get_value("threadsNumber", Params),
                          "3", IsNew, fun parse_validate_threads_number/1).

parse_validate_flush_enabled("0") -> {ok, flush_enabled, false};
parse_validate_flush_enabled("1") -> {ok, flush_enabled, true};
parse_validate_flush_enabled(_ReplicaValue) -> {error, flushEnabled, <<"flushEnabled can only be 1 or 0">>}.

parse_validate_threads_number(NumThreads) ->
    case menelaus_util:parse_validate_number(NumThreads, 2, 8) of
        invalid ->
            {error, threadsNumber,
             <<"The number of threads must be an integer between 2 and 8">>};
        too_small ->
            {error, threadsNumber,
             <<"The number of threads can't be less than 2">>};
        too_large ->
            {error, threadsNumber,
             <<"The number of threads can't be greater than 8">>};
        {ok, X} ->
            {ok, num_threads, X}
    end.

parse_validate_eviction_policy(Params, BCfg, IsNew) ->
<<<<<<< HEAD
    BType = case IsNew of
                     true -> proplists:get_value("bucketType", Params, "membase");
                     false -> atom_to_list(ns_bucket:external_bucket_type(BCfg))
                 end,
    do_parse_validate_eviction_policy(Params, BCfg, BType, IsNew).
=======
    IsEphemeral = is_ephemeral(Params, BCfg, IsNew),
    do_parse_validate_eviction_policy(Params, BCfg, IsEphemeral, IsNew).
>>>>>>> bfc7238e

do_parse_validate_eviction_policy(Params, _BCfg, false = _IsEphemeral, IsNew) ->
    validate_with_missing(proplists:get_value("evictionPolicy", Params),
                          "valueOnly", IsNew,
                          fun parse_validate_membase_eviction_policy/1);
do_parse_validate_eviction_policy(Params, _BCfg, true = _IsEphemeral,
                                  true = IsNew) ->
    validate_with_missing(proplists:get_value("evictionPolicy", Params),
                          "noEviction", IsNew,
                          fun parse_validate_ephemeral_eviction_policy/1);
do_parse_validate_eviction_policy(Params, BCfg, true = _IsEphemeral,
                                  false = _IsNew) ->
    case proplists:get_value("evictionPolicy", Params) of
        undefined ->
            ignore;
        Val ->
            case build_eviction_policy(BCfg) =:= list_to_binary(Val) of
                true ->
                    ignore;
                false ->
                    {error, evictionPolicy,
                     <<"Eviction policy cannot be updated for ephemeral buckets">>}
            end
    end.

parse_validate_membase_eviction_policy("valueOnly") ->
    {ok, eviction_policy, value_only};
parse_validate_membase_eviction_policy("fullEviction") ->
    {ok, eviction_policy, full_eviction};
parse_validate_membase_eviction_policy(_Other) ->
    {error, evictionPolicy,
     <<"Eviction policy must be either 'valueOnly' or 'fullEviction' for couchbase buckets">>}.

parse_validate_ephemeral_eviction_policy("noEviction") ->
    {ok, eviction_policy, no_eviction};
parse_validate_ephemeral_eviction_policy("nruEviction") ->
    {ok, eviction_policy, nru_eviction};
parse_validate_ephemeral_eviction_policy(_Other) ->
    {error, evictionPolicy,
     <<"Eviction policy must be either 'noEviction' or 'nruEviction' for ephemeral buckets">>}.

parse_validate_drift_ahead_threshold(Threshold) ->
    case menelaus_util:parse_validate_number(Threshold, 100, undefined) of
        invalid ->
            {error, driftAheadThresholdMs,
             <<"The drift ahead threshold must be an integer not less than 100ms">>};
        too_small ->
            {error, driftAheadThresholdMs,
             <<"The drift ahead threshold can't be less than 100ms">>};
        {ok, X} ->
            {ok, drift_ahead_threshold_ms, X}
    end.

parse_validate_drift_behind_threshold(Threshold) ->
    case menelaus_util:parse_validate_number(Threshold, 100, undefined) of
        invalid ->
            {error, driftBehindThresholdMs,
             <<"The drift behind threshold must be an integer not less than 100ms">>};
        too_small ->
            {error, driftBehindThresholdMs,
             <<"The drift behind threshold can't be less than 100ms">>};
        {ok, X} ->
            {ok, drift_behind_threshold_ms, X}
    end.

parse_validate_ram_quota(Params, BucketConfig) ->
    do_parse_validate_ram_quota(proplists:get_value("ramQuotaMB", Params),
                                BucketConfig).

do_parse_validate_ram_quota(undefined, BucketConfig) when BucketConfig =/= false ->
    {ok, ram_quota, ns_bucket:raw_ram_quota(BucketConfig)};
do_parse_validate_ram_quota(Value, _BucketConfig) ->
    case menelaus_util:parse_validate_number(Value, 0, undefined) of
        invalid ->
            {error, ramQuotaMB,
             <<"The RAM Quota must be specified and must be a positive integer.">>};
        too_small ->
            {error, ramQuotaMB, <<"The RAM Quota cannot be negative.">>};
        {ok, X} ->
            {ok, ram_quota, X * ?MIB}
    end.

parse_validate_other_buckets_ram_quota(Params) ->
    do_parse_validate_other_buckets_ram_quota(
      proplists:get_value("otherBucketsRamQuotaMB", Params)).

do_parse_validate_other_buckets_ram_quota(undefined) ->
    {ok, other_buckets_ram_quota, 0};
do_parse_validate_other_buckets_ram_quota(Value) ->
    case menelaus_util:parse_validate_number(Value, 0, undefined) of
        {ok, X} ->
            {ok, other_buckets_ram_quota, X * ?MIB};
        _ ->
            {error, otherBucketsRamQuotaMB,
             <<"The other buckets RAM Quota must be a positive integer.">>}
    end.

parse_validate_conflict_resolution_type("seqno") ->
    {ok, conflict_resolution_type, seqno};
parse_validate_conflict_resolution_type("lww") ->
    case cluster_compat_mode:is_enterprise() of
        true ->
            {ok, conflict_resolution_type, lww};
        false ->
            {error, conflictResolutionType,
             <<"Conflict resolution type 'lww' is supported only in enterprise edition">>}
    end;
parse_validate_conflict_resolution_type(_Other) ->
    {error, conflictResolutionType,
     <<"Conflict resolution type must be 'seqno' or 'lww'">>}.

extended_cluster_storage_info() ->
    [{nodesCount, length(ns_cluster_membership:service_active_nodes(kv))}
     | ns_storage_conf:cluster_storage_info()].


handle_compact_bucket(_PoolId, Bucket, Req) ->
    ok = compaction_api:force_compact_bucket(Bucket),
    reply(Req, 200).

handle_purge_compact_bucket(_PoolId, Bucket, Req) ->
    ok = compaction_api:force_purge_compact_bucket(Bucket),
    reply(Req, 200).

handle_cancel_bucket_compaction(_PoolId, Bucket, Req) ->
    ok = compaction_api:cancel_forced_bucket_compaction(Bucket),
    reply(Req, 200).

handle_compact_databases(_PoolId, Bucket, Req) ->
    ok = compaction_api:force_compact_db_files(Bucket),
    reply(Req, 200).

handle_cancel_databases_compaction(_PoolId, Bucket, Req) ->
    ok = compaction_api:cancel_forced_db_compaction(Bucket),
    reply(Req, 200).

handle_compact_view(_PoolId, Bucket, DDocId, Req) ->
    ok = compaction_api:force_compact_view(Bucket, DDocId),
    reply(Req, 200).

handle_cancel_view_compaction(_PoolId, Bucket, DDocId, Req) ->
    ok = compaction_api:cancel_forced_view_compaction(Bucket, DDocId),
    reply(Req, 200).

handle_ddocs_list(PoolId, BucketName, Req) ->
    Nodes = ns_bucket:bucket_view_nodes(BucketName),
    case run_on_node({?MODULE, get_ddocs_list, [PoolId, BucketName]},
                     Nodes, Req) of
        {ok, DDocs} -> reply_json(Req, DDocs);
        {error, nonodes} -> reply_json(Req, {[{error, no_ddocs_service}]}, 400)
    end.

run_on_node({M, F, A}, Nodes, Req) ->
    case lists:member(node(), Nodes) of
        true -> {ok, erlang:apply(M, F, A)};
        _ when Nodes == [] -> {error, nonodes};
        _ ->
            case cluster_compat_mode:is_cluster_65() of
                true ->
                    Node = menelaus_util:choose_node_consistently(Req, Nodes),
                    case rpc:call(Node, M, F, A) of
                        {badrpc, _} = Error -> {error, Error};
                        Docs -> {ok, Docs}
                    end;
                false -> {error, nonodes}
            end
    end.

%% The function might be rpc'ed beginning from 6.5
get_ddocs_list(PoolId, Bucket) ->
    DDocs = capi_utils:sort_by_doc_id(capi_utils:full_live_ddocs(Bucket)),
    RV =
        [begin
             Id = capi_utils:extract_doc_id(Doc),
             {[{doc, capi_utils:couch_doc_to_json(Doc, parsed)},
               {controllers,
                {[{compact,
                   bin_concat_path(["pools", PoolId, "buckets", Bucket, "ddocs",
                                    Id, "controller", "compactView"])},
                  {setUpdateMinChanges,
                   bin_concat_path(["pools", PoolId, "buckets", Bucket,
                                    "ddocs", Id, "controller",
                                    "setUpdateMinChanges"])}]}}]}
         end || Doc <- DDocs],
    {[{rows, RV}]}.

handle_set_ddoc_update_min_changes(_PoolId, Bucket, DDocIdStr, Req) ->
    DDocId = list_to_binary(DDocIdStr),

    case ns_couchdb_api:get_doc(Bucket, DDocId) of
        {ok, #doc{body={Body}} = DDoc} ->
            {Options0} = proplists:get_value(<<"options">>, Body, {[]}),
            Params = mochiweb_request:parse_post(Req),

            {Options1, Errors} =
                lists:foldl(
                  fun (Key, {AccOptions, AccErrors}) ->
                          BinKey = list_to_binary(Key),
                          %% just unset the option
                          AccOptions1 = lists:keydelete(BinKey, 1, AccOptions),

                          case proplists:get_value(Key, Params) of
                              undefined ->
                                  {AccOptions1, AccErrors};
                              Value ->
                                  case menelaus_util:parse_validate_number(
                                         Value, 0, undefined) of
                                      {ok, Parsed} ->
                                          AccOptions2 =
                                              [{BinKey, Parsed} | AccOptions1],
                                          {AccOptions2, AccErrors};
                                      Error ->
                                          Msg = io_lib:format(
                                                  "Invalid ~s: ~p",
                                                  [Key, Error]),
                                          AccErrors1 =
                                              [{Key, iolist_to_binary(Msg)}],
                                          {AccOptions, AccErrors1}
                                  end
                          end
                  end, {Options0, []},
                  ["updateMinChanges", "replicaUpdateMinChanges"]),

            case Errors of
                [] ->
                    complete_update_ddoc_options(Req, Bucket, DDoc, Options1);
                _ ->
                    reply_json(Req, {struct, Errors}, 400)
            end;
        {not_found, _} ->
            reply_json(Req, {struct, [{'_',
                                       <<"Design document not found">>}]}, 400)
    end.

complete_update_ddoc_options(Req, Bucket, #doc{body={Body0}}= DDoc, Options0) ->
    Options = {Options0},
    NewBody0 = [{<<"options">>, Options} |
                lists:keydelete(<<"options">>, 1, Body0)],

    NewBody = {NewBody0},
    NewDDoc = DDoc#doc{body=NewBody},
    ok = ns_couchdb_api:update_doc(Bucket, NewDDoc),
    reply_json(Req, Options).

handle_local_random_key(_PoolId, Bucket, Req) ->
    Nodes = ns_cluster_membership:service_active_nodes(kv),
    {ok, Res} = run_on_node({ns_memcached, get_random_key, [Bucket]},
                            Nodes, Req),
    case Res of
        {ok, Key} ->
            reply_json(Req, {struct,
                             [{ok, true},
                              {key, Key}]});
        {memcached_error, key_enoent, _} ->
            ?log_debug("No keys were found for bucket ~p. Fallback to all docs approach.", [Bucket]),
            reply_json(Req, {struct,
                             [{ok, false},
                              {error, <<"fallback_to_all_docs">>}]}, 404);
        {memcached_error, Status, Msg} ->
            ?log_error("Unable to retrieve random key for bucket ~p. Memcached returned error ~p. ~p",
                       [Bucket, Status, Msg]),
            reply_json(Req, {struct,
                             [{ok, false}]}, 404)
    end.

convert_info_level(streaming) ->
    {normal, stable};
convert_info_level(InfoLevel) ->
    {InfoLevel, unstable}.

build_terse_bucket_info(BucketName) ->
    case bucket_info_cache:terse_bucket_info(BucketName) of
        {ok, _, V} -> V;
        %% NOTE: {auth_bucket for this route handles 404 for us albeit
        %% harmlessly racefully
        {T, E, Stack} ->
            erlang:raise(T, E, Stack)
    end.

serve_short_bucket_info(BucketName, Req) ->
    V = build_terse_bucket_info(BucketName),
    menelaus_util:reply_ok(Req, "application/json", V).

serve_streaming_short_bucket_info(BucketName, Req) ->
    handle_streaming(
      fun (_, _UpdateID) ->
              V = build_terse_bucket_info(BucketName),
              {just_write, {write, V}}
      end, Req).


-ifdef(TEST).
%% for test
basic_bucket_params_screening(IsNew, Name, Params, AllBuckets) ->
    Version = cluster_compat_mode:supported_compat_version(),
    Ctx = init_bucket_validation_context(IsNew, Name, AllBuckets, undefined,
                                         false, false,
                                         Version, true),
    basic_bucket_params_screening(Ctx, Params).

basic_bucket_params_screening_test() ->
    AllBuckets = [{"mcd",
                   [{type, memcached},
                    {num_vbuckets, 16},
                    {num_replicas, 1},
                    {servers, []},
                    {ram_quota, 76 * ?MIB},
                    {auth_type, none},
                    {moxi_port, 33333}]},
                  {"default",
                   [{type, membase},
                    {num_vbuckets, 16},
                    {num_replicas, 1},
                    {servers, []},
                    {ram_quota, 512 * ?MIB},
                    {auth_type, sasl},
                    {sasl_password, ""}]},
                  {"third",
                   [{type, membase},
                    {num_vbuckets, 16},
                    {num_replicas, 1},
                    {servers, []},
                    {ram_quota, 768 * ?MIB},
                    {auth_type, sasl},
                    {sasl_password, "asdasd"}]}],
    %% it is possible to create bucket with ok params
    {OK1, E1} = basic_bucket_params_screening(true, "mcd",
                                              [{"bucketType", "membase"},
                                               {"authType", "sasl"}, {"saslPassword", ""},
                                               {"ramQuotaMB", "400"}, {"replicaNumber", "2"}],
                                              tl(AllBuckets)),
    [] = E1,
    %% missing fields have their defaults set
    true = proplists:is_defined(num_threads, OK1),
    true = proplists:is_defined(eviction_policy, OK1),
    true = proplists:is_defined(replica_index, OK1),

    %% it is not possible to create bucket with duplicate name
    {_OK2, E2} = basic_bucket_params_screening(true, "mcd",
                                               [{"bucketType", "membase"},
                                                {"authType", "sasl"}, {"saslPassword", ""},
                                                {"ramQuotaMB", "400"}, {"replicaNumber", "2"}],
                                               AllBuckets),
    true = lists:member(name, proplists:get_keys(E2)), % mcd is already present

    %% it is not possible to update missing bucket. And specific format of errors
    {OK3, E3} = basic_bucket_params_screening(false, "missing",
                                              [{"bucketType", "membase"},
                                               {"authType", "sasl"}, {"saslPassword", ""},
                                               {"ramQuotaMB", "400"}, {"replicaNumber", "2"}],
                                              AllBuckets),
    [] = OK3,
    [name] = proplists:get_keys(E3),

    %% it is not possible to update missing bucket. And specific format of errors
    {OK4, E4} = basic_bucket_params_screening(false, "missing",
                                              [],
                                              AllBuckets),
    [] = OK4,
    [name] = proplists:get_keys(E4),

    %% it is not possible to update missing bucket. And specific format of errors
    {OK5, E5} = basic_bucket_params_screening(false, "missing",
                                              [{"authType", "some"}],
                                              AllBuckets),
    [] = OK5,
    [name] = proplists:get_keys(E5),

    %% it is possible to update only some fields
    {OK6, E6} = basic_bucket_params_screening(false, "third",
                                              [{"bucketType", "membase"},
                                               {"replicaNumber", "2"}],
                                              AllBuckets),
    {num_replicas, 2} = lists:keyfind(num_replicas, 1, OK6),
    [] = E6,
    ?assertEqual(false, lists:keyfind(num_threads, 1, OK6)),
    ?assertEqual(false, lists:keyfind(eviction_policy, 1, OK6)),
    ?assertEqual(false, lists:keyfind(replica_index, 1, OK6)),

    %% its not possible to update memcached bucket ram quota
    {_OK7, E7} = basic_bucket_params_screening(false, "mcd",
                                               [{"bucketType", "membase"},
                                                {"authType", "sasl"}, {"saslPassword", ""},
                                                {"ramQuotaMB", "1024"}, {"replicaNumber", "2"}],
                                               AllBuckets),
    ?assertEqual(true, lists:member(ramQuotaMB, proplists:get_keys(E7))),

    {_OK8, E8} = basic_bucket_params_screening(true, undefined,
                                               [{"bucketType", "membase"},
                                                {"authType", "sasl"}, {"saslPassword", ""},
                                                {"ramQuotaMB", "400"}, {"replicaNumber", "2"}],
                                               AllBuckets),
    ?assertEqual([{name, <<"Bucket name needs to be specified">>}], E8),

    {_OK9, E9} = basic_bucket_params_screening(false, undefined,
                                               [{"bucketType", "membase"},
                                                {"authType", "sasl"}, {"saslPassword", ""},
                                                {"ramQuotaMB", "400"}, {"replicaNumber", "2"}],
                                               AllBuckets),
    ?assertEqual([{name, <<"Bucket with given name doesn't exist">>}], E9),

    %% it is not possible to create bucket with duplicate name in different register
    {_OK10, E10} = basic_bucket_params_screening(true, "Mcd",
                                                 [{"bucketType", "membase"},
                                                  {"authType", "sasl"}, {"saslPassword", ""},
                                                  {"ramQuotaMB", "400"}, {"replicaNumber", "2"}],
                                                 AllBuckets),
    ?assertEqual([{name, <<"Bucket with given name already exists">>}], E10),

    %% it is not possible to create bucket with name longer than 100 characters
    {_OK11, E11} = basic_bucket_params_screening(true, "12345678901234567890123456789012345678901234567890123456789012345678901234567890123456789012345678901",
                                                 [{"bucketType", "membase"},
                                                  {"authType", "sasl"}, {"saslPassword", ""},
                                                  {"ramQuotaMB", "400"}, {"replicaNumber", "2"}],
                                                 AllBuckets),
    ?assertEqual([{name, ?l2b(io_lib:format("Bucket name cannot exceed ~p characters",
                                            [?MAX_BUCKET_NAME_LEN]))}], E11),

    %% it is possible to update optional fields
    {OK12, E12} = basic_bucket_params_screening(false, "third",
                                                [{"bucketType", "membase"},
                                                 {"threadsNumber", "8"},
                                                 {"evictionPolicy", "fullEviction"}],
                                                AllBuckets),
    [] = E12,
    ?assertEqual(8, proplists:get_value(num_threads, OK12)),
    ?assertEqual(full_eviction, proplists:get_value(eviction_policy, OK12)),

    ok.

basic_parse_validate_bucket_auto_compaction_settings_test() ->
    Value0 = parse_validate_bucket_auto_compaction_settings([{"not_autoCompactionDefined", "false"},
                                                             {"databaseFragmentationThreshold[percentage]", "10"},
                                                             {"viewFragmentationThreshold[percentage]", "20"},
                                                             {"parallelDBAndViewCompaction", "false"},
                                                             {"allowedTimePeriod[fromHour]", "0"},
                                                             {"allowedTimePeriod[fromMinute]", "1"},
                                                             {"allowedTimePeriod[toHour]", "2"},
                                                             {"allowedTimePeriod[toMinute]", "3"},
                                                             {"allowedTimePeriod[abortOutside]", "false"}]),
    ?assertMatch(nothing, Value0),
    Value1 = parse_validate_bucket_auto_compaction_settings([{"autoCompactionDefined", "false"},
                                                             {"databaseFragmentationThreshold[percentage]", "10"},
                                                             {"viewFragmentationThreshold[percentage]", "20"},
                                                             {"parallelDBAndViewCompaction", "false"},
                                                             {"allowedTimePeriod[fromHour]", "0"},
                                                             {"allowedTimePeriod[fromMinute]", "1"},
                                                             {"allowedTimePeriod[toHour]", "2"},
                                                             {"allowedTimePeriod[toMinute]", "3"},
                                                             {"allowedTimePeriod[abortOutside]", "false"}]),
    ?assertMatch(false, Value1),
    {ok, Stuff0} = parse_validate_bucket_auto_compaction_settings([{"autoCompactionDefined", "true"},
                                                                   {"databaseFragmentationThreshold[percentage]", "10"},
                                                                   {"viewFragmentationThreshold[percentage]", "20"},
                                                                   {"parallelDBAndViewCompaction", "false"},
                                                                   {"allowedTimePeriod[fromHour]", "0"},
                                                                   {"allowedTimePeriod[fromMinute]", "1"},
                                                                   {"allowedTimePeriod[toHour]", "2"},
                                                                   {"allowedTimePeriod[toMinute]", "3"},
                                                                   {"allowedTimePeriod[abortOutside]", "false"}]),
    Stuff1 = lists:sort(Stuff0),
    ?assertEqual([{allowed_time_period, [{from_hour, 0},
                                         {to_hour, 2},
                                         {from_minute, 1},
                                         {to_minute, 3},
                                         {abort_outside, false}]},
                  {database_fragmentation_threshold, {10, undefined}},
                  {parallel_db_and_view_compaction, false},
                  {view_fragmentation_threshold, {20, undefined}}],
                 Stuff1),
    ok.
-endif.<|MERGE_RESOLUTION|>--- conflicted
+++ resolved
@@ -300,11 +300,8 @@
                                             {rawRAM, ns_bucket:raw_ram_quota(BucketConfig)}]}},
                           {basicStats, {struct, BasicStats}},
                           {evictionPolicy, EvictionPolicy},
-<<<<<<< HEAD
                           {storageBackend, ns_bucket:storage_backend(BucketConfig)},
-=======
                           {durabilityMinLevel, DurabilityMinLevel},
->>>>>>> bfc7238e
                           {conflictResolutionType, ConflictResolutionType}
                           | BucketCaps],
 
@@ -933,14 +930,10 @@
          parse_validate_threads_number(Params, IsNew),
          parse_validate_eviction_policy(Params, BucketConfig, IsNew),
          quota_size_error(CommonParams, membase, IsNew, BucketConfig),
-<<<<<<< HEAD
          parse_validate_storage_mode(Params, BucketConfig, IsNew, Version,
                                      IsEnterprise),
-=======
-         get_storage_mode(Params, BucketConfig, IsNew),
          parse_validate_durability_min_level(Params, BucketConfig, IsNew,
                                              Version),
->>>>>>> bfc7238e
          parse_validate_max_ttl(Params, BucketConfig,
                                 IsNew, Version, IsEnterprise),
          parse_validate_compression_mode(Params, BucketConfig,
@@ -1138,7 +1131,6 @@
 %% Ideally we should store this as a new bucket type but the bucket_type is
 %% used/checked at multiple places and would need changes in all those places.
 %% Hence the above described approach.
-<<<<<<< HEAD
 parse_validate_storage_mode(Params, _BucketConfig, true = _IsNew, Version,
                             IsEnterprise) ->
     RV =
@@ -1157,14 +1149,6 @@
 parse_validate_storage_mode(_Params, BucketConfig, false = _IsNew, _Version,
                             _IsEnterprise)->
     {ok, storage_mode, ns_bucket:storage_mode(BucketConfig)}.
-=======
-get_storage_mode(Params, BucketConfig, IsNew) ->
-    case is_ephemeral(Params, BucketConfig, IsNew) of
-        true ->
-            {ok, storage_mode, ephemeral};
-        false ->
-            {ok, storage_mode, couchstore}
-    end.
 
 parse_validate_durability_min_level(Params, BucketConfig, IsNew, Version) ->
     IsEphemeral = is_ephemeral(Params, BucketConfig, IsNew),
@@ -1207,7 +1191,6 @@
     {error, durability_min_level,
      <<"Durability minimum level must be either 'none' or 'majority' for "
        "ephemeral buckets">>}.
->>>>>>> bfc7238e
 
 get_storage_mode_based_on_storage_backend(Params, Version, IsEnterprise) ->
     StorageBackend = proplists:get_value("storageBackend", Params,
@@ -1508,16 +1491,8 @@
     end.
 
 parse_validate_eviction_policy(Params, BCfg, IsNew) ->
-<<<<<<< HEAD
-    BType = case IsNew of
-                     true -> proplists:get_value("bucketType", Params, "membase");
-                     false -> atom_to_list(ns_bucket:external_bucket_type(BCfg))
-                 end,
-    do_parse_validate_eviction_policy(Params, BCfg, BType, IsNew).
-=======
     IsEphemeral = is_ephemeral(Params, BCfg, IsNew),
     do_parse_validate_eviction_policy(Params, BCfg, IsEphemeral, IsNew).
->>>>>>> bfc7238e
 
 do_parse_validate_eviction_policy(Params, _BCfg, false = _IsEphemeral, IsNew) ->
     validate_with_missing(proplists:get_value("evictionPolicy", Params),
