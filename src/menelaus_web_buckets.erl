%% @author Couchbase <info@couchbase.com>
%% @copyright 2009-Present Couchbase, Inc.
%%
%% Use of this software is governed by the Business Source License included in
%% the file licenses/BSL-Couchbase.txt.  As of the Change Date specified in that
%% file, in accordance with the Business Source License, use of this software
%% will be governed by the Apache License, Version 2.0, included in the file
%% licenses/APL2.txt.
%%
%% @doc handlers for bucket related REST API's

-module(menelaus_web_buckets).

-author('NorthScale <info@northscale.com>').

-include("menelaus_web.hrl").
-include("ns_common.hrl").
-include("couch_db.hrl").
-include("ns_stats.hrl").
-include("ns_bucket.hrl").
-include("cut.hrl").

-define(DEFAULT_MAGMA_MIN_MEMORY_QUOTA, 1024).

-ifdef(TEST).
-include_lib("eunit/include/eunit.hrl").
-endif.

-export([handle_bucket_list/1,
         handle_bucket_info/3,
         handle_sasl_buckets_streaming/2,
         handle_bucket_info_streaming/3,
         handle_bucket_delete/3,
         handle_bucket_update/3,
         handle_bucket_create/2,
         create_bucket/3,
         handle_start_pause/1,
         handle_start_resume/1,
         handle_stop_pause/1,
         handle_stop_resume/1,
         handle_bucket_flush/3,
         handle_compact_bucket/3,
         handle_purge_compact_bucket/3,
         handle_cancel_bucket_compaction/3,
         handle_compact_databases/3,
         handle_cancel_databases_compaction/3,
         handle_compact_view/4,
         handle_cancel_view_compaction/4,
         handle_ddocs_list/3,
         handle_set_ddoc_update_min_changes/4,
         handle_local_random_key/2,
         handle_local_random_key/4,
         maybe_cleanup_old_buckets/0,
         serve_short_bucket_info/2,
         serve_streaming_short_bucket_info/2,
         get_ddocs_list/2]).

-import(menelaus_util,
        [reply/2,
         reply/3,
         reply_text/3,
         reply_json/2,
         reply_json/3,
         concat_url_path/1,
         bin_concat_path/1,
         bin_concat_path/2,
         handle_streaming/2]).

-define(MAX_BUCKET_NAME_LEN, 100).

may_expose_bucket_auth(Name, Req) ->
    case menelaus_auth:get_token(Req) of
        undefined ->
            case cluster_compat_mode:is_cluster_71() of
                false ->
                    %% The bucket password permission was removed in 7.1
                    %% so would only come into play when running mixed versions
                    %% with pre-7.1 nodes.
                    menelaus_auth:has_permission({[{bucket, Name}, password],
                                                  read}, Req);
                true ->
                    false
            end;
        _ ->
            false
    end.

get_info_level(Req) ->
    case proplists:get_value("basic_stats", mochiweb_request:parse_qs(Req)) of
        undefined ->
            normal;
        _ ->
            for_ui
    end.

handle_bucket_list(Req) ->
    Ctx = menelaus_web_node:get_context(Req, all, false, unstable),
    Snapshot = menelaus_web_node:get_snapshot(Ctx),

    BucketsUnsorted =
        menelaus_auth:filter_accessible_buckets(
          ?cut({[{bucket, _}, settings], read}),
          ns_bucket:get_bucket_names(Snapshot), Req),
    Buckets = lists:sort(fun (A,B) -> A =< B end, BucketsUnsorted),

    reply_json(Req, build_buckets_info(Req, Buckets, Ctx, get_info_level(Req))).

handle_bucket_info(_PoolId, Id, Req) ->
    Ctx = menelaus_web_node:get_context(Req, [Id], false, unstable),
    [Json] = build_buckets_info(Req, [Id], Ctx, get_info_level(Req)),
    reply_json(Req, Json).

build_bucket_nodes_info(BucketName, BucketUUID, BucketConfig, Ctx) ->
    %% Only list nodes this bucket is mapped to
    F = menelaus_web_node:build_nodes_info_fun(Ctx, true),
    Nodes = ns_bucket:get_servers(BucketConfig),
    %% NOTE: there's potential inconsistency here between BucketConfig
    %% and (potentially more up-to-date) vbuckets dict. Given that
    %% nodes list is mostly informational I find it ok.
    Dict = case vbucket_map_mirror:node_vbuckets_dict(BucketName) of
               {ok, DV} -> DV;
               {error, not_present} -> dict:new();
               {error, no_map} -> dict:new()
           end,
    LocalAddr = menelaus_web_node:get_local_addr(Ctx),
    add_couch_api_base_loop(Nodes, BucketName, BucketUUID, LocalAddr, F,
                            Dict, [], []).


add_couch_api_base_loop([], _BucketName, _BucketUUID, _LocalAddr, _F, _Dict, CAPINodes, NonCAPINodes) ->
    CAPINodes ++ NonCAPINodes;
add_couch_api_base_loop([Node | RestNodes],
                        BucketName, BucketUUID, LocalAddr, F, Dict, CAPINodes, NonCAPINodes) ->
    {KV} = F(Node, BucketName),
    case dict:find(Node, Dict) of
        {ok, V} when V =/= [] ->
            %% note this is generally always expected, but let's play safe just in case
            S = {add_couch_api_base(BucketName, BucketUUID, KV, Node,
                                    LocalAddr)},
            add_couch_api_base_loop(RestNodes, BucketName, BucketUUID,
                                    LocalAddr, F, Dict, [S | CAPINodes], NonCAPINodes);
        _ ->
            S = {KV},
            add_couch_api_base_loop(RestNodes, BucketName, BucketUUID,
                                    LocalAddr, F, Dict, CAPINodes, [S | NonCAPINodes])
    end.

add_couch_api_base(BucketName, BucketUUID, KV, Node, LocalAddr) ->
    %% Must completely remove these, as they are used as a signal to the SDK's
    %% regarding whether or not we support views on this couchbase cluster.
    NodesKeysList = ?COUCHDB_ENABLED([{Node, couchApiBase},
                                      {{ssl, Node}, couchApiBaseHTTPS}], []),
    lists:foldl(fun({N, Key}, KVAcc) ->
                        case capi_utils:capi_bucket_url_bin(N, BucketName,
                                                            BucketUUID, LocalAddr) of
                            undefined ->
                                KVAcc;
                            Url ->
                                {ok, BCfg} = ns_bucket:get_bucket(BucketName),
                                case ns_bucket:bucket_type(BCfg) of
                                    membase ->
                                        [{Key, Url} | KVAcc];
                                    _ ->
                                        KVAcc
                                end
                        end
                end, KV, NodesKeysList).

build_auto_compaction_info(BucketConfig) ->
    case ns_bucket:is_persistent(BucketConfig) of
        true ->
            ACSettings = case proplists:get_value(autocompaction,
                                                  BucketConfig) of
                             undefined -> false;
                             false -> false;
                             ACSettingsX -> ACSettingsX
                         end,

            case ACSettings of
                false ->
                    [{autoCompactionSettings, false}];
                _ ->
                    BackendStorage = ns_bucket:storage_backend(BucketConfig),
                    [{autoCompactionSettings,
                      menelaus_web_autocompaction:build_bucket_settings(
                        ACSettings, BackendStorage)}]
            end;
        false ->
            case ns_bucket:storage_mode(BucketConfig) of
                ephemeral ->
                    [];
                undefined ->
                    %% When the bucket type is memcached.
                    [{autoCompactionSettings, false}]
            end
    end.

build_purge_interval_info(BucketConfig) ->
    case ns_bucket:is_persistent(BucketConfig) of
        true ->
            case proplists:get_value(autocompaction, BucketConfig, false) of
                false ->
                    [];
                _Val ->
                    PInterval = case proplists:get_value(purge_interval,
                                                         BucketConfig) of
                                    undefined ->
                                        compaction_api:get_purge_interval(global);
                                    PI -> PI
                                end,
                    [{purgeInterval, PInterval}]
            end;
        false ->
            case ns_bucket:storage_mode(BucketConfig) of
                ephemeral ->
                    [{purgeInterval, proplists:get_value(purge_interval,
                                                         BucketConfig)}];
                undefined ->
                    %% When the bucket type is memcached.
                    []
            end
    end.

build_eviction_policy(BucketConfig) ->
    case ns_bucket:eviction_policy(BucketConfig) of
        value_only ->
            <<"valueOnly">>;
        full_eviction ->
            <<"fullEviction">>;
        no_eviction ->
            <<"noEviction">>;
        nru_eviction ->
            <<"nruEviction">>
    end.

build_durability_min_level(BucketConfig) ->
    case ns_bucket:durability_min_level(BucketConfig) of
        undefined ->
            <<"none">>;
        none ->
            <<"none">>;
        majority ->
            <<"majority">>;
        majority_and_persist_on_master ->
            <<"majorityAndPersistActive">>;
        persist_to_majority ->
            <<"persistToMajority">>
    end.

build_buckets_info(Req, Buckets, Ctx, InfoLevel) ->
    SkipMap = InfoLevel =/= streaming andalso
        proplists:get_value(
          "skipMap", mochiweb_request:parse_qs(Req)) =:= "true",
    [build_bucket_info(BucketName, Ctx, InfoLevel,
                      may_expose_bucket_auth(BucketName, Req), SkipMap) ||
        BucketName <- Buckets].

build_bucket_info(Id, Ctx, InfoLevel, MayExposeAuth, SkipMap) ->
    Snapshot = menelaus_web_node:get_snapshot(Ctx),
    {ok, BucketConfig} = ns_bucket:get_bucket(Id, Snapshot),
    BucketUUID = ns_bucket:uuid(Id, Snapshot),

    {lists:flatten(
       [bucket_info_cache:build_short_bucket_info(Id, BucketConfig, Snapshot),
        bucket_info_cache:build_ddocs(Id, BucketConfig),
        [bucket_info_cache:build_vbucket_map(
           menelaus_web_node:get_local_addr(Ctx), BucketConfig)
         || not SkipMap],
        {localRandomKeyUri,
         bucket_info_cache:build_pools_uri(["buckets", Id, "localRandomKey"])},
        {controllers, {build_controllers(Id, BucketConfig)}},
        {nodes, build_bucket_nodes_info(Id, BucketUUID, BucketConfig, Ctx)},
        {stats,
         {[{uri, bucket_info_cache:build_pools_uri(["buckets", Id, "stats"])},
           {directoryURI,
            bucket_info_cache:build_pools_uri(["buckets", Id, "stats",
                                               "Directory"])},
           {nodeStatsListURI,
            bucket_info_cache:build_pools_uri(["buckets", Id, "nodes"])}]}},
        build_authType(BucketConfig),
        build_auto_compaction_info(BucketConfig),
        build_purge_interval_info(BucketConfig),
        build_replica_index(BucketConfig),
        build_bucket_placer_params(BucketConfig),
        build_hibernation_state(BucketConfig),
        build_storage_limits(BucketConfig),
        build_throttle_limits(BucketConfig),
        build_dynamic_bucket_info(InfoLevel, Id, BucketConfig, Ctx),
        [build_sasl_password(BucketConfig) || MayExposeAuth]])}.

get_internal_default(Key, Default) ->
    ns_config:read_key_fast(Key, Default).

get_storage_attributes() ->
    [{dataStorageLimit, kv_storage_limit, ?DEFAULT_KV_STORAGE_LIMIT},
     {indexStorageLimit, index_storage_limit, ?DEFAULT_INDEX_STORAGE_LIMIT},
     {searchStorageLimit, fts_storage_limit, ?DEFAULT_FTS_STORAGE_LIMIT}].

get_throttle_attributes() ->
    [{dataThrottleLimit,
      kv_throttle_limit, ?DEFAULT_KV_THROTTLE_LIMIT},
     {indexThrottleLimit,
      index_throttle_limit, ?DEFAULT_INDEX_THROTTLE_LIMIT},
     {searchThrottleLimit,
      fts_throttle_limit, ?DEFAULT_FTS_THROTTLE_LIMIT},
     {queryThrottleLimit,
      n1ql_throttle_limit, ?DEFAULT_N1QL_THROTTLE_LIMIT},
     {sgwReadThrottleLimit,
      sgw_read_throttle_limit, ?DEFAULT_SGW_READ_THROTTLE_LIMIT},
     {sgwWriteThrottleLimit,
      sgw_write_throttle_limit, ?DEFAULT_SGW_WRITE_THROTTLE_LIMIT}].

build_limits(BucketConfig, ProfileKey, AttributesFunc) ->
    case config_profile:get_bool(ProfileKey) of
        false -> [];
        true ->
            [{Param, proplists:get_value(Key,
                                         BucketConfig,
                                         get_internal_default(Key, Default))} ||
                {Param, Key, Default} <- AttributesFunc()]
    end.

build_storage_limits(BucketConfig) ->
    build_limits(BucketConfig, enable_storage_limits,
                 ?cut(get_storage_attributes())).

build_throttle_limits(BucketConfig) ->
    build_limits(BucketConfig, enable_throttle_limits,
                 ?cut(get_throttle_attributes())).

build_authType(BucketConfig) ->
    case cluster_compat_mode:is_cluster_71() of
        false ->
            [{authType, misc:expect_prop_value(auth_type, BucketConfig)}];
        true ->
            %% Needed by XDCR on versions prior to 7.0. This must remain
            %% until there are no supported pre-7.0 versions that can
            %% replicate to us.
            [{authType, sasl}]
    end.

build_bucket_placer_params(BucketConfig) ->
    case ns_bucket:get_width(BucketConfig) of
        undefined ->
            [];
        Width ->
            [{width, Width}, {weight, ns_bucket:get_weight(BucketConfig)}]
    end.

build_hibernation_state(BucketConfig) ->
    case ns_bucket:get_hibernation_state(BucketConfig) of
        undefined ->
            [];
        State ->
            {hibernation_state, State}
    end.

build_sasl_password(BucketConfig) ->
    case cluster_compat_mode:is_cluster_71() of
        true ->
            [];
        false ->
            case cluster_compat_mode:is_cluster_70() of
                true ->
                    {saslPassword, <<>>};
                false ->
                    {saslPassword,
                     list_to_binary(proplists:get_value(sasl_password,
                                                        BucketConfig, ""))}
            end
    end.

build_replica_index(BucketConfig) ->
    [{replicaIndex, proplists:get_value(replica_index, BucketConfig, true)} ||
        ns_bucket:can_have_views(BucketConfig)].

build_controller(Id, Controller) ->
    bucket_info_cache:build_pools_uri(["buckets", Id, "controller",
                                       Controller]).

build_controllers(Id, BucketConfig) ->
    [{compactAll, build_controller(Id, "compactBucket")},
     {compactDB, build_controller(Id, "compactDatabases")},
     {purgeDeletes, build_controller(Id, "unsafePurgeBucket")},
     {startRecovery, build_controller(Id, "startRecovery")} |
     [{flush, build_controller(Id, "doFlush")} ||
         proplists:get_value(flush_enabled, BucketConfig, false)]].

build_bucket_stats(for_ui, Id, Ctx) ->
    Config = menelaus_web_node:get_config(Ctx),
    Snapshot = menelaus_web_node:get_snapshot(Ctx),

    StorageTotals = [{Key, {StoragePList}}
                     || {Key, StoragePList} <-
                            ns_storage_conf:cluster_storage_info(Config,
                                                                 Snapshot)],

    [{storageTotals, {StorageTotals}} | menelaus_stats:basic_stats(Id,
                                                                   Snapshot)];
build_bucket_stats(_, Id, Ctx) ->
    Snapshot = menelaus_web_node:get_snapshot(Ctx),
    menelaus_stats:basic_stats(Id, Snapshot).

build_dynamic_bucket_info(streaming, _Id, _BucketConfig, _) ->
    [];
build_dynamic_bucket_info(InfoLevel, Id, BucketConfig, Ctx) ->
    [[{replicaNumber, ns_bucket:num_replicas(BucketConfig)},
      {threadsNumber, proplists:get_value(num_threads, BucketConfig,
                                          ?NUM_WORKER_THREADS)},
      {quota, {[{ram, ns_bucket:ram_quota(BucketConfig)},
                {rawRAM, ns_bucket:raw_ram_quota(BucketConfig)}]}},
      {basicStats, {build_bucket_stats(InfoLevel, Id, Ctx)}},
      {evictionPolicy, build_eviction_policy(BucketConfig)},
      {durabilityMinLevel, build_durability_min_level(BucketConfig)},
      build_pitr_dynamic_bucket_info(BucketConfig),
      build_magma_bucket_info(BucketConfig),
      {conflictResolutionType,
       ns_bucket:conflict_resolution_type(BucketConfig)}],
     case cluster_compat_mode:is_enterprise() of
         true ->
             [{maxTTL, proplists:get_value(max_ttl, BucketConfig, 0)},
              {compressionMode,
               proplists:get_value(compression_mode, BucketConfig, off)}];
         false ->
             []
     end,
     case ns_bucket:drift_thresholds(BucketConfig) of
         undefined ->
             [];
         {DriftAheadThreshold, DriftBehindThreshold} ->
             [{driftAheadThresholdMs, DriftAheadThreshold},
              {driftBehindThresholdMs, DriftBehindThreshold}]
     end].

build_pitr_dynamic_bucket_info(BucketConfig) ->
    case ns_bucket:bucket_type(BucketConfig) of
        memcached ->
            %% memcached buckets don't support pitr.
            [];
        _ ->
            case cluster_compat_mode:is_cluster_elixir() of
                true ->
                    [{pitrEnabled,
                      ns_bucket:pitr_enabled(BucketConfig)},
                     {pitrGranularity,
                      ns_bucket:pitr_granularity(BucketConfig)},
                     {pitrMaxHistoryAge,
                      ns_bucket:pitr_max_history_age(BucketConfig)}];
                false ->
                    []
            end
    end.

build_magma_bucket_info(BucketConfig) ->
    case ns_bucket:storage_mode(BucketConfig) of
        magma ->
            [{storageQuotaPercentage,
              proplists:get_value(storage_quota_percentage,
                                  BucketConfig,
                                  ?MAGMA_STORAGE_QUOTA_PERCENTAGE)}]
            ++
            case cluster_compat_mode:is_cluster_72() of
                false -> [];
                true ->
                    [{historyRetentionSeconds,
                      ns_bucket:history_retention_seconds(BucketConfig)},
                     {historyRetentionBytes,
                      ns_bucket:history_retention_bytes(BucketConfig)},
                     {historyRetentionCollectionDefault,
                      ns_bucket:history_retention_collection_default(
                        BucketConfig)}]
            end
            ++
            case config_profile:search({magma, can_set_max_shards}, false) of
                true ->
                    [{magmaMaxShards,
                      proplists:get_value(magma_max_shards, BucketConfig,
                                          ?DEFAULT_MAGMA_SHARDS)}];
                false -> []
            end;
        _ ->
            []
    end.

handle_sasl_buckets_streaming(_PoolId, Req) ->
    LocalAddr = menelaus_util:local_addr(Req),

    F = fun (_, _) ->
                List = [build_sasl_bucket_info({Id, BucketConfig}, LocalAddr) ||
                           {Id, BucketConfig} <- ns_bucket:get_buckets()],
                {just_write, {[{buckets, List}]}}
        end,
    handle_streaming(F, Req).

build_sasl_bucket_nodes(BucketConfig, LocalAddr) ->
    {nodes,
     [{[{hostname, menelaus_web_node:build_node_hostname(
                     ns_config:latest(), N, LocalAddr)},
        {ports, {[{direct,
                   service_ports:get_port(
                     memcached_port, ns_config:latest(), N)}]}}]} ||
         N <- ns_bucket:get_servers(BucketConfig)]}.

build_sasl_bucket_info({Id, BucketConfig}, LocalAddr) ->
    {lists:flatten(
       [bucket_info_cache:build_name_and_locator(Id, BucketConfig),
        bucket_info_cache:build_vbucket_map(LocalAddr, BucketConfig),
        build_sasl_bucket_nodes(BucketConfig, LocalAddr)])}.

build_streaming_info(Id, Req, LocalAddr, UpdateID) ->
    ns_server_stats:notify_counter(<<"build_streaming_info">>),
    case ns_bucket:bucket_exists(Id, direct) of
        true ->
            menelaus_web_cache:lookup_or_compute_with_expiration(
              {build_bucket_info, Id, LocalAddr},
              fun () ->
                      Ctx = menelaus_web_node:get_context(
                              {ip, LocalAddr}, [Id], false, stable),
                      [Info] = build_buckets_info(Req, [Id], Ctx, streaming),
                      {Info, 1000, UpdateID}
              end,
              fun (_Key, _Value, OldUpdateID) ->
                      case {OldUpdateID, UpdateID} of
                          {_, undefined} ->
                              false;
                          {undefined, _} ->
                              true;
                          {OldID, ID} ->
                              ID > OldID
                      end
              end);
        false ->
            exit(normal)
    end.

handle_bucket_info_streaming(_PoolId, Id, Req) ->
    LocalAddr = menelaus_util:local_addr(Req),
    handle_streaming(
      fun(_Stability, UpdateID) ->
              {just_write,
               build_streaming_info(Id, Req, LocalAddr, UpdateID)}
      end, Req).

handle_bucket_delete(_PoolId, BucketId, Req) ->
    menelaus_web_rbac:assert_no_users_upgrade(),

    ?log_debug("Received request to delete bucket \"~s\"; will attempt to delete", [BucketId]),
    case ns_orchestrator:delete_bucket(BucketId) of
        ok ->
            ns_audit:delete_bucket(Req, BucketId),
            ?MENELAUS_WEB_LOG(?BUCKET_DELETED, "Deleted bucket \"~s\"~n", [BucketId]),
            reply(Req, 200);
        rebalance_running ->
            reply_json(Req, {[{'_',
                               <<"Cannot delete buckets during rebalance.\r\n">>
                              }]}, 503);
        in_recovery ->
            reply_json(Req, {[{'_',
                               <<"Cannot delete buckets when cluster is in "
                                 "recovery mode.\r\n">>}]}, 503);
        in_bucket_hibernation ->
            reply_json(
              Req,
              {[{'_',
                 <<"Cannot delete bucket when pausing/resuming another
                   bucket">>}]},
              503);
        {shutdown_failed, _} ->
            reply_json(Req, {[{'_',
                               <<"Bucket deletion not yet complete, but will "
                                 "continue.\r\n">>}]}, 500);
        {exit, {not_found, _}, _} ->
            reply_text(Req, "The bucket to be deleted was not found.\r\n", 404)
    end.

respond_bucket_created(Req, PoolId, BucketId) ->
    reply(Req, 202, [{"Location", concat_url_path(["pools", PoolId, "buckets", BucketId])}]).

-record(bv_ctx, {
          validate_only,
          ignore_warnings,
          new,
          bucket_name,
          bucket_config,
          all_buckets,
          kv_nodes,
          max_replicas,
          cluster_storage_totals,
          cluster_version,
          is_enterprise,
          is_developer_preview}).

init_bucket_validation_context(IsNew, BucketName, Req) ->
    ValidateOnly = (proplists:get_value("just_validate", mochiweb_request:parse_qs(Req)) =:= "1"),
    IgnoreWarnings = (proplists:get_value("ignore_warnings", mochiweb_request:parse_qs(Req)) =:= "1"),
    init_bucket_validation_context(IsNew, BucketName, ValidateOnly, IgnoreWarnings).

init_bucket_validation_context(IsNew, BucketName, ValidateOnly,
                               IgnoreWarnings) ->
    Config = ns_config:get(),
    Snapshot =
        chronicle_compat:get_snapshot(
          [ns_bucket:fetch_snapshot(all, _, [props]),
           ns_cluster_membership:fetch_snapshot(_)], #{ns_config => Config}),

    KvNodes = ns_cluster_membership:service_active_nodes(Snapshot, kv),
    ServerGroups = ns_cluster_membership:server_groups(Snapshot),

    init_bucket_validation_context(
      IsNew, BucketName,
      ns_bucket:get_buckets(Snapshot),
      KvNodes, ServerGroups,
      ns_storage_conf:cluster_storage_info(Config, Snapshot),
      ValidateOnly, IgnoreWarnings,
      cluster_compat_mode:get_compat_version(),
      cluster_compat_mode:is_enterprise(),
      cluster_compat_mode:is_developer_preview()).

init_bucket_validation_context(IsNew, BucketName, AllBuckets,
                               KvNodes, ServerGroups,
                               ClusterStorageTotals,
                               ValidateOnly, IgnoreWarnings,
                               ClusterVersion, IsEnterprise,
                               IsDeveloperPreview) ->
    KvServerGroups =
        ns_cluster_membership:get_nodes_server_groups(KvNodes, ServerGroups),
    NumKvNodes = length(KvNodes),

    %% Maximum number of replicas that we'll be able to place in the current
    %% cluster configuration.
    MaxReplicas =
        case ns_cluster_membership:rack_aware(KvServerGroups) of
            true ->
                ns_cluster_membership:get_max_replicas(NumKvNodes,
                                                       KvServerGroups);
            false ->
                NumKvNodes - 1
        end,

    BucketConfig =
        case lists:keyfind(BucketName, 1, AllBuckets) of
            false ->
                false;
            {_, V} ->
                V
        end,
    #bv_ctx{
       validate_only = ValidateOnly,
       ignore_warnings = IgnoreWarnings,
       new = IsNew,
       bucket_name = BucketName,
       all_buckets = AllBuckets,
       kv_nodes = KvNodes,
       max_replicas = MaxReplicas,
       bucket_config = BucketConfig,
       cluster_storage_totals = ClusterStorageTotals,
       cluster_version = ClusterVersion,
       is_enterprise = IsEnterprise,
       is_developer_preview = IsDeveloperPreview
      }.

format_error_response(Errors, JSONSummaries) ->
    {[{errors, {Errors}} |
      [{summaries, {JSONSummaries}} || JSONSummaries =/= undefined]]}.

handle_bucket_update(_PoolId, BucketId, Req) ->
    menelaus_web_rbac:assert_no_users_upgrade(),
    Params = mochiweb_request:parse_post(Req),
    handle_bucket_update_inner(BucketId, Req, Params, 32).

handle_bucket_update_inner(_BucketId, _Req, _Params, 0) ->
    exit(bucket_update_loop);
handle_bucket_update_inner(BucketId, Req, Params, Limit) ->
    Ctx = init_bucket_validation_context(false, BucketId, Req),
    case {Ctx#bv_ctx.validate_only, Ctx#bv_ctx.ignore_warnings,
          parse_bucket_params(Ctx, Params)} of
        {_, _, {errors, Errors, JSONSummaries}} ->
            reply_json(Req, format_error_response(Errors, JSONSummaries), 400);
        {false, _, {ok, ParsedProps, _}} ->
            BucketType = proplists:get_value(bucketType, ParsedProps),
            StorageMode = proplists:get_value(storage_mode, ParsedProps,
                                              undefined),
            UpdatedProps = ns_bucket:extract_bucket_props(ParsedProps),
            case ns_orchestrator:update_bucket(BucketType, StorageMode,
                                               BucketId, UpdatedProps) of
                ok ->
                    ns_audit:modify_bucket(Req, BucketId, BucketType, UpdatedProps),
                    DisplayBucketType = ns_bucket:display_type(BucketType,
                                                               StorageMode),
                    ale:info(?USER_LOGGER, "Updated bucket \"~s\" (of type ~s) properties:~n~p",
                             [BucketId, DisplayBucketType, UpdatedProps]),
                    reply(Req, 200);
                rebalance_running ->
                    reply_text(Req,
                               "Cannot update bucket "
                               "while rebalance is running.", 503);
                in_recovery ->
                    reply_text(Req,
                               "Cannot update bucket "
                               "while recovery is in progress.", 503);
                in_bucket_hibernation ->
                    reply_text(Req, "Cannot update bucket while another bucket "
                                    "is pausing/resuming.", 503);
                {error, {need_more_space, Zones}} ->
                    reply_text(Req, need_more_space_error(Zones), 400);
                {exit, {not_found, _}, _} ->
                    %% if this happens then our validation raced, so repeat everything
                    handle_bucket_update_inner(BucketId, Req, Params, Limit-1)
            end;
        {true, true, {ok, _, JSONSummaries}} ->
            reply_json(Req, format_error_response([], JSONSummaries), 200);
        {true, false, {ok, ParsedProps, JSONSummaries}} ->
            FinalErrors = perform_warnings_validation(Ctx, ParsedProps, []),
            reply_json(Req, format_error_response(FinalErrors, JSONSummaries),
                       case FinalErrors of
                           [] -> 202;
                           _ -> 400
                       end)
    end.

maybe_cleanup_old_buckets() ->
    case ns_config_auth:is_system_provisioned() of
        true ->
            ok;
        false ->
            true = ns_node_disco:nodes_wanted() =:= [node()],
            ns_storage_conf:delete_unused_buckets_db_files()
    end.

create_bucket(Req, Name, Params) ->
    Ctx = init_bucket_validation_context(true, Name, false, false),
    do_bucket_create(Req, Name, Params, Ctx).

need_more_space_error(Zones) ->
    iolist_to_binary(
      io_lib:format("Need more space in availability zones ~p.", [Zones])).

do_bucket_create(Req, Name, ParsedProps) ->
    BucketType = proplists:get_value(bucketType, ParsedProps),
    StorageMode = proplists:get_value(storage_mode, ParsedProps, undefined),
    BucketProps = ns_bucket:extract_bucket_props(ParsedProps),
    maybe_cleanup_old_buckets(),
    case ns_orchestrator:create_bucket(BucketType, Name, BucketProps) of
        ok ->
            ns_audit:create_bucket(Req, Name, BucketType, BucketProps),
            DisplayBucketType = ns_bucket:display_type(BucketType, StorageMode),
            ?MENELAUS_WEB_LOG(?BUCKET_CREATED, "Created bucket \"~s\" of type: ~s~n~p",
                              [Name, DisplayBucketType, BucketProps]),
            ok;
        {error, {already_exists, _}} ->
            {errors, [{name, <<"Bucket with given name already exists">>}]};
        {error, {still_exists, _}} ->
            {errors_500, [{'_', <<"Bucket with given name still exists">>}]};
        {error, {need_more_space, Zones}} ->
            {errors, [{'_', need_more_space_error(Zones)}]};
        {error, {incorrect_parameters, Error}} ->
            {errors, [{'_', list_to_binary(Error)}]};
        rebalance_running ->
            {errors_500, [{'_', <<"Cannot create buckets during rebalance">>}]};
        in_recovery ->
            {errors_500,
             [{'_',
               <<"Cannot create buckets when cluster is in recovery mode">>}]};
        in_bucket_hibernation ->
            {errors_500,
             [{'_', <<"Cannot create bucket when pausing/resuming another
                      bucket">>}]}
    end.

do_bucket_create(Req, Name, Params, Ctx) ->
    MaxBuckets = ns_bucket:get_max_buckets(),
    case length(Ctx#bv_ctx.all_buckets) >= MaxBuckets of
        true ->
            {{[{'_',
                iolist_to_binary(io_lib:format(
                                   "Cannot create more than ~w buckets",
                                   [MaxBuckets]))}]}, 400};
        false ->
            case {Ctx#bv_ctx.validate_only, Ctx#bv_ctx.ignore_warnings,
                  parse_bucket_params(Ctx, Params)} of
                {_, _, {errors, Errors, JSONSummaries}} ->
                    {format_error_response(Errors, JSONSummaries), 400};
                {false, _, {ok, ParsedProps, _}} ->
                    case do_bucket_create(Req, Name, ParsedProps) of
                        ok -> ok;
                        {errors, Errors} ->
                            ?log_debug("Failed to create bucket '~s' with 40X error(s): ~p",
                                       [Name, Errors]),
                            {{Errors}, 400};
                        {errors_500, Errors} ->
                            ?log_debug("Failed to create bucket '~s' with 50X error(s): ~p",
                                       [Name, Errors]),
                            {{Errors}, 503}
                    end;
                {true, true, {ok, _, JSONSummaries}} ->
                    {format_error_response([], JSONSummaries), 200};
                {true, false, {ok, ParsedProps, JSONSummaries}} ->
                    FinalErrors =
                        perform_warnings_validation(Ctx, ParsedProps, []),
                    {format_error_response(FinalErrors, JSONSummaries),
                     case FinalErrors of
                         [] -> 200;
                         _ -> 400
                     end}
            end
    end.

handle_bucket_create(PoolId, Req) ->
    menelaus_web_rbac:assert_no_users_upgrade(),
    Params = mochiweb_request:parse_post(Req),
    Name = proplists:get_value("name", Params),
    Ctx = init_bucket_validation_context(true, Name, Req),

    case do_bucket_create(Req, Name, Params, Ctx) of
        ok ->
            respond_bucket_created(Req, PoolId, Name);
        {Struct, Code} ->
            reply_json(Req, Struct, Code)
    end.

assert_pause_resume_api_enabled() ->
    menelaus_util:assert_config_profile_flag(enable_pause_resume).

check_remote_path("s3://" ++ _REST = _RemotePath) ->
    ok.

validate_remote_path(Name, State) ->
    validator:validate(
      fun (Value) ->
              try check_remote_path(Value)
              catch _:_ -> {error, "Invalid remote path"}
              end
      end, Name, State).

validators_start_hibernation() ->
    [validator:required(bucket, _), validator:string(bucket, _),
     validator:required(remote_path, _), validator:string(remote_path, _),
     validate_remote_path(remote_path, _),
     validator:required(blob_storage_region, _),
     validator:string(blob_storage_region, _)].

validators_stop_hibernation() ->
    [validator:required(bucket, _), validator:string(bucket, _)].

handle_hibernation_response(Req, ok = _Response) ->
    menelaus_util:reply_json(Req, [], 200);
handle_hibernation_response(Req, {need_more_space, Zones} = _Response) ->
    reply_json(Req, {[{error, need_more_space_error(Zones)}]}, 503);
handle_hibernation_response(Req, Response) ->
    reply_json(Req, {[{error, Response}]}, 400).

process_req(Req, HandlerFunc, Validators) ->
    validator:handle(fun (Params) ->
                             handle_hibernation_response(Req,
                                                         HandlerFunc(Params))
                     end, Req, json, Validators()).

handle_hibernation_request(Req, Func, Validators) ->
    assert_pause_resume_api_enabled(),
    process_req(Req, Func, Validators).

handle_start_hibernation(Req, StartFunc) ->
    handle_hibernation_request(
      Req, fun(Params) ->
                   Bucket = proplists:get_value(bucket, Params),
                   RemotePath = proplists:get_value(remote_path, Params),
                   BlobStorageRegion =
                       proplists:get_value(blob_storage_region, Params),
                   StartFunc(Bucket, RemotePath, BlobStorageRegion)
           end, fun validators_start_hibernation/0).

handle_start_pause(Req) ->
    handle_start_hibernation(Req,
                             fun ns_orchestrator:start_pause_bucket/3).

handle_start_resume(Req) ->
    handle_start_hibernation(
      Req, fun(Bucket, RemotePath, BlobStorageRegion) ->
                   Metadata = hibernation_utils:get_metadata_from_s3(
                                RemotePath, BlobStorageRegion),
                   ns_orchestrator:start_resume_bucket(Bucket, RemotePath,
                                                       BlobStorageRegion,
                                                       Metadata)
           end).

handle_stop_hibernation(Req, StopFunc) ->
    handle_hibernation_request(
      Req, fun(Params) ->
                   Bucket = proplists:get_value(bucket, Params),
                   StopFunc(Bucket)
           end, fun validators_stop_hibernation/0).

handle_stop_pause(Req) ->
    handle_stop_hibernation(Req, fun ns_orchestrator:stop_pause_bucket/1).

handle_stop_resume(Req) ->
    handle_stop_hibernation(Req, fun ns_orchestrator:stop_resume_bucket/1).

perform_warnings_validation(Ctx, ParsedProps, Errors) ->
    Errors ++
        num_replicas_warnings_validation(Ctx, proplists:get_value(num_replicas, ParsedProps)).

num_replicas_warnings_validation(_Ctx, undefined) ->
    [];
num_replicas_warnings_validation(Ctx, NReplicas) ->
    Warnings =
        if
            NReplicas > Ctx#bv_ctx.max_replicas ->
                ["you do not have enough data servers or "
                 "server groups to support this number of replicas"];
            true ->
                []
        end ++
        case {Ctx#bv_ctx.new, Ctx#bv_ctx.bucket_config} of
            {true, _} ->
                [];
            {_, false} ->
                [];
            {false, BucketConfig} ->
                case ns_bucket:num_replicas(BucketConfig) of
                    NReplicas ->
                        [];
                    _ ->
                        ["changing replica number may require rebalance"]
                end
        end,
    Msg = case Warnings of
              [] ->
                  [];
              [A] ->
                  A;
              [B, C] ->
                  B ++ " and " ++ C
          end,
    case Msg of
        [] ->
            [];
        _ ->
            [{replicaNumber, ?l2b("Warning: " ++ Msg ++ ".")}]
    end.

handle_bucket_flush(_PoolId, Id, Req) ->
    XDCRDocs = goxdcr_rest:find_all_replication_docs(),
    case lists:any(
           fun (PList) ->
                   erlang:binary_to_list(proplists:get_value(source, PList)) =:= Id
           end, XDCRDocs) of
        false ->
            do_handle_bucket_flush(Id, Req);
        true ->
            reply_json(Req, {[{'_',
                               <<"Cannot flush buckets with outgoing XDCR">>}]},
                       503)
    end.

do_handle_bucket_flush(BucketName, Req) ->
    case ns_orchestrator:flush_bucket(BucketName) of
        ok ->
            ns_audit:flush_bucket(Req, BucketName),
            reply(Req, 200);
        rebalance_running ->
            reply_json(Req, {[{'_',
                               <<"Cannot flush buckets during rebalance">>}]},
                       503);
        in_recovery ->
            reply_json(Req, {[{'_',
                               <<"Cannot flush buckets when cluster is in "
                                 "recovery mode">>}]}, 503);
        in_bucket_hibernation ->
            reply_json(Req, {[{'_',
                               <<"Cannot flush buckets while another bucket "
                                 "is pausing/resuming.">>}]});
        bucket_not_found ->
            reply(Req, 404);
        flush_disabled ->
            reply_json(Req, {[{'_',
                               <<"Flush is disabled for the bucket">>}]}, 400);
        _ ->
            reply_json(Req, {[{'_',
                               <<"Flush failed with unexpected error. "
                                 "Check server logs for details.">>}]}, 500)
    end.


-record(ram_summary, {
          total,                                % total cluster quota
          other_buckets,
          per_node,                             % per node quota of this bucket
          nodes_count,                          % node count of this bucket
          this_alloc,
          this_used,                            % part of this bucket which is used already
          free}).                               % total - other_buckets - this_alloc.
                                                % So it's: Amount of cluster quota available for allocation

-record(hdd_summary, {
          total,                                % total cluster disk space
          other_data,                           % disk space used by something other than our data
          other_buckets,                        % space used for other buckets
          this_used,                            % space already used by this bucket
          free}).                               % total - other_data - other_buckets - this_alloc
                                                % So it's kind of: Amount of cluster disk space available of allocation,
                                                % but with a number of 'but's.

parse_bucket_params(Ctx, Params) ->
    RV = parse_bucket_params_without_warnings(Ctx, Params),
    case {Ctx#bv_ctx.ignore_warnings, RV} of
        {_, {ok, _, _} = X} -> X;
        {false, {errors, Errors, Summaries, OKs}} ->
            {errors, perform_warnings_validation(Ctx, OKs, Errors), Summaries};
        {true, {errors, Errors, Summaries, _}} ->
            {errors, Errors, Summaries}
    end.

parse_bucket_params_without_warnings(Ctx, Params) ->
    {OKs, Errors} = basic_bucket_params_screening(Ctx ,Params),
    IsNew = Ctx#bv_ctx.new,
    CurrentBucket = proplists:get_value(currentBucket, OKs),

    {RAMErrors, JSONSummaries} =
        process_ram_and_storage(Ctx, CurrentBucket, OKs),

    case RAMErrors ++ Errors ++
        validate_bucket_type(CurrentBucket, IsNew, OKs) of
        [] ->
            {ok, OKs, JSONSummaries};
        TotalErrors ->
            {errors, TotalErrors, JSONSummaries, OKs}
    end.

validate_bucket_type(undefined, _IsNew, _Props) ->
    [];
validate_bucket_type(_, true, _Props) ->
    [];
validate_bucket_type(CurrentBucket, false, Props) ->
    CurrentType = ns_bucket:bucket_type(CurrentBucket),
    case proplists:get_value(bucketType, Props) of
        undefined ->
            [];
        CurrentType ->
            [];
        _ ->
            [{bucketType, <<"Cannot change bucket type.">>}]
    end.

process_ram_and_storage(Ctx, CurrentBucket, ParsedProps) ->
    PropsToCheck = case CurrentBucket of
                       undefined ->
                           ParsedProps;
                       _ ->
                           CurrentBucket
                   end,
    process_ram_and_storage(Ctx, CurrentBucket, ParsedProps,
                            proplists:is_defined(width, PropsToCheck)).

process_ram_and_storage(_Ctx, _CurrentBucket, _ParsedProps, true) ->
    {[], undefined};
process_ram_and_storage(Ctx, CurrentBucket, ParsedProps, false) ->
    ClusterStorageTotals = Ctx#bv_ctx.cluster_storage_totals,

    Props = case proplists:is_defined(ram_quota, ParsedProps) of
                false ->
                    [{ram_quota, 0} | ParsedProps];
                true ->
                    ParsedProps
            end,

    RAMSummary =
        interpret_ram_quota(Ctx, CurrentBucket, Props, ClusterStorageTotals),

    HDDSummary =
        interpret_hdd_quota(CurrentBucket, Props, ClusterStorageTotals, Ctx),

    JSONSummaries = [{ramSummary, {ram_summary_to_proplist(RAMSummary)}},
                     {hddSummary, {hdd_summary_to_proplist(HDDSummary)}}],

    {validate_ram(RAMSummary), JSONSummaries}.

validate_ram(#ram_summary{free = Free}) when Free < 0 ->
    [{ramQuota, <<"RAM quota specified is too large to be provisioned into "
                  "this cluster.">>}];
validate_ram(#ram_summary{this_alloc = Alloc, this_used = Used}) ->
    %% All buckets should have the same quota, but only since Elixir has
    %% memcached supported a graceful quota reduction to values below the
    %% current RAM usage. As such, we should keep the existing check against
    %% RAM usage for mixed mode clusters as setting a quota below RAM usage
    %% on any pre-Elixir memcached will result in a period of temporary
    %% failures while memory is reduced.
    case cluster_compat_mode:is_cluster_elixir() of
        false when Alloc < Used ->
            [{ramQuota, <<"RAM quota cannot be set below current usage.">>}];
        _ ->
            []
    end.

additional_bucket_params_validation(Params, Ctx) ->
    NumReplicas = get_value_from_parms_or_bucket(num_replicas, Params, Ctx),
    DurabilityLevel = get_value_from_parms_or_bucket(durability_min_level,
                                                     Params, Ctx),
    NodesCount = length(get_nodes(Ctx)),
    Err1 = case {NumReplicas, DurabilityLevel, NodesCount} of
               {0, _, _} -> [];
               {_, none, _} -> [];
               {3, _, _} -> [{durability_min_level,
                              <<"Durability minimum level cannot be specified with "
                                "3 replicas">>}];
               %% memcached bucket
               {undefined, undefined, _} -> [];
               {_, _, 1} -> [{durability_min_level,
                              <<"You do not have enough data servers to support this "
                                "durability level">>}];
               {_, _, _} -> []
           end,

    StorageMode = get_value_from_parms_or_bucket(storage_mode, Params, Ctx),
    RamQuota = get_value_from_parms_or_bucket(ram_quota, Params, Ctx),
    MagmaMinMemoryQuota =
        ns_config:read_key_fast(magma_min_memory_quota,
                                ?DEFAULT_MAGMA_MIN_MEMORY_QUOTA),

    Err2 = case {StorageMode, RamQuota} of
               {magma, RamQuota}
                 when RamQuota < MagmaMinMemoryQuota * 1024 * 1024 ->
                   RamQ = list_to_binary(integer_to_list(MagmaMinMemoryQuota)),
                   [{ramQuota,
                     <<"Ram quota for magma must be at least ", RamQ/binary,
                       " MiB">>}];
               {_, _} ->
                   []
           end,

    PitrGranularity = get_value_from_parms_or_bucket(pitr_granularity,
                                                     Params, Ctx),
    PitrMaxHistoryAge = get_value_from_parms_or_bucket(pitr_max_history_age,
                                                       Params, Ctx),
    Err3 = case {PitrGranularity, PitrMaxHistoryAge} of
               {undefined, undefined} ->
                   %% memcached buckets don't support pitr
                   [];
               {Granularity, MaxAge} when Granularity > MaxAge ->
                   [{pitrGranularity,
                     <<"PITR granularity must be less than or equal to max "
                       "history age">>}];
               {_, _} ->
                   []
           end,

    Err1 ++ Err2 ++ Err3.

%% Get the value from the params. If it wasn't specified and this isn't
%% a bucket creation then get the existing value from the bucket config.
get_value_from_parms_or_bucket(Key, Params,
                               #bv_ctx{bucket_config = BucketConfig,
                                       new = IsNew}) ->
    case proplists:get_value(Key, Params) of
        undefined ->
            case IsNew of
                true -> undefined;
                false -> proplists:get_value(Key, BucketConfig, undefined)
            end;
        Value -> Value
    end.

basic_bucket_params_screening(#bv_ctx{bucket_config = false, new = false}, _Params) ->
    {[], [{name, <<"Bucket with given name doesn't exist">>}]};
basic_bucket_params_screening(Ctx, Params) ->
    CommonParams = validate_common_params(Ctx, Params),
    TypeSpecificParams =
        validate_bucket_type_specific_params(CommonParams, Params, Ctx),
    Candidates = CommonParams ++ TypeSpecificParams,
    assert_candidates(Candidates),
    %% Basic parameter checking has been done. Take the non-error key/values
    %% and do additional checking (e.g. relationships between different
    %% keys).
    OKs = [{K, V} || {ok, K, V} <- Candidates],
    Errors =  [{K, V} || {error, K, V} <- Candidates],
    AdditionalErrors = additional_bucket_params_validation(OKs, Ctx),
    {OKs, Errors ++ AdditionalErrors}.

validate_common_params(#bv_ctx{bucket_name = BucketName,
                               bucket_config = BucketConfig, new = IsNew,
                               all_buckets = AllBuckets}, Params) ->
    [{ok, name, BucketName},
     parse_validate_flush_enabled(Params, IsNew),
     validate_bucket_name(IsNew, BucketConfig, BucketName, AllBuckets),
     parse_validate_ram_quota(Params, BucketConfig)].

validate_bucket_placer_params(Params, IsNew, BucketConfig) ->
    case bucket_placer:is_enabled() of
        true ->
            [parse_validate_bucket_placer_param(width, weight, 1,
                                                Params, IsNew, BucketConfig),
             parse_validate_bucket_placer_param(weight, width, 0,
                                                Params, IsNew, BucketConfig)];
        false ->
            []
    end.

validate_bucket_type_specific_params(CommonParams, Params,
                                     #bv_ctx{new = IsNew,
                                             bucket_config = BucketConfig,
                                             cluster_version = Version,
                                             is_enterprise = IsEnterprise}) ->
    BucketType = get_bucket_type(IsNew, BucketConfig, Params),

    case BucketType of
        memcached ->
            validate_memcached_bucket_params(CommonParams, Params, IsNew,
                                             BucketConfig);
        membase ->
            validate_membase_bucket_params(CommonParams, Params, IsNew,
                                           BucketConfig, Version, IsEnterprise);
        _ ->
            validate_unknown_bucket_params(Params)
    end.

validate_memcached_params(Params) ->
    case proplists:get_value("replicaNumber", Params) of
        undefined ->
            ignore;
        _ ->
            {error, replicaNumber,
             <<"replicaNumber is not valid for memcached buckets">>}
    end.

validate_memcached_bucket_params(CommonParams, Params, IsNew, BucketConfig) ->
    [{ok, bucketType, memcached},
     validate_memcached_params(Params),
     quota_size_error(CommonParams, memcached, IsNew, BucketConfig)].

validate_membase_bucket_params(CommonParams, Params,
                               IsNew, BucketConfig, Version, IsEnterprise) ->
    AllowPitr = cluster_compat_mode:is_version_elixir(Version),
    AllowStorageLimit = config_profile:get_bool(enable_storage_limits),
    AllowThrottleLimit = config_profile:get_bool(enable_throttle_limits),
    ReplicasNumResult = validate_replicas_number(Params, IsNew),
    HistRetSecs = parse_validate_history_retention_seconds(
        Params, BucketConfig, IsNew, Version, IsEnterprise),
    BucketParams =
        [{ok, bucketType, membase},
         ReplicasNumResult,
         parse_validate_max_magma_shards(Params, BucketConfig, Version, IsNew),
         parse_validate_replica_index(Params, ReplicasNumResult, IsNew),
         parse_validate_num_vbuckets(Params, BucketConfig, IsNew),
         parse_validate_threads_number(Params, IsNew),
         parse_validate_eviction_policy(Params, BucketConfig, IsNew),
         quota_size_error(CommonParams, membase, IsNew, BucketConfig),
         parse_validate_storage_mode(Params, BucketConfig, IsNew, Version,
                                     IsEnterprise),
         parse_validate_durability_min_level(Params, BucketConfig, IsNew,
                                             Version),
         parse_validate_pitr_enabled(Params, IsNew, AllowPitr,
                                     IsEnterprise),
         parse_validate_pitr_granularity(Params, IsNew, AllowPitr,
                                         IsEnterprise),
         parse_validate_pitr_max_history_age(Params, IsNew, AllowPitr,
                                             IsEnterprise),
         parse_validate_storage_quota_percentage(Params, BucketConfig, IsNew, Version,
                                                 IsEnterprise),
         parse_validate_max_ttl(Params, BucketConfig, IsNew, IsEnterprise),
         parse_validate_compression_mode(Params, BucketConfig, IsNew,
                                         IsEnterprise),
         HistRetSecs,
         parse_validate_history_retention_bytes(Params, BucketConfig,
                                                IsNew, Version, IsEnterprise),
         parse_validate_history_retention_collection_default(Params,
                                                             BucketConfig,
                                                             IsNew, Version,
                                                             IsEnterprise)
        | validate_bucket_auto_compaction_settings(Params)] ++
        parse_validate_limits(Params, BucketConfig, IsNew, AllowStorageLimit,
                              ?cut(get_storage_attributes())) ++
        parse_validate_limits(Params, BucketConfig, IsNew, AllowThrottleLimit,
                              ?cut(get_throttle_attributes())),

    validate_bucket_purge_interval(Params, BucketConfig, IsNew) ++
        get_conflict_resolution_type_and_thresholds(
          Params, HistRetSecs, BucketConfig, IsNew) ++
        validate_bucket_placer_params(Params, IsNew, BucketConfig) ++
        BucketParams.

validate_unknown_bucket_params(Params) ->
    [{error, bucketType, <<"invalid bucket type">>}
     | validate_bucket_auto_compaction_settings(Params)].

parse_validate_flush_enabled(Params, IsNew) ->
    validate_with_missing(proplists:get_value("flushEnabled", Params),
                          "0", IsNew, fun parse_validate_flush_enabled/1).

validate_bucket_name(_IsNew, _BucketConfig, [] = _BucketName, _AllBuckets) ->
    {error, name, <<"Bucket name cannot be empty">>};
validate_bucket_name(_IsNew, _BucketConfig, undefined = _BucketName, _AllBuckets) ->
    {error, name, <<"Bucket name needs to be specified">>};
validate_bucket_name(_IsNew, _BucketConfig, BucketName, _AllBuckets)
  when length(BucketName) > ?MAX_BUCKET_NAME_LEN ->
    {error, name, ?l2b(io_lib:format("Bucket name cannot exceed ~p characters",
                                     [?MAX_BUCKET_NAME_LEN]))};
validate_bucket_name(true = _IsNew, _BucketConfig, BucketName, AllBuckets) ->
    case ns_bucket:is_valid_bucket_name(BucketName) of
        {error, invalid} ->
            {error, name,
             <<"Bucket name can only contain characters in range A-Z, a-z, 0-9 "
               "as well as underscore, period, dash & percent. Consult the documentation.">>};
        {error, reserved} ->
            {error, name, <<"This name is reserved for the internal use.">>};
        {error, starts_with_dot} ->
            {error, name, <<"Bucket name cannot start with dot.">>};
        _ ->
            %% we have to check for conflict here because we were looking
            %% for BucketConfig using case sensetive search (in basic_bucket_params_screening/4)
            %% but we do not allow buckets with the same names in a different register
            case ns_bucket:name_conflict(
                   BucketName, [N || {N, _} <- AllBuckets]) of
                false ->
                    ignore;
                _ ->
                    {error, name, <<"Bucket with given name already exists">>}
            end
    end;
validate_bucket_name(false = _IsNew, BucketConfig, _BucketName, _AllBuckets) ->
    true = (BucketConfig =/= false),
    {ok, currentBucket, BucketConfig}.

get_bucket_type(false = _IsNew, BucketConfig, _Params)
  when is_list(BucketConfig) ->
    ns_bucket:bucket_type(BucketConfig);
get_bucket_type(_IsNew, _BucketConfig, Params) ->
    DisallowMemcached = config_profile:get_bool(disallow_memcached_buckets),
    case proplists:get_value("bucketType", Params) of
        "memcached" when DisallowMemcached =/= true ->
            memcached;
        "membase" -> membase;
        "couchbase" -> membase;
        "ephemeral" -> membase;
        undefined -> membase;
        _ -> invalid
    end.

quota_size_error(CommonParams, BucketType, IsNew, BucketConfig) ->
    case lists:keyfind(ram_quota, 2, CommonParams) of
        {ok, ram_quota, RAMQuota} ->
            {MinQuota, Msg}
                = case BucketType of
                      membase ->
                          Q = misc:get_env_default(membase_min_ram_quota, 100),
                          Qv = list_to_binary(integer_to_list(Q)),
                          {Q, <<"RAM quota cannot be less than ", Qv/binary,
                                " MiB">>};
                      memcached ->
                          Q = misc:get_env_default(memcached_min_ram_quota, 64),
                          Qv = list_to_binary(integer_to_list(Q)),
                          {Q, <<"RAM quota cannot be less than ", Qv/binary,
                                " MiB">>}
                  end,
            if
                RAMQuota < MinQuota * ?MIB ->
                    {error, ramQuota, Msg};
                IsNew =/= true andalso BucketConfig =/= false andalso BucketType =:= memcached ->
                    case ns_bucket:raw_ram_quota(BucketConfig) of
                        RAMQuota -> ignore;
                        _ ->
                            {error, ramQuota, <<"cannot change quota of memcached buckets">>}
                    end;
                true ->
                    ignore
            end;
        _ ->
            ignore
    end.

validate_bucket_purge_interval(Params, _BucketConfig, true = IsNew) ->
    BucketType = proplists:get_value("bucketType", Params, "membase"),
    parse_validate_bucket_purge_interval(Params, BucketType, IsNew);
validate_bucket_purge_interval(Params, BucketConfig, false = IsNew) ->
    BucketType = ns_bucket:external_bucket_type(BucketConfig),
    parse_validate_bucket_purge_interval(Params, atom_to_list(BucketType), IsNew).

parse_validate_max_magma_shards(Params, BucketConfig, _Version, false) ->
    Request = proplists:get_value("magmaMaxShards", Params),
    Current = case proplists:get_value(magma_max_shards, BucketConfig) of
                  Num when is_number(Num) ->
                      integer_to_list(Num);
                  _ ->
                      undefined
              end,
    case Request =:= Current of
        true ->
            ignore;
        false ->
            {error, magmaMaxShards,
             <<"Number of maximum magma shards cannot be modified after bucket creation">>}
    end;
parse_validate_max_magma_shards(Params, _BucketConfig, Version, true) ->
    case proplists:is_defined("magmaMaxShards", Params) of
        true ->
            case config_profile:search({magma, can_set_max_shards}, false) of
                false ->
                    {error, magmaMaxShards,
                     <<"Cannot set maximum magma shards in this configuration profile">>};
                true ->
                    case proplists:get_value("storageBackend", Params) =:= "magma" of
                        false ->
                            {error, magmaMaxShards,
                             <<"Cannot set maximum magma shards on non-magma storage backend">>};
                        true ->
                            case cluster_compat_mode:is_version_elixir(Version) of
                                false ->
                                    {error, magmaMaxShards,
                                     <<"Not allowed until entire cluster is upgraded to elixir">>};
                                true ->
                                    parse_validate_max_magma_shards_inner(Params)
                            end
                    end
            end;
        false ->
            ignore
    end.

parse_validate_max_magma_shards_inner(Params) ->
    case proplists:get_value("bucketType", Params) =:= "ephemeral" of
        true ->
            {error, magmaMaxShards, <<"Not supported for ephemeral buckets">>};
        false ->
            RangeMsg = erlang:list_to_binary(
                         io_lib:format("Must be an integer between ~p and ~p",
                                       [?MIN_MAGMA_SHARDS, ?MAX_MAGMA_SHARDS])),
            case proplists:get_value("magmaMaxShards", Params) of
                N when is_list(N), length(N) > 0 ->
                    case (catch list_to_integer(N)) of
                        Num when is_integer(Num), Num >= ?MIN_MAGMA_SHARDS,
                                 Num =< ?MAX_MAGMA_SHARDS ->
                            {ok, magma_max_shards, Num};
                        _ ->
                            {error, magmaMaxShards, RangeMsg}
                    end;
                _ ->
                    {error, magmaMaxShards, RangeMsg}
            end
    end.

parse_validate_bucket_purge_interval(Params, "couchbase", IsNew) ->
    parse_validate_bucket_purge_interval(Params, "membase", IsNew);
parse_validate_bucket_purge_interval(Params, "membase", _IsNew) ->
    case menelaus_util:parse_validate_boolean_field("autoCompactionDefined", '_', Params) of
        [] -> [];
        [{error, _F, _V}] = Error -> Error;
        [{ok, _, false}] -> [{ok, purge_interval, undefined}];
        [{ok, _, true}] ->
            menelaus_web_autocompaction:parse_validate_purge_interval(Params,
                                                                      membase)
    end;
parse_validate_bucket_purge_interval(Params, "ephemeral", IsNew) ->
    case proplists:is_defined("autoCompactionDefined", Params) of
        true ->
            [{error, autoCompactionDefined,
              <<"autoCompactionDefined must not be set for ephemeral buckets">>}];
        false ->
            Val = menelaus_web_autocompaction:parse_validate_purge_interval(
                    Params, ephemeral),
            case Val =:= [] andalso IsNew =:= true of
                true ->
                    [{ok, purge_interval, ?DEFAULT_EPHEMERAL_PURGE_INTERVAL_DAYS}];
                false ->
                    Val
            end
    end.

validate_bucket_auto_compaction_settings(Params) ->
    case parse_validate_bucket_auto_compaction_settings(Params) of
        nothing ->
            [];
        false ->
            [{ok, autocompaction, false}];
        {errors, Errors} ->
            [{error, F, M} || {F, M} <- Errors];
        {ok, ACSettings} ->
            [{ok, autocompaction, ACSettings}]
    end.

parse_validate_bucket_auto_compaction_settings(Params) ->
    case menelaus_util:parse_validate_boolean_field("autoCompactionDefined", '_', Params) of
        [] -> nothing;
        [{error, F, V}] -> {errors, [{F, V}]};
        [{ok, _, false}] -> false;
        [{ok, _, true}] ->
            case menelaus_web_autocompaction:parse_validate_settings(Params, false) of
                {ok, AllFields, _} ->
                    {ok, AllFields};
                Error ->
                    Error
            end
    end.

validate_replicas_number(Params, IsNew) ->
    validate_with_missing(
      proplists:get_value("replicaNumber", Params),
      %% replicaNumber doesn't have
      %% default. Has to be given for
      %% creates, but may be omitted for
      %% updates. Later is for backwards
      %% compat, the former is from earlier
      %% code and stricter requirements is
      %% IMO ok to keep.
      undefined,
      IsNew,
      fun parse_validate_replicas_number/1).

is_ephemeral(Params, _BucketConfig, true = _IsNew) ->
    case proplists:get_value("bucketType", Params, "membase") of
        "membase" -> false;
        "couchbase" -> false;
        "ephemeral" -> true
    end;
is_ephemeral(_Params, BucketConfig, false = _IsNew) ->
    ns_bucket:is_ephemeral_bucket(BucketConfig).

%% The 'bucketType' parameter of the bucket create REST API will be set to
%% 'ephemeral' by user. As this type, in many ways, is similar in functionality
%% to 'membase' buckets we have decided to not store this as a new bucket type
%% atom but instead use 'membase' as type and rely on another config parameter
%% called 'storage_mode' to distinguish between membase and ephemeral buckets.
%% Ideally we should store this as a new bucket type but the bucket_type is
%% used/checked at multiple places and would need changes in all those places.
%% Hence the above described approach.
parse_validate_storage_mode(Params, _BucketConfig, true = _IsNew, Version,
                            IsEnterprise) ->
    case proplists:get_value("bucketType", Params, "membase") of
        "membase" ->
            get_storage_mode_based_on_storage_backend(Params, Version,
                                                      IsEnterprise);
        "couchbase" ->
            get_storage_mode_based_on_storage_backend(Params, Version,
                                                      IsEnterprise);
        "ephemeral" ->
            {ok, storage_mode, ephemeral}
    end;
parse_validate_storage_mode(_Params, BucketConfig, false = _IsNew, _Version,
                            _IsEnterprise)->
    {ok, storage_mode, ns_bucket:storage_mode(BucketConfig)}.

parse_validate_durability_min_level(Params, BucketConfig, IsNew, Version) ->
    IsEphemeral = is_ephemeral(Params, BucketConfig, IsNew),
    Level = proplists:get_value("durabilityMinLevel", Params),
    IsCompat = cluster_compat_mode:is_version_66(Version),
    do_parse_validate_durability_min_level(IsEphemeral, Level, IsNew, IsCompat).

do_parse_validate_durability_min_level(_IsEphemeral, Level, _IsNew,
                                       false = _IsCompat)
  when Level =/= undefined ->
    {error, durability_min_level,
     <<"Durability minimum level cannot be set until cluster is fully 6.6">>};
do_parse_validate_durability_min_level(false = _IsEphemeral, Level, IsNew,
                                       _IsCompat) ->
    validate_with_missing(Level, "none", IsNew,
      fun parse_validate_membase_durability_min_level/1);
do_parse_validate_durability_min_level(true = _IsEphemeral, Level, IsNew,
                                       _IsCompat) ->
    validate_with_missing(Level, "none", IsNew,
      fun parse_validate_ephemeral_durability_min_level/1).

parse_validate_membase_durability_min_level("none") ->
    {ok, durability_min_level, none};
parse_validate_membase_durability_min_level("majority") ->
    {ok, durability_min_level, majority};
parse_validate_membase_durability_min_level("majorityAndPersistActive") ->
    {ok, durability_min_level, majorityAndPersistActive};
parse_validate_membase_durability_min_level("persistToMajority") ->
    {ok, durability_min_level, persistToMajority};
parse_validate_membase_durability_min_level(_Other) ->
    {error, durability_min_level,
     <<"Durability minimum level must be one of 'none', 'majority', "
       "'majorityAndPersistActive', or 'persistToMajority'">>}.

parse_validate_ephemeral_durability_min_level("none") ->
    {ok, durability_min_level, none};
parse_validate_ephemeral_durability_min_level("majority") ->
    {ok, durability_min_level, majority};
parse_validate_ephemeral_durability_min_level(_Other) ->
    {error, durability_min_level,
     <<"Durability minimum level must be either 'none' or 'majority' for "
       "ephemeral buckets">>}.

-spec value_not_in_range_error(Param, Value, Min, Max) -> Result when
      Param :: atom(),
      Value :: string(),
      Min :: non_neg_integer(),
      Max :: non_neg_integer(),
      Result :: {error, atom(), bitstring()}.
value_not_in_range_error(Param, Value, Min, Max) ->
    NumericValue = list_to_integer(Value),
    {error, Param,
     list_to_binary(
       io_lib:format(
         "The value of ~p (~p) must be in the range ~p to ~p inclusive",
         [Param, NumericValue, Min, Max]))}.

value_not_numeric_error(Param, Value) ->
    {error, Param,
     list_to_binary(io_lib:format(
                      "The value of ~p (~s) must be a non-negative integer",
                      [Param, Value]))}.

value_not_boolean_error(Param) ->
    {error, Param,
     list_to_binary(io_lib:format("~p must be true or false",
                                  [Param]))}.

param_not_supported_in_ce_error(Param) ->
    {error, Param,
     list_to_binary(io_lib:format("~p can only be set in Enterprise edition",
                                  [Param]))}.

%% Point-in-time Recovery (PITR) parameter parsing and validation.

pitr_not_supported_error(Param) ->
    {error, Param,
     <<"Point in time recovery is not supported until cluster is fully "
        "Elixir">>}.

parse_validate_pitr_param_not_supported(Key, Params) ->
    case proplists:is_defined(Key, Params) of
        true ->
            pitr_not_supported_error(Key);
        false ->
            ignore
    end.

%% PITR parameter parsing and validation when not in enterprise mode.
parse_validate_pitr_param_not_enterprise(Key, Params) ->
    case proplists:is_defined(Key, Params) of
        true ->
            param_not_supported_in_ce_error(Key);
        false ->
            ignore
    end.

parse_validate_pitr_enabled(Params, _IsNew, false = _AllowPitr,
                            _IsEnterprise) ->
    parse_validate_pitr_param_not_supported("pitrEnabled", Params);
parse_validate_pitr_enabled(Params, _IsNew, true = _AllowPitr,
                            false = _IsEnterprise) ->
    parse_validate_pitr_param_not_enterprise("pitrEnabled", Params);
parse_validate_pitr_enabled(Params, IsNew, true = _AllowPitr,
                            true = _IsEnterprise) ->
    Result = menelaus_util:parse_validate_boolean_field("pitrEnabled",
                                                        '_', Params),
    case {Result, IsNew} of
        {[], true} ->
            %% The value wasn't supplied and we're creating a bucket:
            %% use the default value.
            {ok, pitr_enabled, false};
        {[], false} ->
            %% The value wasn't supplied and we're modifying a bucket:
            %% don't complain since the value was either specified or a
            %% default used when the bucket was created.
            ignore;
        {[{ok, _, Value}], _} ->
            {ok, pitr_enabled, Value};
        {[{error, _, _ErrorMsg}], _} ->
            value_not_boolean_error(pitrEnabled)
    end.

parse_validate_pitr_granularity(Params, _IsNew, false = _AllowPitr,
                                _IsEnterprise) ->
    parse_validate_pitr_param_not_supported("pitrGranularity", Params);
parse_validate_pitr_granularity(Params, _IsNew, true = _AllowPitr,
                                false = _IsEnterprise) ->
    parse_validate_pitr_param_not_enterprise("pitrGranularity", Params);
parse_validate_pitr_granularity(Params, IsNew, true = _AllowPitr,
                                true = _IsEnterprise) ->
    parse_validate_pitr_numeric_param(Params, pitrGranularity,
                                      pitr_granularity, IsNew).

parse_validate_pitr_max_history_age(Params, _IsNew, false = _AllowPitr,
                                    _IsEnterprise) ->
    parse_validate_pitr_param_not_supported("pitrMaxHistoryAge", Params);
parse_validate_pitr_max_history_age(Params, _IsNew, true = _AllowPitr,
                                    false = _IsEnterprise) ->
    parse_validate_pitr_param_not_enterprise("pitrMaxHistoryAge", Params);
parse_validate_pitr_max_history_age(Params, IsNew, true = _AllowPitr,
                                    true = _IsEnterprise) ->
    parse_validate_pitr_numeric_param(Params, pitrMaxHistoryAge,
                                      pitr_max_history_age, IsNew).

parse_validate_pitr_numeric_param(Params, Param, ConfigKey, IsNew) ->
    Value = proplists:get_value(atom_to_list(Param), Params),
    case {Value, IsNew} of
        {undefined, true} ->
            %% The value wasn't supplied and we're creating a bucket:
            %% use the default value.
            {ok, ConfigKey, ns_bucket:attribute_default(ConfigKey)};
        {undefined, false} ->
            %% The value wasn't supplied and we're modifying a bucket:
            %% don't complain since the value was either specified or a
            %% default used when the bucket was created.
            ignore;
        {_, _} ->
            validate_pitr_numeric_param(Value, Param, ConfigKey)
    end.

%% Validates defined numeric parameters.
validate_pitr_numeric_param(Value, Param, ConfigKey) ->
    Min = ns_bucket:attribute_min(ConfigKey),
    Max = ns_bucket:attribute_max(ConfigKey),
    Result = menelaus_util:parse_validate_number(Value, Min, Max),
    case Result of
        {ok, X} ->
            {ok, ConfigKey, X};
        invalid ->
            value_not_numeric_error(Param, Value);
        too_small ->
            value_not_in_range_error(Param, Value, Min, Max);
        too_large ->
            value_not_in_range_error(Param, Value, Min, Max)
    end.

get_storage_mode_based_on_storage_backend(Params, Version, IsEnterprise) ->
    StorageBackend = proplists:get_value("storageBackend", Params,
                                         "couchstore"),
    do_get_storage_mode_based_on_storage_backend(
      StorageBackend, IsEnterprise,
      cluster_compat_mode:is_version_71(Version)).

do_get_storage_mode_based_on_storage_backend("magma", false, _Is71) ->
    {error, storageBackend,
     <<"Magma is supported in enterprise edition only">>};
do_get_storage_mode_based_on_storage_backend("magma", true, false) ->
    {error, storageBackend,
     <<"Not allowed until entire cluster is upgraded to 7.1">>};
do_get_storage_mode_based_on_storage_backend(StorageBackend, _IsEnterprise,
                                             _Is71) ->
    case StorageBackend of
        "couchstore" ->
            {ok, storage_mode, couchstore};
        "magma" ->
            {ok, storage_mode, magma};
        _ ->
            {error, storage_mode,
             <<"storage backend must be couchstore or magma">>}
    end.

get_conflict_resolution_type_and_thresholds(Params, HistRetSecs, BucketConfig,
                                            true = IsNew) ->
    ConResType = case proplists:get_value("conflictResolutionType", Params) of
                     undefined ->
                         {ok, conflict_resolution_type, seqno};
                     Value ->
                         parse_validate_conflict_resolution_type(Value)
                 end,
    [ConResType |
     get_drift_thresholds(ConResType, Params, HistRetSecs, BucketConfig,
                          IsNew)];
get_conflict_resolution_type_and_thresholds(Params, HistRetSecs, BCfg,
                                            false = IsNew) ->
    case proplists:get_value("conflictResolutionType", Params) of
        undefined ->
            get_drift_thresholds(ns_bucket:conflict_resolution_type(BCfg),
                                 Params, HistRetSecs, BCfg, IsNew);
        _Any ->
            [{error, conflictResolutionType,
              <<"Conflict resolution type not allowed in update bucket">>}]
    end.

get_drift_thresholds(ConResType, Params, HistRetSecs, BCfg, IsNew) ->
    case drift_thresholds_needed(ConResType, HistRetSecs, BCfg, IsNew) of
        true ->
            %% Only assign default values when drift thresholds are first
            %% needed, either on bucket create with conflict_resolution_type lww
            %% or when retention_history_seconds is set non-zero
            IsDriftThresholdNew = BCfg == false orelse
                not proplists:is_defined(drift_ahead_threshold_ms, BCfg),
            [get_drift_ahead_threshold(Params, IsDriftThresholdNew),
             get_drift_behind_threshold(Params, IsDriftThresholdNew)];
        false -> []
    end.

drift_thresholds_needed(ConResType, HistRetSecs, _BCfg, true) ->
    case {ConResType, HistRetSecs} of
        {{ok, _, lww}, _} ->
            true;
        {_, {ok, _, undefined}} ->
            false;
        {_, {ok, _, Value}} when Value > 0 ->
            true;
        {{ok, _, seqno}, _} ->
            false;
        {{ok, _, custom}, _} ->
            false;
        {{error, _, _}, _} ->
            false
    end;
drift_thresholds_needed(ConResType, HistRetSecs, BCfg, false) ->
    case ConResType of
        lww -> true;
        _ ->
            HistRetSecsValue =
                case HistRetSecs of
                    {ok, _, Num} -> Num;
                    ignore -> ns_bucket:history_retention_seconds(BCfg);
                    {error, _, _} -> ns_bucket:history_retention_seconds(BCfg)
                end,
            case HistRetSecsValue of
                undefined -> false;
                V when V > 0 -> true;
                _ -> false
            end
    end.

assert_candidates(Candidates) ->
    %% this is to validate that Candidates elements have specific
    %% structure
    [case E of
         %% ok-s are used to keep correctly parsed/validated params
         {ok, _, _} -> [];
         %% error-s hold errors
         {error, _, _} -> [];
         %% ignore-s are used to "do nothing"
         ignore -> []
     end || E <- Candidates].

get_drift_ahead_threshold(Params, IsNew) ->
    validate_with_missing(proplists:get_value("driftAheadThresholdMs", Params),
                          "5000",
                          IsNew,
                          fun parse_validate_drift_ahead_threshold/1).

get_drift_behind_threshold(Params, IsNew) ->
    validate_with_missing(proplists:get_value("driftBehindThresholdMs", Params),
                          "5000",
                          IsNew,
                          fun parse_validate_drift_behind_threshold/1).

-define(PRAM(K, KO), {KO, V#ram_summary.K}).
ram_summary_to_proplist(V) ->
    [?PRAM(total, total),
     ?PRAM(other_buckets, otherBuckets),
     ?PRAM(nodes_count, nodesCount),
     ?PRAM(per_node, perNodeMegs),
     ?PRAM(this_alloc, thisAlloc),
     ?PRAM(this_used, thisUsed),
     ?PRAM(free, free)].

interpret_ram_quota(Ctx, CurrentBucket, ParsedProps, ClusterStorageTotals) ->
    RAMQuota = proplists:get_value(ram_quota, ParsedProps),
    NodesCount = length(get_nodes(Ctx)),
    ParsedQuota = RAMQuota * NodesCount,
    PerNode = RAMQuota div ?MIB,
    ClusterTotals = proplists:get_value(ram, ClusterStorageTotals),

    OtherBuckets = proplists:get_value(quotaUsedPerNode, ClusterTotals) * NodesCount
        - case CurrentBucket of
              [_|_] ->
                  ns_bucket:ram_quota(CurrentBucket);
              _ ->
                  0
          end,
    ThisUsed = case CurrentBucket of
                   [_|_] ->
                       menelaus_stats:bucket_ram_usage(
                         proplists:get_value(name, ParsedProps));
                   _ -> 0
               end,
    Total = proplists:get_value(quotaTotalPerNode, ClusterTotals) * NodesCount,
    #ram_summary{total = Total,
                 other_buckets = OtherBuckets,
                 nodes_count = NodesCount,
                 per_node = PerNode,
                 this_alloc = ParsedQuota,
                 this_used = ThisUsed,
                 free = Total - OtherBuckets - ParsedQuota}.

get_nodes(#bv_ctx{kv_nodes = KvNodes, bucket_config = BucketConfig}) ->
    case BucketConfig of
        false ->
            KvNodes;
        _ ->
            ns_bucket:get_expected_servers(BucketConfig)
    end.

-define(PHDD(K, KO), {KO, V#hdd_summary.K}).
hdd_summary_to_proplist(V) ->
    [?PHDD(total, total),
     ?PHDD(other_data, otherData),
     ?PHDD(other_buckets, otherBuckets),
     ?PHDD(this_used, thisUsed),
     ?PHDD(free, free)].

interpret_hdd_quota(CurrentBucket, ParsedProps, ClusterStorageTotals, Ctx) ->
    ClusterTotals = proplists:get_value(hdd, ClusterStorageTotals),
    UsedByUs = get_hdd_used_by_us(Ctx),
    OtherData = proplists:get_value(used, ClusterTotals) - UsedByUs,
    ThisUsed = get_hdd_used_by_this_bucket(CurrentBucket, ParsedProps),
    OtherBuckets = UsedByUs - ThisUsed,
    Total = proplists:get_value(total, ClusterTotals),
    #hdd_summary{total = Total,
                 other_data = OtherData,
                 other_buckets = OtherBuckets,
                 this_used = ThisUsed,
                 free = Total - OtherData - OtherBuckets}.

get_hdd_used_by_us(Ctx) ->
    {hdd, HDDStats} = lists:keyfind(hdd, 1, Ctx#bv_ctx.cluster_storage_totals),
    {usedByData, V} = lists:keyfind(usedByData, 1, HDDStats),
    V.

get_hdd_used_by_this_bucket([_|_] = _CurrentBucket, Props) ->
    menelaus_stats:bucket_disk_usage(
      proplists:get_value(name, Props));
get_hdd_used_by_this_bucket(_ = _CurrentBucket, _Props) ->
    0.

validate_with_missing(GivenValue, DefaultValue, IsNew, Fn) ->
    case Fn(GivenValue) of
        {error, _, _} = Error ->
            %% Parameter validation functions return error when GivenValue
            %% is undefined or was set to an invalid value.
            %% If the user did not pass any value for the parameter
            %% (given value is undefined) during bucket create and DefaultValue is
            %% available then use it. If this is not bucket create or if
            %% DefaultValue is not available then ignore the error.
            %% If the user passed some invalid value during either bucket create or
            %% edit then return error to the user.
            case GivenValue of
                undefined ->
                    case IsNew andalso DefaultValue =/= undefined of
                        true ->
                            {ok, _, _} = Fn(DefaultValue);
                        false ->
                            ignore
                    end;
                _Other ->
                    Error
            end;
        {ok, _, _} = RV -> RV
    end.

parse_validate_replicas_number(NumReplicas) ->
    case menelaus_util:parse_validate_number(NumReplicas, 0,
                                             ?MAX_NUM_REPLICAS) of
        invalid ->
            {error, replicaNumber, <<"The replica number must be specified and must be a non-negative integer.">>};
        too_small ->
            {error, replicaNumber, <<"The replica number cannot be negative.">>};
        too_large ->
            Msg = io_lib:format("Replica number larger than ~p is not "
                                "supported.", [?MAX_NUM_REPLICAS]),
            {error, replicaNumber, iolist_to_binary(Msg)};
        {ok, X} -> {ok, num_replicas, X}
    end.

parse_validate_replica_index(Params, ReplicasNum, true = _IsNew) ->
    case proplists:get_value("bucketType", Params) =:= "ephemeral" of
        true ->
            case proplists:is_defined("replicaIndex", Params) of
                true ->
                    {error, replicaIndex, <<"replicaIndex not supported for ephemeral buckets">>};
                false ->
                    ignore
            end;
        false ->
            parse_validate_replica_index(
              proplists:get_value("replicaIndex", Params,
                                  replicas_num_default(ReplicasNum)))
    end;
parse_validate_replica_index(_Params, _ReplicasNum, false = _IsNew) ->
    ignore.

replicas_num_default({ok, num_replicas, 0}) ->
    "0";
replicas_num_default(_) ->
    "1".

parse_validate_replica_index("0") -> {ok, replica_index, false};
parse_validate_replica_index("1") -> {ok, replica_index, true};
parse_validate_replica_index(_ReplicaValue) -> {error, replicaIndex, <<"replicaIndex can only be 1 or 0">>}.

parse_validate_compression_mode(Params, BucketConfig, IsNew, IsEnterprise) ->
    CompMode = proplists:get_value("compressionMode", Params),
    do_parse_validate_compression_mode(
      IsEnterprise, CompMode, BucketConfig, IsNew).

do_parse_validate_compression_mode(false, undefined, _BucketCfg, _IsNew) ->
    {ok, compression_mode, off};
do_parse_validate_compression_mode(false, _CompMode, _BucketCfg, _IsNew) ->
    {error, compressionMode,
     <<"Compression mode is supported in enterprise edition only">>};
do_parse_validate_compression_mode(true, CompMode, BucketCfg, IsNew) ->
    DefaultVal = case IsNew of
                     true -> passive;
                     false -> proplists:get_value(compression_mode, BucketCfg)
                 end,
    validate_with_missing(CompMode, atom_to_list(DefaultVal), IsNew,
                          fun parse_compression_mode/1).

parse_compression_mode(V) when V =:= "off"; V =:= "passive"; V =:= "active" ->
    {ok, compression_mode, list_to_atom(V)};
parse_compression_mode(_) ->
    {error, compressionMode,
     <<"compressionMode can be set to 'off', 'passive' or 'active'">>}.

parse_validate_max_ttl(Params, BucketConfig, IsNew, IsEnterprise) ->
    MaxTTL = proplists:get_value("maxTTL", Params),
    parse_validate_max_ttl_inner(IsEnterprise, MaxTTL, BucketConfig, IsNew).

parse_validate_max_ttl_inner(false, undefined, _BucketCfg, _IsNew) ->
    {ok, max_ttl, 0};
parse_validate_max_ttl_inner(false, _MaxTTL, _BucketCfg, _IsNew) ->
    {error, maxTTL, <<"Max TTL is supported in enterprise edition only">>};
parse_validate_max_ttl_inner(true, MaxTTL, BucketCfg, IsNew) ->
    DefaultVal = case IsNew of
                     true -> "0";
                     false -> proplists:get_value(max_ttl, BucketCfg)
                 end,
    validate_with_missing(MaxTTL, DefaultVal, IsNew, fun do_parse_validate_max_ttl/1).

do_parse_validate_max_ttl(Val) ->
    case menelaus_util:parse_validate_number(Val, 0, ?MC_MAXINT) of
        {ok, X} ->
            {ok, max_ttl, X};
        _Error ->
            Msg = io_lib:format("Max TTL must be an integer between 0 and ~p", [?MC_MAXINT]),
            {error, maxTTL, list_to_binary(Msg)}
    end.

is_magma(Params, _BucketCfg, true = _IsNew) ->
    proplists:get_value("storageBackend", Params, "couchstore") =:= "magma";
is_magma(_Params, BucketCfg, false = _IsNew) ->
    ns_bucket:storage_mode(BucketCfg) =:= magma.

parse_validate_storage_quota_percentage(Params, BucketConfig, IsNew, Version,
                                        IsEnterprise) ->
    Percent = proplists:get_value("storageQuotaPercentage", Params),
    IsCompat = cluster_compat_mode:is_version_71(Version),
    IsMagma = is_magma(Params, BucketConfig, IsNew),
    parse_validate_storage_quota_percentage_inner(IsEnterprise, IsCompat,
                                                  Percent, BucketConfig, IsNew,
                                                  IsMagma).

parse_validate_storage_quota_percentage_inner(false = _IsEnterprise, _IsCompat,
                                              undefined = _Percent, _BucketCfg,
                                              _IsNew, _IsMagma) ->
    %% Community edition but percent/ratio wasn't specified
    ignore;
parse_validate_storage_quota_percentage_inner(_IsEnterprise, false = _IsCompat,
                                              undefined = _Percent, _BucketCfg,
                                              _IsNew, _IsMagma) ->
    %% Not cluster compatible but percent/ratio wasn't specified
    ignore;
parse_validate_storage_quota_percentage_inner(false = _IsEnterprise, _IsCompat,
                                           _Percent, _BucketCfg, _IsNew,
                                           _IsMagma) ->
    {error, storageQuotaPercentage,
     <<"Storage Quota Percentage is supported in enterprise edition only">>};
parse_validate_storage_quota_percentage_inner(_IsEnterprise, false = _IsCompat,
                                              _Percent, _BucketCfg, _IsNew,
                                              _IsMagma) ->
    {error, storageQuotaPercentage,
     <<"Storage Quota Percentage cannot be set until the cluster is fully "
       "7.1">>};
parse_validate_storage_quota_percentage_inner(true = _IsEnterprise,
                                              true = _IsCompat, undefined,
                                              _BucketCfg, _IsNew,
                                              false = _IsMagma) ->
    %% Not a magma bucket and percent wasn't specified
    ignore;
parse_validate_storage_quota_percentage_inner(true = _IsEnterprise,
                                              true = _IsCompat, _Percent,
                                              _BucketCfg, _IsNew,
                                              false = _IsMagma) ->
    {error, storageQuotaPercentage,
     <<"Storage Quota Percentage is only used with Magma">>};
parse_validate_storage_quota_percentage_inner(true = _IsEnterprise,
                                              true = _IsCompat, Percent,
                                              BucketCfg, IsNew,
                                              true = _IsMagma) ->
    DefaultVal = case IsNew of
                     true -> integer_to_list(?MAGMA_STORAGE_QUOTA_PERCENTAGE);
                     false -> proplists:get_value(storage_quota_percentage,
                                                  BucketCfg)
                 end,
    validate_with_missing(Percent, DefaultVal, IsNew,
                          fun do_parse_validate_storage_quota_percentage/1).

do_parse_validate_storage_quota_percentage(Val) ->
    case menelaus_util:parse_validate_number(Val,
                                             ?MIN_MAGMA_STORAGE_QUOTA_PERCENTAGE,
                                             ?MAX_MAGMA_STORAGE_QUOTA_PERCENTAGE) of
        {ok, X} ->
            {ok, storage_quota_percentage, X};
        _Error ->
            Msg = io_lib:format("Storage Quota Percentage must be between ~p "
                                "and ~p, inclusive",
                                [?MIN_MAGMA_STORAGE_QUOTA_PERCENTAGE,
                                 ?MAX_MAGMA_STORAGE_QUOTA_PERCENTAGE]),
            {error, storageQuotaPercentage, iolist_to_binary(Msg)}
    end.

parse_validate_limits(Params, BucketConfig, IsNew, IsEnabled, AttrsFunc) ->
    LimitFunc = ?cut(proplists:get_value(_, Params)),
    [do_parse_validate_limit(Param, Key, LimitFunc(atom_to_list(Param)),
                             BucketConfig,
                             IsNew, IsEnabled) ||
        {Param, Key, _} <- AttrsFunc(),
        proplists:is_defined(atom_to_list(Param), Params)].

do_parse_validate_limit(_Param, _InternalName, undefined, _BucketConfig,
                        _IsNew, false = _IsEnabled) ->
    ignore;
do_parse_validate_limit(Param, _InternalName, _Limit, _BucketConfig,
                        _IsNew, false = _IsEnabled) ->
    Msg = io_lib:format("~p is not supported with this config profile",
                        [Param]),
    {error, Param, list_to_binary(Msg)};
do_parse_validate_limit(_Param, InternalName, Limit, BucketConfig,
                        IsNew, _IsEnabled) ->
    GlobalDefault =
        ns_config:read_key_fast(InternalName,
                                default_limit(InternalName)),
    DefaultLimitInt =
        case IsNew of
            true -> GlobalDefault;
            false -> proplists:get_value(InternalName,
                                         BucketConfig,
                                         GlobalDefault)
        end,
    DefaultLimit = integer_to_list(DefaultLimitInt),
    Fun = validate_limit_fun(InternalName),
    validate_with_missing(Limit, DefaultLimit, IsNew, Fun).

validate_limit_fun(kv_storage_limit) ->
    ?cut(do_validate_limit("dataStorageLimit", kv_storage_limit,
         _, ?MIN_KV_STORAGE_LIMIT, ?MAX_KV_STORAGE_LIMIT));
validate_limit_fun(index_storage_limit) ->
    ?cut(do_validate_limit("indexStorageLimit", index_storage_limit,
         _, ?MIN_INDEX_STORAGE_LIMIT, ?MAX_INDEX_STORAGE_LIMIT));
validate_limit_fun(fts_storage_limit) ->
    ?cut(do_validate_limit("searchStorageLimit", fts_storage_limit,
         _, ?MIN_FTS_STORAGE_LIMIT, ?MAX_FTS_STORAGE_LIMIT));
validate_limit_fun(kv_throttle_limit) ->
    ?cut(do_validate_limit("dataThrottleLimit", kv_throttle_limit,
         _, ?MIN_THROTTLE_LIMIT, ?MAX_THROTTLE_LIMIT));
validate_limit_fun(index_throttle_limit) ->
    ?cut(do_validate_limit("indexThrottleLimit", index_throttle_limit,
         _, ?MIN_THROTTLE_LIMIT, ?MAX_THROTTLE_LIMIT));
validate_limit_fun(fts_throttle_limit) ->
    ?cut(do_validate_limit("searchThrottleLimit", fts_throttle_limit,
         _, ?MIN_THROTTLE_LIMIT, ?MAX_THROTTLE_LIMIT));
validate_limit_fun(n1ql_throttle_limit) ->
    ?cut(do_validate_limit("queryThrottleLimit", n1ql_throttle_limit,
         _, ?MIN_THROTTLE_LIMIT, ?MAX_THROTTLE_LIMIT));
validate_limit_fun(sgw_read_throttle_limit) ->
    ?cut(do_validate_limit("sgwReadThrottleLimit", sgw_read_throttle_limit,
         _, ?MIN_THROTTLE_LIMIT, ?MAX_THROTTLE_LIMIT));
validate_limit_fun(sgw_write_throttle_limit) ->
    ?cut(do_validate_limit("sgwWriteThrottleLimit", sgw_write_throttle_limit,
         _, ?MIN_THROTTLE_LIMIT, ?MAX_THROTTLE_LIMIT)).

default_limit(kv_storage_limit) ->
    ?DEFAULT_KV_STORAGE_LIMIT;
default_limit(index_storage_limit) ->
    ?DEFAULT_INDEX_STORAGE_LIMIT;
default_limit(fts_storage_limit) ->
    ?DEFAULT_FTS_STORAGE_LIMIT;
default_limit(kv_throttle_limit) ->
    ?DEFAULT_KV_THROTTLE_LIMIT;
default_limit(index_throttle_limit) ->
    ?DEFAULT_INDEX_THROTTLE_LIMIT;
default_limit(fts_throttle_limit) ->
    ?DEFAULT_FTS_THROTTLE_LIMIT;
default_limit(n1ql_throttle_limit) ->
    ?DEFAULT_N1QL_THROTTLE_LIMIT;
default_limit(sgw_read_throttle_limit) ->
    ?DEFAULT_SGW_READ_THROTTLE_LIMIT;
default_limit(sgw_write_throttle_limit) ->
    ?DEFAULT_SGW_WRITE_THROTTLE_LIMIT.

do_validate_limit(Param, InternalName, Val, Min, Max) ->
    case menelaus_util:parse_validate_number(Val, Min, Max) of
        {ok, X} ->
            {ok, InternalName, X};
        _Error ->
            Msg = io_lib:format("~p must be an integer between ~p and ~p",
                                [Param, Min, Max]),
            {error, Param, list_to_binary(Msg)}
    end.

parse_validate_num_vbuckets(Params, BucketConfig, IsNew) ->
    NumVBs = proplists:get_value("numVBuckets", Params),
    IsEnabled = ns_bucket:allow_variable_num_vbuckets(),
    do_parse_validate_num_vbuckets(NumVBs, BucketConfig, IsNew, IsEnabled).

do_parse_validate_num_vbuckets(undefined, _BucketConfig, false = _IsNew,
                               _IsEnabled) ->
    ignore;
do_parse_validate_num_vbuckets(NumVBs, BucketConfig, false = _IsNew,
                               _IsEnabled) ->
    CurVal = integer_to_list(proplists:get_value(num_vbuckets, BucketConfig)),
    case NumVBs =:= CurVal of
        true ->
            ignore;
        false ->
            {error, numVbuckets,
             <<"Number of vbuckets cannot be modified">>}
    end;
do_parse_validate_num_vbuckets(NumVBs, _BucketConfig, true = _IsNew,
                               false = _IsEnabled) when NumVBs =/= undefined ->
    {error, numVbuckets,
     <<"Support for variable number of vbuckets is not enabled">>};
do_parse_validate_num_vbuckets(NumVBs, _BucketConfig, true = IsNew,
                               _IsEnabled) ->
    DefaultVal = integer_to_list(ns_bucket:get_default_num_vbuckets()),
    validate_with_missing(NumVBs, DefaultVal, IsNew,
                          fun validate_num_vbuckets/1).

validate_num_vbuckets(Val) ->
    case menelaus_util:parse_validate_number(Val, ?MIN_NUM_VBUCKETS,
                                             ?MAX_NUM_VBUCKETS) of
        {ok, X} ->
            {ok, num_vbuckets, X};
        _Error ->
            Msg = io_lib:format("Number of vbuckets must be an integer "
                                "between ~p and ~p",
                                [?MIN_NUM_VBUCKETS, ?MAX_NUM_VBUCKETS]),
            {error, numVbuckets, list_to_binary(Msg)}
    end.

%% Helper function that remaps the user key to the internal key if the config
%% parameter is valid.
%%
%% The REST API has bucket parameters in camelCase, but parameters are stored
%% internally and passed to memcached in snake_case. This difference
%% frustratingly means that we must map the user (camelCase) key to the internal
%% (snake_case) key if the parameter is valid, otherwise we should return the
%% user (camelCase) key in any error messages. This function allows us to deal
%% with the user (camelCase) key throughout the parsing of the validation, then
%% map to the internal key when we've validated the parameter passed by the
%% user (if appropriate). This should allow for the consolidation of all of the
%% keys into the same parsing function which allows us to avoid passing user
%% (camelCase) and internal (snake_case) keys down all of the validation call
%% stacks.
remap_user_key_to_internal_key_if_valid(Result, InternalKey) ->
    case Result of
        {ok, _UserKey, Val} ->
            {ok, InternalKey, Val};
        Error ->
            Error
    end.

parse_validate_history_retention_seconds(Params, BucketConfig, IsNew, Version,
                                         IsEnterprise) ->
    UserKey = historyRetentionSeconds,
    HistoryRetentionValue = proplists:get_value(atom_to_list(UserKey), Params),
    Ret = parse_validate_history_param_numeric(
        UserKey, HistoryRetentionValue, Params, BucketConfig, IsNew, Version,
        IsEnterprise, integer_to_list(?HISTORY_RETENTION_SECONDS_DEFAULT)),
    remap_user_key_to_internal_key_if_valid(Ret, history_retention_seconds).

parse_validate_history_retention_bytes(Params, BucketConfig, IsNew,
                                       Version, IsEnterprise) ->
    UserKey = historyRetentionBytes,
    HistoryRetentionValue = proplists:get_value(atom_to_list(UserKey), Params),
    Ret = parse_validate_history_param_numeric(
        UserKey, HistoryRetentionValue, Params, BucketConfig, IsNew, Version,
        IsEnterprise, integer_to_list(?HISTORY_RETENTION_BYTES_DEFAULT)),
    remap_user_key_to_internal_key_if_valid(Ret, history_retention_bytes).

parse_validate_history_retention_collection_default(Params, BucketConfig, IsNew,
                                                    Version, IsEnterprise) ->
    UserKey = historyRetentionCollectionDefault,
    HistoryRetentionValue = proplists:get_value(atom_to_list(UserKey), Params),
    Ret = parse_validate_history_param_bool(
        UserKey, HistoryRetentionValue, Params, BucketConfig, IsNew, Version,
        IsEnterprise,
        atom_to_list(?HISTORY_RETENTION_COLLECTION_DEFAULT_DEFAULT)),
    remap_user_key_to_internal_key_if_valid(
        Ret, history_retention_collection_default).

parse_validate_history_param_numeric(Key, Value, Params, BucketConfig, IsNew,
                                     Version, IsEnterprise, DefaultVal) ->
    IsCompat = cluster_compat_mode:is_version_72(Version),
    IsMagma = is_magma(Params, BucketConfig, IsNew),
    parse_validate_history_param_inner(
        Key, Value, IsEnterprise, IsCompat, IsNew, IsMagma,
        fun (Val, New) ->
            validate_with_missing(
                Val, DefaultVal, New,
                fun (V) ->
                    do_parse_validate_history_retention_numeric(
                        Key, V, 0,?MAX_64BIT_UNSIGNED_INT)
                end)
        end).

parse_validate_history_param_bool(Key, Value, Params, BucketConfig, IsNew,
                                  Version, IsEnterprise, DefaultVal) ->
    IsCompat = cluster_compat_mode:is_version_72(Version),
    IsMagma = is_magma(Params, BucketConfig, IsNew),
    parse_validate_history_param_inner(
        Key, Value, IsEnterprise, IsCompat, IsNew, IsMagma,
        fun (Val, New) ->
            validate_with_missing(
                Val, DefaultVal, New,
                fun (V) ->
                    do_parse_validate_history_retention_bool(Key, V)
                end)
        end).

parse_validate_history_param_inner(_Key, undefined = _Value,
                                   false = _IsEnterprise, _IsCompat, _IsNew,
                                   _IsMagma, _ValidatorFn) ->
    %% Value wasn't specified and not enterprise
    ignore;
parse_validate_history_param_inner(_Key, undefined = _Value, _IsEnterprise,
                                   false = _IsCompat, _IsNew, _IsMagma,
                                   _ValidatorFn) ->
    %% Value wasn't specified and not 7.2
    ignore;
parse_validate_history_param_inner(_Key, undefined = _Value, _IsEnterprise,
                                   _IsCompat, _IsNew, false = _IsMagma,
                                   _ValidatorFn) ->
    %% Value wasn't specified and not magma
    ignore;
parse_validate_history_param_inner(Key, _Value, false = _IsEnterprise,
                                   _IsCompat, _IsNew, _IsMagma, _ValidatorFn) ->
    {error, Key,
        <<"History Retention is supported in enterprise edition only">>};
parse_validate_history_param_inner(Key, _Value, _IsEnterprise,
                                   false = _IsCompat, _IsNew, _IsMagma,
                                   _ValidatorFn) ->
    {error, Key,
        <<"History Retention cannot be set until the cluster is fully 7.2">>};
parse_validate_history_param_inner(Key, _Value, true = _IsEnterprise,
                                   true = _IsCompat, _IsNew, false = _IsMagma,
                                   _ValidatorFn) ->
    {error, Key,
        <<"History Retention can only used with Magma">>};
parse_validate_history_param_inner(_Key, Value, true = _IsEnterprise,
                                   true = _IsCompat, IsNew, true = _IsMagma,
                                   ValidatorFn) ->
    ValidatorFn(Value, IsNew).

do_parse_validate_history_retention_numeric(Key, Val, Min, Max) ->
    case menelaus_util:parse_validate_number(Val, Min, Max) of
        {ok, X} ->
            {ok, Key, X};
        _Error ->
            Msg = io_lib:format("Value must be an integer between ~p and ~p,"
                                " inclusive",
                                [Min, Max]),
            {error, Key, iolist_to_binary(Msg)}
    end.

do_parse_validate_history_retention_bool(Key, Val) ->
    case menelaus_util:parse_validate_boolean(Val) of
        {ok, X} ->
            {ok, Key, X};
        _Error ->
            {error, Key, <<"Value must be true or false">>}
    end.

parse_validate_threads_number(Params, IsNew) ->
    validate_with_missing(proplists:get_value("threadsNumber", Params),
                          "3", IsNew, fun parse_validate_threads_number/1).

parse_validate_flush_enabled("0") -> {ok, flush_enabled, false};
parse_validate_flush_enabled("1") -> {ok, flush_enabled, true};
parse_validate_flush_enabled(_ReplicaValue) -> {error, flushEnabled, <<"flushEnabled can only be 1 or 0">>}.

parse_validate_threads_number(NumThreads) ->
    case menelaus_util:parse_validate_number(NumThreads,
                                             ?MIN_NUM_WORKER_THREADS,
                                             ?MAX_NUM_WORKER_THREADS) of
        invalid ->
            Msg = io_lib:format("The number of threads must be an integer "
                                "between ~p and ~p, inclusive",
                                [?MIN_NUM_WORKER_THREADS,
                                 ?MAX_NUM_WORKER_THREADS]),
            {error, threadsNumber, iolist_to_binary(Msg)};
        too_small ->
            Msg = io_lib:format("The number of threads can't be less than ~p",
                                [?MIN_NUM_WORKER_THREADS]),
            {error, threadsNumber, iolist_to_binary(Msg)};
        too_large ->
            Msg = io_lib:format("The number of threads can't be greater "
                                "than ~p", [?MAX_NUM_WORKER_THREADS]),
            {error, threadsNumber, iolist_to_binary(Msg)};
        {ok, X} ->
            {ok, num_threads, X}
    end.

parse_validate_eviction_policy(Params, BCfg, IsNew) ->
    IsEphemeral = is_ephemeral(Params, BCfg, IsNew),
    IsMagma = is_magma(Params, BCfg, IsNew),
    do_parse_validate_eviction_policy(Params, BCfg, IsEphemeral, IsNew,
                                      IsMagma).

do_parse_validate_eviction_policy(Params, _BCfg, false = _IsEphemeral, IsNew,
                                  IsMagma) ->
    Default = case IsMagma of
                  false ->
                      "valueOnly";
                  true ->
                      "fullEviction"
              end,
    validate_with_missing(proplists:get_value("evictionPolicy", Params),
                          Default, IsNew,
                          fun parse_validate_membase_eviction_policy/1);
do_parse_validate_eviction_policy(Params, _BCfg, true = _IsEphemeral,
                                  true = IsNew, _IsMagma) ->
    validate_with_missing(proplists:get_value("evictionPolicy", Params),
                          "noEviction", IsNew,
                          fun parse_validate_ephemeral_eviction_policy/1);
do_parse_validate_eviction_policy(Params, BCfg, true = _IsEphemeral,
                                  false = _IsNew, _IsMagma) ->
    case proplists:get_value("evictionPolicy", Params) of
        undefined ->
            ignore;
        Val ->
            case build_eviction_policy(BCfg) =:= list_to_binary(Val) of
                true ->
                    ignore;
                false ->
                    {error, evictionPolicy,
                     <<"Eviction policy cannot be updated for ephemeral buckets">>}
            end
    end.

parse_validate_membase_eviction_policy("valueOnly") ->
    {ok, eviction_policy, value_only};
parse_validate_membase_eviction_policy("fullEviction") ->
    {ok, eviction_policy, full_eviction};
parse_validate_membase_eviction_policy(_Other) ->
    {error, evictionPolicy,
     <<"Eviction policy must be either 'valueOnly' or 'fullEviction' for couchbase buckets">>}.

parse_validate_ephemeral_eviction_policy("noEviction") ->
    {ok, eviction_policy, no_eviction};
parse_validate_ephemeral_eviction_policy("nruEviction") ->
    {ok, eviction_policy, nru_eviction};
parse_validate_ephemeral_eviction_policy(_Other) ->
    {error, evictionPolicy,
     <<"Eviction policy must be either 'noEviction' or 'nruEviction' for ephemeral buckets">>}.

parse_validate_drift_ahead_threshold(Threshold) ->
    case menelaus_util:parse_validate_number(Threshold, 100, undefined) of
        invalid ->
            {error, driftAheadThresholdMs,
             <<"The drift ahead threshold must be an integer not less than 100ms">>};
        too_small ->
            {error, driftAheadThresholdMs,
             <<"The drift ahead threshold can't be less than 100ms">>};
        {ok, X} ->
            {ok, drift_ahead_threshold_ms, X}
    end.

parse_validate_drift_behind_threshold(Threshold) ->
    case menelaus_util:parse_validate_number(Threshold,
                                             ?MIN_DRIFT_BEHIND_THRESHOLD,
                                             undefined) of
        invalid ->
            Msg = io_lib:format("The drift behind threshold must be an "
                                "integer not less than ~pms",
                                [?MIN_DRIFT_BEHIND_THRESHOLD]),
            {error, driftBehindThresholdMs, iolist_to_binary(Msg)};
        too_small ->
            Msg = io_lib:format("The drift behind threshold can't be less "
                                "than ~pms", [?MIN_DRIFT_BEHIND_THRESHOLD]),
            {error, driftBehindThresholdMs, iolist_to_binary(Msg)};
        {ok, X} ->
            {ok, drift_behind_threshold_ms, X}
    end.

parse_validate_ram_quota(Params, BucketConfig) ->
    RamQuota = case proplists:get_value("ramQuota", Params) of
                   undefined ->
                       %% Provide backward compatibility.
                       proplists:get_value("ramQuotaMB", Params);
                   Ram ->
                       Ram
               end,
    do_parse_validate_ram_quota(RamQuota, BucketConfig).

do_parse_validate_ram_quota(undefined, BucketConfig) when BucketConfig =/= false ->
    {ok, ram_quota, ns_bucket:raw_ram_quota(BucketConfig)};
do_parse_validate_ram_quota(Value, _BucketConfig) ->
    case menelaus_util:parse_validate_number(Value, 0, undefined) of
        invalid ->
            {error, ramQuota,
             <<"The RAM Quota must be specified and must be a positive integer.">>};
        too_small ->
            {error, ramQuota, <<"The RAM Quota cannot be negative.">>};
        {ok, X} ->
            {ok, ram_quota, X * ?MIB}
    end.

parse_validate_bucket_placer_param(What, Other, LowerLimit, Params, IsNew,
                                   BucketConfig) ->
    Err = ?cut(iolist_to_binary(io_lib:format(_, _))),

    case proplists:get_value(atom_to_list(What), Params) of
        undefined ->
            case {IsNew, proplists:get_value(atom_to_list(Other), Params)} of
                {true, Val} when Val =/= undefined ->
                    {error, What, Err("~p must be specified", [What])};
                {false, _} ->
                    case proplists:get_value(What, BucketConfig) of
                        undefined ->
                            ignore;
                        V ->
                            {ok, What, V}
                    end;
                _ ->
                    ignore
            end;
        Value ->
            case IsNew orelse
                proplists:get_value(What, BucketConfig) =/= undefined of
                false ->
                    {error, What, Err("~p cannot be updated since it was not "
                                      "specified during the bucket creation",
                                      [What])};
                true ->
                    case menelaus_util:parse_validate_number(Value, LowerLimit,
                                                             undefined) of
                        invalid ->
                            {error, What, Err("~p must be integer", [What])};
                        too_small ->
                            {error, What, Err("~p must be ~p or more",
                                              [What, LowerLimit])};
                        {ok, X} ->
                            {ok, What, X}
                    end
            end
    end.

parse_validate_conflict_resolution_type("seqno") ->
    {ok, conflict_resolution_type, seqno};
parse_validate_conflict_resolution_type("lww") ->
    case cluster_compat_mode:is_enterprise() of
        true ->
            {ok, conflict_resolution_type, lww};
        false ->
            {error, conflictResolutionType,
             <<"Conflict resolution type 'lww' is supported only in enterprise edition">>}
    end;
parse_validate_conflict_resolution_type("custom") ->
    case cluster_compat_mode:is_enterprise() of
        true ->
            case cluster_compat_mode:is_developer_preview() of
                true ->
                    {ok, conflict_resolution_type, custom};
                false ->
                    {error, conflictResolutionType,
                     <<"Conflict resolution type 'custom' is supported only "
                       "with developer preview enabled">>}
            end;
        false ->
            {error, conflictResolutionType,
             <<"Conflict resolution type 'custom' is supported only in "
               "enterprise edition">>}
    end;
parse_validate_conflict_resolution_type(_Other) ->
    {error, conflictResolutionType,
     <<"Conflict resolution type must be 'seqno' or 'lww' or 'custom'">>}.

handle_compact_bucket(_PoolId, Bucket, Req) ->
    ok = compaction_api:force_compact_bucket(Bucket),
    reply(Req, 200).

handle_purge_compact_bucket(_PoolId, Bucket, Req) ->
    ok = compaction_api:force_purge_compact_bucket(Bucket),
    reply(Req, 200).

handle_cancel_bucket_compaction(_PoolId, Bucket, Req) ->
    ok = compaction_api:cancel_forced_bucket_compaction(Bucket),
    reply(Req, 200).

handle_compact_databases(_PoolId, Bucket, Req) ->
    ok = compaction_api:force_compact_db_files(Bucket),
    reply(Req, 200).

handle_cancel_databases_compaction(_PoolId, Bucket, Req) ->
    ok = compaction_api:cancel_forced_db_compaction(Bucket),
    reply(Req, 200).

handle_compact_view(_PoolId, Bucket, DDocId, Req) ->
    ok = compaction_api:force_compact_view(Bucket, DDocId),
    reply(Req, 200).

handle_cancel_view_compaction(_PoolId, Bucket, DDocId, Req) ->
    ok = compaction_api:cancel_forced_view_compaction(Bucket, DDocId),
    reply(Req, 200).

handle_ddocs_list(PoolId, BucketName, Req) ->
    {ok, BucketConfig} = ns_bucket:get_bucket(BucketName),
    Nodes = ns_bucket:get_view_nodes(BucketConfig),
    case run_on_node({?MODULE, get_ddocs_list, [PoolId, BucketName]},
                     Nodes, Req) of
        {ok, DDocs} -> reply_json(Req, DDocs);
        {error, nonodes} -> reply_json(Req, {[{error, no_ddocs_service}]}, 400)
    end.

run_on_node({M, F, A}, Nodes, Req) ->
    case lists:member(node(), Nodes) of
        true -> {ok, erlang:apply(M, F, A)};
        _ when Nodes == [] -> {error, nonodes};
        _ ->
            Node = menelaus_util:choose_node_consistently(Req, Nodes),
            case rpc:call(Node, M, F, A) of
                {badrpc, _} = Error ->
                    ?log_error("RPC to node ~p (~p:~p) failed: ~p",
                               [Node, M, F, Error]),
                    {error, Error};
                Docs -> {ok, Docs}
            end
    end.

%% The function might be rpc'ed beginning from 6.5
get_ddocs_list(PoolId, Bucket) ->
    DDocs = capi_utils:sort_by_doc_id(capi_utils:full_live_ddocs(Bucket)),
    RV =
        [begin
             Id = capi_utils:extract_doc_id(Doc),
             {[{doc, capi_utils:couch_doc_to_json(Doc, parsed)},
               {controllers,
                {[{compact,
                   bin_concat_path(["pools", PoolId, "buckets", Bucket, "ddocs",
                                    Id, "controller", "compactView"])},
                  {setUpdateMinChanges,
                   bin_concat_path(["pools", PoolId, "buckets", Bucket,
                                    "ddocs", Id, "controller",
                                    "setUpdateMinChanges"])}]}}]}
         end || Doc <- DDocs],
    {[{rows, RV}]}.

handle_set_ddoc_update_min_changes(_PoolId, Bucket, DDocIdStr, Req) ->
    DDocId = list_to_binary(DDocIdStr),

    case ns_couchdb_api:get_doc(Bucket, DDocId) of
        {ok, #doc{body={Body}} = DDoc} ->
            {Options0} = proplists:get_value(<<"options">>, Body, {[]}),
            Params = mochiweb_request:parse_post(Req),

            {Options1, Errors} =
                lists:foldl(
                  fun (Key, {AccOptions, AccErrors}) ->
                          BinKey = list_to_binary(Key),
                          %% just unset the option
                          AccOptions1 = lists:keydelete(BinKey, 1, AccOptions),

                          case proplists:get_value(Key, Params) of
                              undefined ->
                                  {AccOptions1, AccErrors};
                              Value ->
                                  case menelaus_util:parse_validate_number(
                                         Value, 0, undefined) of
                                      {ok, Parsed} ->
                                          AccOptions2 =
                                              [{BinKey, Parsed} | AccOptions1],
                                          {AccOptions2, AccErrors};
                                      Error ->
                                          Msg = io_lib:format(
                                                  "Invalid ~s: ~p",
                                                  [Key, Error]),
                                          AccErrors1 =
                                              [{Key, iolist_to_binary(Msg)}],
                                          {AccOptions, AccErrors1}
                                  end
                          end
                  end, {Options0, []},
                  ["updateMinChanges", "replicaUpdateMinChanges"]),

            case Errors of
                [] ->
                    complete_update_ddoc_options(Req, Bucket, DDoc, Options1);
                _ ->
                    reply_json(Req, {Errors}, 400)
            end;
        {not_found, _} ->
            reply_json(Req, {[{'_', <<"Design document not found">>}]}, 400)
    end.

complete_update_ddoc_options(Req, Bucket, #doc{body={Body0}}= DDoc, Options0) ->
    Options = {Options0},
    NewBody0 = [{<<"options">>, Options} |
                lists:keydelete(<<"options">>, 1, Body0)],

    NewBody = {NewBody0},
    NewDDoc = DDoc#doc{body=NewBody},
    ok = ns_couchdb_api:update_doc(Bucket, NewDDoc),
    reply_json(Req, Options).

handle_local_random_key(Bucket, Scope, Collection, Req) ->
    menelaus_web_collections:assert_api_available(Bucket),
    do_handle_local_random_key(
      Bucket,
      menelaus_web_crud:assert_collection_uid(Bucket, Scope, Collection),
      Req).

handle_local_random_key(Bucket, Req) ->
    CollectionUid = menelaus_web_crud:assert_default_collection_uid(Bucket),
    do_handle_local_random_key(Bucket, CollectionUid, Req).

do_handle_local_random_key(Bucket, CollectionUId, Req) ->
    {ok, BucketConfig} = ns_bucket:get_bucket(Bucket),
    Nodes = ns_bucket:get_servers(BucketConfig),

    Args = [X || X <- [Bucket, CollectionUId],
                 X =/= undefined],
    {ok, Res} = run_on_node({ns_memcached, get_random_key, Args},
                            Nodes, Req),
    case Res of
        {ok, Key} ->
            reply_json(Req, {[{ok, true},
                              {key, Key}]});
        {memcached_error, key_enoent, _} ->
            ?log_debug("No keys were found for bucket ~p. "
                       "Fallback to all docs approach.", [Bucket]),
            reply_json(Req, {[{ok, false},
                              {error, <<"fallback_to_all_docs">>}]}, 404);
        {memcached_error, Status, Msg} ->
            ?log_error("Unable to retrieve random key for bucket ~p. "
                       "Memcached returned error ~p. ~p",
                       [Bucket, Status, Msg]),
            reply_json(Req, {[{ok, false}]}, 404)
    end.

build_terse_bucket_info(BucketName) ->
    case bucket_info_cache:terse_bucket_info(BucketName) of
        {ok, _, _, V} -> V;
        %% NOTE: {auth_bucket for this route handles 404 for us albeit
        %% harmlessly racefully
        not_present ->
            %% Bucket disappeared from under us
            {error, not_present};
        {T, E, Stack} ->
            erlang:raise(T, E, Stack)
    end.

serve_short_bucket_info(BucketName, Req) ->
    case build_terse_bucket_info(BucketName) of
        {error, not_present} ->
            menelaus_util:reply_json(Req, <<"Bucket not found">>, 404);
        V ->
            menelaus_util:reply_ok(Req, "application/json", V)
    end.

serve_streaming_short_bucket_info(BucketName, Req) ->
    handle_streaming(
      fun (_, _UpdateID) ->
              case build_terse_bucket_info(BucketName) of
                  {error, not_present} ->
                      exit(normal);
                  V ->
                      {just_write, {write, V}}
              end
      end, Req).


-ifdef(TEST).
%% for test
basic_bucket_params_screening(IsNew, Name, Params, AllBuckets) ->
    basic_bucket_params_screening(IsNew, Name, Params, AllBuckets,
                                  [node1, node2]).

basic_bucket_params_screening(IsNew, Name, Params, AllBuckets, KvNodes) ->
    basic_bucket_params_screening(IsNew, Name, Params, AllBuckets, KvNodes,
                                  true).

basic_bucket_params_screening(IsNew, Name, Params, AllBuckets,
                              KvNodes, IsEnterprise) ->
    Version = cluster_compat_mode:supported_compat_version(),
    Groups = [[{uuid, N},
               {name, N},
               {nodes, [N]}] || N <- KvNodes],
    Ctx = init_bucket_validation_context(IsNew, Name, AllBuckets,
                                         KvNodes, Groups, [],
                                         false, false,
                                         Version, IsEnterprise,
                                         %% Change when developer_preview
                                         %% defaults to false
                                         true),
    basic_bucket_params_screening(Ctx, Params).

basic_bucket_params_screening_test() ->
    meck:new(config_profile, [passthrough]),
    meck:expect(config_profile, search,
                fun (_, Default) ->
                        Default
                end),
    meck:new(ns_config, [passthrough]),
    meck:expect(ns_config, read_key_fast,
                fun (_, Default) ->
                        Default
                end),
    meck:expect(ns_config, search,
                fun (couchbase_num_vbuckets_default) ->
                        {value, 1024}
                end),
    meck:expect(ns_config, search_node_with_default,
                fun (_, Default) -> Default end),
    meck:new(cluster_compat_mode, [passthrough]),
    meck:expect(cluster_compat_mode, is_cluster_elixir,
                fun () -> true end),
    meck:expect(ns_config, search_node_with_default,
                fun (_, Default) ->
                        Default
                end),
    AllBuckets = [{"mcd",
                   [{type, memcached},
                    {num_vbuckets, 16},
                    {num_replicas, 1},
                    {servers, [node1, node2]},
                    {ram_quota, 76 * ?MIB}]},
                  {"default",
                   [{type, membase},
                    {num_vbuckets, 16},
                    {num_replicas, 1},
                    {servers, [node1, node2]},
                    {ram_quota, 512 * ?MIB}]},
                  {"third",
                   [{type, membase},
                    {num_vbuckets, 16},
                    {num_replicas, 1},
                    {servers, [node1, node2]},
                    {ram_quota, 768 * ?MIB}]},
                  {"fourth",
                   [{type, membase},
                    {num_vbuckets, 16},
                    {num_replicas, 3},
                    {servers, [node1, node2]},
                    {ram_quota, 100 * ?MIB}]},
                  {"fifth",
                   [{type, membase},
                    {num_vbuckets, 16},
                    {num_replicas, 0},
                    {servers, [node1]},
                    {ram_quota, 300 * ?MIB}]}],

    %% it is possible to create bucket with ok params
    {OK1, E1} = basic_bucket_params_screening(true, "mcd",
                                              [{"bucketType", "membase"},
                                               {"ramQuota", "400"}, {"replicaNumber", "2"}],
                                              tl(AllBuckets)),
    [] = E1,
    %% missing fields have their defaults set
    true = proplists:is_defined(num_threads, OK1),
    true = proplists:is_defined(eviction_policy, OK1),
    true = proplists:is_defined(replica_index, OK1),

    % Not enterprise/magma/7.2.0+ so history not set
    ?assertNot(proplists:is_defined(history_retention_seconds, OK1)),
    ?assertNot(proplists:is_defined(history_retention_bytes, OK1)),
    ?assertNot(proplists:is_defined(history_retention_collection_default, OK1)),

    %% it is not possible to create bucket with duplicate name
    {_OK2, E2} = basic_bucket_params_screening(true, "mcd",
                                               [{"bucketType", "membase"},
                                                {"ramQuota", "400"}, {"replicaNumber", "2"}],
                                               AllBuckets),
    true = lists:member(name, proplists:get_keys(E2)), % mcd is already present

    %% it is not possible to update missing bucket. And specific format of errors
    {OK3, E3} = basic_bucket_params_screening(false, "missing",
                                              [{"bucketType", "membase"},
                                               {"ramQuota", "400"}, {"replicaNumber", "2"}],
                                              AllBuckets),
    [] = OK3,
    [name] = proplists:get_keys(E3),

    %% it is not possible to update missing bucket. And specific format of errors
    {OK4, E4} = basic_bucket_params_screening(false, "missing",
                                              [],
                                              AllBuckets),
    [] = OK4,
    [name] = proplists:get_keys(E4),

    %% it is not possible to update missing bucket. And specific format of errors
    {OK5, E5} = basic_bucket_params_screening(false, "missing",
                                              [{"ramQuota", "222"}],
                                              AllBuckets),
    [] = OK5,
    [name] = proplists:get_keys(E5),

    %% it is possible to update only some fields
    {OK6, E6} = basic_bucket_params_screening(false, "third",
                                              [{"bucketType", "membase"},
                                               {"replicaNumber", "2"}],
                                              AllBuckets),
    {num_replicas, 2} = lists:keyfind(num_replicas, 1, OK6),
    [] = E6,
    ?assertEqual(false, lists:keyfind(num_threads, 1, OK6)),
    ?assertEqual(false, lists:keyfind(eviction_policy, 1, OK6)),
    ?assertEqual(false, lists:keyfind(replica_index, 1, OK6)),

    %% its not possible to update memcached bucket ram quota
    {_OK7, E7} = basic_bucket_params_screening(false, "mcd",
                                               [{"bucketType", "membase"},
                                                {"ramQuota", "1024"}, {"replicaNumber", "2"}],
                                               AllBuckets),
    ?assertEqual(true, lists:member(ramQuota, proplists:get_keys(E7))),

    {_OK8, E8} = basic_bucket_params_screening(true, undefined,
                                               [{"bucketType", "membase"},
                                                {"ramQuota", "400"}, {"replicaNumber", "2"}],
                                               AllBuckets),
    ?assertEqual([{name, <<"Bucket name needs to be specified">>}], E8),

    {_OK9, E9} = basic_bucket_params_screening(false, undefined,
                                               [{"bucketType", "membase"},
                                                {"ramQuota", "400"}, {"replicaNumber", "2"}],
                                               AllBuckets),
    ?assertEqual([{name, <<"Bucket with given name doesn't exist">>}], E9),

    %% it is not possible to create bucket with duplicate name in different register
    {_OK10, E10} = basic_bucket_params_screening(true, "Mcd",
                                                 [{"bucketType", "membase"},
                                                  {"ramQuota", "400"}, {"replicaNumber", "2"}],
                                                 AllBuckets),
    ?assertEqual([{name, <<"Bucket with given name already exists">>}], E10),

    %% it is not possible to create bucket with name longer than 100 characters
    {_OK11, E11} = basic_bucket_params_screening(true, "12345678901234567890123456789012345678901234567890123456789012345678901234567890123456789012345678901",
                                                 [{"bucketType", "membase"},
                                                  {"ramQuota", "400"}, {"replicaNumber", "2"}],
                                                 AllBuckets),
    ?assertEqual([{name, ?l2b(io_lib:format("Bucket name cannot exceed ~p characters",
                                            [?MAX_BUCKET_NAME_LEN]))}], E11),

    %% it is possible to update optional fields
    {OK12, E12} = basic_bucket_params_screening(false, "third",
                                                [{"bucketType", "membase"},
                                                 {"threadsNumber", "8"},
                                                 {"evictionPolicy", "fullEviction"}],
                                                AllBuckets),
    [] = E12,
    ?assertEqual(8, proplists:get_value(num_threads, OK12)),
    ?assertEqual(full_eviction, proplists:get_value(eviction_policy, OK12)),

    %% it is not possible to CREATE a bucket or UPDATE an existing bucket
    %% with 3 replicas and durability level that isn't none.
    DurabilityLevels = ["majority", "majorityAndPersistActive",
                        "persistToMajority"],
    lists:map(
      fun (Level) ->
              %% Create
              {_OK14a, E14a} = basic_bucket_params_screening(
                                 true, "ReplicaDurability",
                                 [{"bucketType", "membase"},
                                  {"ramQuota", "400"},
                                  {"replicaNumber", "3"},
                                  {"durabilityMinLevel", Level}],
                                 AllBuckets),
              ?assertEqual([{durability_min_level,
                             <<"Durability minimum level cannot be specified "
                               "with 3 replicas">>}],
                           E14a),

              %% Update
              {_OK14b, E14b} = basic_bucket_params_screening(
                                 false, "fourth",
                                 [{"durabilityMinLevel", Level}],
                                 AllBuckets),
              ?assertEqual([{durability_min_level,
                             <<"Durability minimum level cannot be specified "
                               "with 3 replicas">>}],
                           E14b)
      end, DurabilityLevels),

    %% it is possible to create a bucket with 3 replicas when durability is
    %% none.
    lists:map(
      fun (BucketType) ->
              {_OK15, E15} = basic_bucket_params_screening(
                               true, "ReplicaDurability",
                               [{"bucketType", BucketType},
                                {"ramQuota", "400"},
                                {"replicaNumber", "3"},
                                {"durabilityMinLevel", "none"}],
                               AllBuckets),
              [] = E15
      end, ["membase", "ephemeral"]),

    %% is is not possible to create an ephemeral bucket with 3 replicas and
    %% durability level that isn't none.
    {_OK16, E16} = basic_bucket_params_screening(
                     true, "ReplicaDurability",
                     [{"bucketType", "ephemeral"},
                      {"ramQuota", "400"},
                      {"replicaNumber", "3"},
                      {"durabilityMinLevel", "majority"}],
                     AllBuckets),
    ?assertEqual([{durability_min_level,
                   <<"Durability minimum level cannot be specified "
                     "with 3 replicas">>}],
                 E16),

    %% it is possible to crete a bucket using the deprecated ramQuotaMB
    %% (to ensure backwards compatibility).
    {OK17, E17} = basic_bucket_params_screening(
                   true, "Bucket17", [{"bucketType", "membase"},
                    {"ramQuotaMB", "400"}, {"replicaNumber", "2"}],
                   AllBuckets),
    [] = E17,
    true = proplists:is_defined(ram_quota, OK17),

    %% it is not possible to create or update a bucket with 1 and 2 replicas
    %% and durability level that isn't none if there is one active kv node
    MajorityDurabilityLevelReplicas = [{D, R} || D <- DurabilityLevels, R <- ["1", "2"]],

    lists:map(
      fun ({DurabilityLevel, ReplicaNumber}) ->
              %% Create
              {_OK18a, E18a} = basic_bucket_params_screening(
                                 true, "ReplicaDurability",
                                 [{"bucketType", "membase"},
                                  {"ramQuota", "400"},
                                  {"replicaNumber", ReplicaNumber},
                                  {"durabilityMinLevel", DurabilityLevel}],
                                 AllBuckets,
                                 [node1]),
              ?assertEqual([{durability_min_level,
                             <<"You do not have enough data servers to "
                               "support this durability level">>}],
                           E18a),

              %% Update
              {_OK18b, E18b} = basic_bucket_params_screening(
                                 false, "fifth",
                                 [{"replicaNumber", ReplicaNumber},
                                  {"durabilityMinLevel", DurabilityLevel}],
                                 AllBuckets,
                                 [node1]),
              ?assertEqual([{durability_min_level,
                             <<"You do not have enough data servers to "
                               "support this durability level">>}],
                           E18b)
      end, MajorityDurabilityLevelReplicas),

    %% it is possible to create a bucket with 1 and 2 replicas and
    %% durability level that isn't none if there is more than one active kv node
    lists:map(
      fun ({DurabilityLevel, ReplicaNumber}) ->
              {_OK19, E19} = basic_bucket_params_screening(
                               true, "ReplicaDurability",
                               [{"bucketType", "membase"},
                                {"ramQuota", "400"},
                                {"replicaNumber", ReplicaNumber},
                                {"durabilityMinLevel", DurabilityLevel}],
                               AllBuckets,
                               [node1, node2]),
              [] = E19
      end, MajorityDurabilityLevelReplicas),

    {_OK20, E20} = basic_bucket_params_screening(
                     true,
                     "HistoryNotEnterpriseMagma",
                     [{"bucketType", "membase"},
                      {"ramQuota", "1024"},
                      {"storageBackend", "magma"},
                      {"historyRetentionSeconds", "10"},
                      {"historyRetentionBytes", "10"},
                      {"historyRetentionCollectionDefault", "true"}],
                     AllBuckets,
                     [node1],
                     false),
    ?assertEqual([{storageBackend,
                   <<"Magma is supported in enterprise edition only">>},
                  {historyRetentionSeconds,
                   <<"History Retention is supported in enterprise edition "
                     "only">>},
                  {historyRetentionBytes,
                   <<"History Retention is supported in enterprise edition "
                      "only">>},
                  {historyRetentionCollectionDefault,
                   <<"History Retention is supported in enterprise edition "
                     "only">>}],
                 E20),

    {_OK21, E21} = basic_bucket_params_screening(
                     true,
                     "HistoryEnterpriseNotMagma",
                     [{"bucketType", "membase"},
                      {"ramQuota", "400"},
                      {"historyRetentionSeconds", "10"},
                      {"historyRetentionBytes", "10"},
                      {"historyRetentionCollectionDefault", "true"}],
                     AllBuckets,
                     [node1]),
    ?assertEqual([{historyRetentionSeconds,
                   <<"History Retention can only used with Magma">>},
                  {historyRetentionBytes,
                   <<"History Retention can only used with Magma">>},
                  {historyRetentionCollectionDefault,
                   <<"History Retention can only used with Magma">>}],
                 E21),

    meck:expect(cluster_compat_mode, supported_compat_version,
        fun() ->
            ?VERSION_71
        end),

    {_OK22, E22} = basic_bucket_params_screening(
                     true,
                     "HistoryEnterpriseMagma7.1",
                     [{"bucketType", "membase"},
                      {"ramQuota", "1024"},
                      {"storageBackend", "magma"},
                      {"historyRetentionSeconds", "10"},
                      {"historyRetentionBytes", "10"},
                      {"historyRetentionCollectionDefault", "true"}],
                     AllBuckets,
                     [node1]),
    ?assertEqual([{historyRetentionSeconds,
                    <<"History Retention cannot be set until the cluster is "
                       "fully 7.2">>},
                  {historyRetentionBytes,
                    <<"History Retention cannot be set until the cluster is "
                      "fully 7.2">>},
                  {historyRetentionCollectionDefault,
                    <<"History Retention cannot be set until the cluster is "
                      "fully 7.2">>}],
                 E22),

    %% put back the compat_mode to elixir
    meck:expect(cluster_compat_mode, supported_compat_version,
                fun() ->
                        ?VERSION_ELIXIR
                end),

    {_OK23, E23} = basic_bucket_params_screening(
        true,
        "HistoryEnterpriseMagma7.1",
        [{"bucketType", "membase"},
            {"ramQuota", "1024"},
            {"storageBackend", "magma"},
            {"historyRetentionSeconds", "-1"},
            {"historyRetentionBytes", "-1"},
            {"historyRetentionCollectionDefault", "-1"}],
        AllBuckets,
        [node1]),
    ?assertEqual([{historyRetentionSeconds,
<<<<<<< HEAD
                   <<"Value must be greater than or equal to 0">>},
=======
                   <<"Value must be an integer between 0 and "
                    "18446744073709551615, inclusive">>},
                  {magmaKeyTreeDataBlockSize,
                   <<"Value must be an integer between 4096 and 131072, "
                    "inclusive">>},
                  {magmaSeqTreeDataBlockSize,
                   <<"Value must be an integer between 4096 and 131072, "
                    "inclusive">>},
>>>>>>> 4f879488
                  {historyRetentionBytes,
                   <<"Value must be an integer between 0 and "
                    "18446744073709551615, inclusive">>},
                  {historyRetentionCollectionDefault,
                   <<"Value must be true or false">>}],
        E23),

    {_OK24, E24} = basic_bucket_params_screening(
        true,
        "HistoryEnterpriseMagma7.1",
        [{"bucketType", "membase"},
            {"ramQuota", "1024"},
            {"storageBackend", "magma"},
            {"historyRetentionSeconds", "18446744073709551616"},
            {"historyRetentionBytes", "18446744073709551616"},
            {"historyRetentionCollectionDefault", "-1"},
            {"magmaKeyTreeDataBlockSize", "18446744073709551616"},
            {"magmaSeqTreeDataBlockSize", "18446744073709551616"}],
        AllBuckets,
        [node1]),
    ?assertEqual([{historyRetentionSeconds,
        <<"Value must be an integer between 0 and "
        "18446744073709551615, inclusive">>},
        {magmaKeyTreeDataBlockSize,
            <<"Value must be an integer between 4096 and 131072, "
            "inclusive">>},
        {magmaSeqTreeDataBlockSize,
            <<"Value must be an integer between 4096 and 131072, "
            "inclusive">>},
        {historyRetentionBytes,
            <<"Value must be an integer between 0 and "
            "18446744073709551615, inclusive">>},
        {historyRetentionCollectionDefault,
            <<"Value must be true or false">>}],
        E24),

    {OK25, E25} = basic_bucket_params_screening(
                     true,
                     "HistoryEnterpriseMagma",
                     [{"bucketType", "membase"},
                      {"ramQuota", "1024"},
                      {"storageBackend", "magma"},
                      {"historyRetentionSeconds", "10"},
                      {"historyRetentionBytes", "10"},
                      {"historyRetentionCollectionDefault", "true"}],
                     AllBuckets,
                     [node1]),
    ?assertEqual([], E25),
    ?assert(lists:any(fun (Elem) ->
                          Elem =:= {history_retention_seconds, 10}
                      end, OK25)),
    ?assert(lists:any(fun (Elem) ->
                          Elem =:= {history_retention_bytes, 10}
                      end, OK25)),
    ?assert(lists:any(fun (Elem) ->
        Elem =:= {history_retention_collection_default, true}
<<<<<<< HEAD
                      end, OK24)),
=======
                      end, OK25)),
    ?assert(lists:any(fun (Elem) ->
                          Elem =:= {magma_key_tree_data_blocksize, 4096}
                      end, OK25)),
    ?assert(lists:any(fun (Elem) ->
                          Elem =:= {magma_seq_tree_data_blocksize, 4096}
                      end, OK25)),
>>>>>>> 4f879488

    %% Test defaults for history when we are enterprise/magma/7.2.0+
    {OK26, E26} = basic_bucket_params_screening(
        true,
        "mcd",
        [{"bucketType", "membase"},
         {"ramQuota", "1024"},
         {"replicaNumber", "2"},
         {"storageBackend", "magma"}],
        tl(AllBuckets)),
    ?assertEqual([], E26),

    ?assertEqual({history_retention_seconds, 0},
                  proplists:lookup(history_retention_seconds, OK26)),
    ?assertEqual({history_retention_bytes, 0},
                  proplists:lookup(history_retention_bytes, OK26)),
    ?assertEqual({history_retention_collection_default, true},
<<<<<<< HEAD
                  proplists:lookup(history_retention_collection_default, OK25)),
=======
                  proplists:lookup(history_retention_collection_default, OK26)),
    ?assertEqual({magma_key_tree_data_blocksize, 4096},
                 proplists:lookup(magma_key_tree_data_blocksize, OK26)),
    ?assertEqual({magma_seq_tree_data_blocksize, 4096},
                 proplists:lookup(magma_seq_tree_data_blocksize, OK26)),
>>>>>>> 4f879488

    meck:unload(ns_config),
    meck:unload(config_profile),
    meck:unload(cluster_compat_mode),

    ok.

basic_parse_validate_bucket_auto_compaction_settings_test() ->
    meck:new(cluster_compat_mode, [passthrough]),
    meck:expect(cluster_compat_mode, is_cluster_71,
                fun () -> true end),
    meck:expect(cluster_compat_mode, is_cluster_elixir,
                fun () -> true end),
    meck:new(ns_config, [passthrough]),
    meck:expect(ns_config, get,
                fun () -> [] end),
    meck:expect(ns_config, search_node_with_default,
                fun (_, Default) ->
                        Default
                end),
    meck:new(config_profile, [passthrough]),
    meck:expect(config_profile, search,
                fun (_, Default) ->
                        Default
                end),
    meck:new(chronicle_kv, [passthrough]),
    meck:expect(chronicle_kv, get,
                fun (_, _) ->
                        {ok,
                         {[{database_fragmentation_threshold, {30, undefined}},
                           {view_fragmentation_threshold, {30, undefined}},
                           {magma_fragmentation_percentage, 50}],
                          {<<"f663189bff34bd2523ee5ff25480d845">>, 4}}}
                end),
    Value0 = parse_validate_bucket_auto_compaction_settings([{"not_autoCompactionDefined", "false"},
                                                             {"databaseFragmentationThreshold[percentage]", "10"},
                                                             {"viewFragmentationThreshold[percentage]", "20"},
                                                             {"parallelDBAndViewCompaction", "false"},
                                                             {"allowedTimePeriod[fromHour]", "0"},
                                                             {"allowedTimePeriod[fromMinute]", "1"},
                                                             {"allowedTimePeriod[toHour]", "2"},
                                                             {"allowedTimePeriod[toMinute]", "3"},
                                                             {"allowedTimePeriod[abortOutside]", "false"}]),
    ?assertMatch(nothing, Value0),
    Value1 = parse_validate_bucket_auto_compaction_settings([{"autoCompactionDefined", "false"},
                                                             {"databaseFragmentationThreshold[percentage]", "10"},
                                                             {"viewFragmentationThreshold[percentage]", "20"},
                                                             {"parallelDBAndViewCompaction", "false"},
                                                             {"allowedTimePeriod[fromHour]", "0"},
                                                             {"allowedTimePeriod[fromMinute]", "1"},
                                                             {"allowedTimePeriod[toHour]", "2"},
                                                             {"allowedTimePeriod[toMinute]", "3"},
                                                             {"allowedTimePeriod[abortOutside]", "false"}]),
    ?assertMatch(false, Value1),
    {ok, Stuff0} = parse_validate_bucket_auto_compaction_settings([{"autoCompactionDefined", "true"},
                                                                   {"databaseFragmentationThreshold[percentage]", "10"},
                                                                   {"viewFragmentationThreshold[percentage]", "20"},
                                                                   {"parallelDBAndViewCompaction", "false"},
                                                                   {"allowedTimePeriod[fromHour]", "0"},
                                                                   {"allowedTimePeriod[fromMinute]", "1"},
                                                                   {"allowedTimePeriod[toHour]", "2"},
                                                                   {"allowedTimePeriod[toMinute]", "3"},
                                                                   {"allowedTimePeriod[abortOutside]", "false"}]),
    Stuff1 = lists:sort(Stuff0),
    ?assertEqual([{allowed_time_period, [{from_hour, 0},
                                         {to_hour, 2},
                                         {from_minute, 1},
                                         {to_minute, 3},
                                         {abort_outside, false}]},
                  {database_fragmentation_threshold, {10, undefined}},
                  {parallel_db_and_view_compaction, false},
                  {view_fragmentation_threshold, {20, undefined}}],
                 Stuff1),
    meck:unload(cluster_compat_mode),
    meck:unload(ns_config),
    meck:unload(config_profile),
    meck:unload(chronicle_kv),
    ok.

parse_validate_pitr_max_history_age_test() ->
    %% "Constants" used to make parse_validate_pitr_numeric_param() calls in
    %% this test clearer.
    IsNewTrue = true,
    IsNewFalse = false,

    LegitParams = [{"pitrMaxHistoryAge", "100"}],

    %% For these legitimate params tests, the value of IsNew shouldn't matter.

    %% sub-test: legitimate params, IsNew true
    Result1 = parse_validate_pitr_numeric_param(
                LegitParams,
                pitrMaxHistoryAge,
                pitr_max_history_age,
                IsNewTrue),
    Expected1 = {ok, pitr_max_history_age, 100},
    ?assertEqual(Expected1, Result1),

    %% sub-test: legitimate params, IsNew false
    Result2 = parse_validate_pitr_numeric_param(
                LegitParams,
                pitrMaxHistoryAge,
                pitr_max_history_age,
                IsNewFalse),
    Expected2 = {ok, pitr_max_history_age, 100},
    ?assertEqual(Expected2, Result2),

    NonNumericParams = [{"pitrMaxHistoryAge", "foo"}],

    %% sub-test: non-numeric params, IsNew true
    Result3 = parse_validate_pitr_numeric_param(
                NonNumericParams,
                pitrMaxHistoryAge,
                pitr_max_history_age,
                IsNewTrue),
    Expected3 = value_not_numeric_error(pitrMaxHistoryAge, "foo"),
    ?assertEqual(Expected3, Result3),

    %% sub-test: non-numeric params, IsNew false
    Result4 = parse_validate_pitr_numeric_param(
                NonNumericParams,
                pitrMaxHistoryAge,
                pitr_max_history_age,
                IsNewFalse),
    Expected4 = value_not_numeric_error(pitrMaxHistoryAge, "foo"),
    ?assertEqual(Expected4, Result4),

    TooSmallParams = [{"pitrMaxHistoryAge", "0"}],

    %% sub-test: too small params, IsNew true
    Result5 = parse_validate_pitr_numeric_param(
                TooSmallParams,
                pitrMaxHistoryAge,
                pitr_max_history_age,
                IsNewTrue),
    Expected5 = value_not_in_range_error(
                  pitrMaxHistoryAge, "0",
                  ns_bucket:attribute_min(pitr_max_history_age),
                  ns_bucket:attribute_max(pitr_max_history_age)),
    ?assertEqual(Expected5, Result5),

    %% sub-test: too small params, IsNew false
    Result6 = parse_validate_pitr_numeric_param(
                TooSmallParams,
                pitrMaxHistoryAge,
                pitr_max_history_age,
                IsNewFalse),
    Expected6 = value_not_in_range_error(
                  pitrMaxHistoryAge, "0",
                  ns_bucket:attribute_min(pitr_max_history_age),
                  ns_bucket:attribute_max(pitr_max_history_age)),
    ?assertEqual(Expected6, Result6),

    TooBigParams = [{"pitrMaxHistoryAge", "172801"}],

    %% sub-test: too big params, IsNew true
    Result7 = parse_validate_pitr_numeric_param(
                TooBigParams,
                pitrMaxHistoryAge,
                pitr_max_history_age,
                IsNewTrue),
    Expected7 = value_not_in_range_error(
                  pitrMaxHistoryAge, "172801",
                  ns_bucket:attribute_min(pitr_max_history_age),
                  ns_bucket:attribute_max(pitr_max_history_age)),
    ?assertEqual(Expected7, Result7),

    %% sub-test: too big params, IsNew false
    Result8 = parse_validate_pitr_numeric_param(
                TooBigParams,
                pitrMaxHistoryAge,
                pitr_max_history_age,
                IsNewFalse),
    Expected8 = value_not_in_range_error(
                  pitrMaxHistoryAge, "172801",
                  ns_bucket:attribute_min(pitr_max_history_age),
                  ns_bucket:attribute_max(pitr_max_history_age)),
    ?assertEqual(Expected8, Result8),

    MissingParams = [],

    %% sub-test: missing params, IsNew true
    %% The result should be the default value.
    Result9 = parse_validate_pitr_numeric_param(
                MissingParams,
                pitrMaxHistoryAge,
                pitr_max_history_age,
                IsNewTrue),
    Expected9 = {ok, pitr_max_history_age, 86400},
    ?assertEqual(Expected9, Result9),

    %% sub-test: missing params, IsNew false.
    %% The missing parameters should be ignored.
    Result10 = parse_validate_pitr_numeric_param(
                 MissingParams,
                 pitrMaxHistoryAge,
                 pitr_max_history_age,
                 IsNewFalse),
    Expected10 = ignore,
    ?assertEqual(Expected10, Result10).

parse_validate_max_magma_shards_test() ->
    meck:new(config_profile, [passthrough]),
    meck:expect(config_profile, search,
                fun (_, Default) ->
                        Default
                end),
    Params = [{"bucketType", "membase"},
              {"ramQuota", "400"},
              {"replicaNumber", "3"},
              {"durabilityMinLevel", "majority"},
              {"magmaMaxShards", "101"}],
    BucketConfig = [],
    Version = ?VERSION_ELIXIR,

    Resp = parse_validate_max_magma_shards(Params, BucketConfig, Version, true),
    ?assertEqual(Resp,
                 {error, magmaMaxShards,
                  <<"Cannot set maximum magma shards in this configuration profile">>}),

    Resp2 = parse_validate_max_magma_shards(Params, BucketConfig, Version, false),
    ?assertEqual(Resp2,
                 {error, magmaMaxShards,
                  <<"Number of maximum magma shards cannot be modified after bucket creation">>}),

    meck:expect(config_profile, search,
                fun (_, _) ->
                        true
                end),
    Params2 = [{"bucketType", "membase"},
              {"ramQuota", "400"},
              {"replicaNumber", "3"},
              {"durabilityMinLevel", "majority"},
              {"magmaMaxShards", "10000"}],
    Resp3 = parse_validate_max_magma_shards(Params2, BucketConfig, Version, true),
    ?assertEqual(Resp3,
                 {error,magmaMaxShards,
                  <<"Cannot set maximum magma shards on non-magma storage backend">>}),

    Msg = erlang:list_to_binary(
            io_lib:format("Must be an integer between ~p and ~p",
                          [?MIN_MAGMA_SHARDS, ?MAX_MAGMA_SHARDS])),
    Params4 = [{"bucketType", "membase"},
               {"ramQuota", "400"},
               {"replicaNumber", "3"},
               {"durabilityMinLevel", "majority"},
               {"magmaMaxShards", "10000"},
               {"storageBackend", "magma"}],
    Resp4 = parse_validate_max_magma_shards(Params4, BucketConfig, Version, true),
    ?assertEqual(Resp4, {error, magmaMaxShards, Msg}),

    Params5 = [{"bucketType", "membase"},
               {"ramQuota", "400"},
               {"replicaNumber", "3"},
               {"durabilityMinLevel", "majority"},
               {"magmaMaxShards", "100"},
               {"storageBackend", "magma"}],
    Resp5 = parse_validate_max_magma_shards(Params5, BucketConfig, Version, true),
    ?assertEqual(Resp5, {ok, magma_max_shards, 100}),

    meck:unload(config_profile),
    ok.

validate_ram_used_elixir_test() ->
    meck:new(cluster_compat_mode),
    meck:expect(cluster_compat_mode, is_cluster_elixir, fun () -> true end),

    ?assertEqual([],
        validate_ram(#ram_summary{this_alloc = 1, this_used = 2})),

    ?assertEqual([],
        validate_ram(#ram_summary{this_alloc = 2, this_used = 2})),

    ?assertEqual([],
        validate_ram(#ram_summary{this_alloc = 3, this_used = 2})),

    meck:unload(cluster_compat_mode).

validate_ram_used_pre_elixir_test() ->
    meck:new(cluster_compat_mode),
    meck:expect(cluster_compat_mode, is_cluster_elixir, fun () -> false end),

    ?assertEqual(
        [{ramQuota, <<"RAM quota cannot be set below current usage.">>}],
        validate_ram(#ram_summary{this_alloc = 1, this_used = 2})),

    ?assertEqual([],
        validate_ram(#ram_summary{this_alloc = 2, this_used = 2})),

    ?assertEqual([],
        validate_ram(#ram_summary{this_alloc = 3, this_used = 2})),

    meck:unload(cluster_compat_mode).

validate_ram_quota_before_server_list_populated_test() ->
    meck:new(chronicle_compat, [passthrough]),
    meck:expect(chronicle_compat,
                backend, fun() -> ns_config end),

    meck:new(ns_config),
    meck:expect(ns_config,
                search_prop, fun(_, buckets, configs, []) -> [] end),
    meck:expect(ns_config,
                latest, fun() -> 'latest-config-marker' end),

    meck:new(menelaus_stats),
    %% We aren't interested in this
    meck:expect(menelaus_stats,
                bucket_ram_usage, fun(_) -> 0 end),

    meck:new(ns_cluster_membership, [passthrough]),
    meck:expect(ns_cluster_membership, service_active_nodes,
                fun (_) -> [node1] end),

    %% BucketConfig before the server list has been populated, Ram quota: 1MiB
    BucketConfig = [{ram_quota, ?MIB}, {servers, []}],

    %% Bucket is currently using the entire quota, 1MiB
    ClusterStorageTotals = [{ram, [{quotaUsedPerNode, ?MIB},
                                   {quotaTotalPerNode, ?MIB}]}],
    Ctx = #bv_ctx{
             bucket_config=BucketConfig,
             %% Pretend to have 1 node in kv_nodes
             kv_nodes = [node1],
             cluster_storage_totals=ClusterStorageTotals
            },

    %% Attempt to increase ram_quota to 2MiB
    ParsedProps = [{ram_quota, 2*?MIB}],

    Summary = interpret_ram_quota(Ctx, BucketConfig, ParsedProps,
                                  ClusterStorageTotals),

    ?assertEqual(#ram_summary{
                    % Total cluster quota is still 1MiB
                    total=?MIB,
                    % There are no other buckets
                    other_buckets=0,
                    % New per node quota in MiB
                    per_node=2,
                    % Node count is still 1
                    nodes_count=1,
                    % We are trying to allocate 2MiB
                    this_alloc=2*?MIB,
                    % this_used is irrelevant
                    this_used=0,
                    % total - other - new quota = free
                    % 1MiB  - 0     - 2MiB      = -1MiB
                    free=-?MIB},
                 Summary),

    meck:unload(ns_cluster_membership),
    meck:unload(chronicle_compat),
    meck:unload(ns_config),
    meck:unload(menelaus_stats).

validate_dura_min_level_before_server_list_populated_test() ->
    meck:new(ns_config, [passthrough]),
    meck:expect(ns_config,
                read_key_fast, fun(_, Default) -> Default end),
    %% BucketConfig before the server list has been populated
    BucketConfig = [{servers, []},
                    {desired_servers, [node1]},
                    {num_replicas, 1}],
    Ctx = #bv_ctx{
             bucket_config=BucketConfig,
             %% Pretend to have 2 nodes in kv_nodes
             kv_nodes = [node1, node2],
             new = false
            },
    %% Attempt to increase durability_min_level to majority
    Params = [{durability_min_level, majority}],
    Errors = additional_bucket_params_validation(Params, Ctx),
    ?assertEqual([{durability_min_level,
                   <<"You do not have enough data servers to support this "
                     "durability level">>}],
                 Errors),
    meck:unload(ns_config).

get_conflict_resolution_type_and_thresholds_test() ->
    meck:new(cluster_compat_mode),
    meck:expect(cluster_compat_mode, is_enterprise,
                fun () -> false end),

    %% When not specified, conflict_resolution_type gets defaulted to seqno
    ParamsNoOp = [],
    ParsedNoOp = get_conflict_resolution_type_and_thresholds(
                   ParamsNoOp, ignore, false, true),
    ?assertEqual([{ok, conflict_resolution_type, seqno}], ParsedNoOp),

    %% Can't set to lww if not enterprise
    ParamsNotEnterprise = [{"conflictResolutionType", "lww"}],
    ParsedNotEnterprise = get_conflict_resolution_type_and_thresholds(
                            ParamsNotEnterprise, ignore, false, true),
    ?assertEqual([{error, conflictResolutionType,
                   <<"Conflict resolution type 'lww' is supported only in "
                     "enterprise edition">>}], ParsedNotEnterprise),

    meck:expect(cluster_compat_mode, is_enterprise,
                fun () -> true end),

    %% Can set to lww when enterprise and drift thresholds get default values
    ParamsEnterprise = [{"conflictResolutionType", "lww"}],
    ParsedEnterprise = get_conflict_resolution_type_and_thresholds(
                         ParamsEnterprise, ignore, false, true),
    ?assertEqual([{ok, conflict_resolution_type, lww},
                  {ok, drift_ahead_threshold_ms, 5000},
                  {ok, drift_behind_threshold_ms, 5000}], ParsedEnterprise),

    %% Drift behind still gets default value when drift ahead specified for lww
    ParamsWithDriftAhead = [{"conflictResolutionType", "lww"},
                            {"driftAheadThresholdMs", "1000"}],
    ParsedWithDriftAhead = get_conflict_resolution_type_and_thresholds(
                             ParamsWithDriftAhead, ignore, false, true),
    ?assertEqual([{ok, conflict_resolution_type, lww},
                  {ok, drift_ahead_threshold_ms, 1000},
                  {ok, drift_behind_threshold_ms, 5000}], ParsedWithDriftAhead),

    %% Both drift thresholds are parsed when lww
    ParamsWithBoth = [{"conflictResolutionType", "lww"},
                      {"driftAheadThresholdMs", "1000"},
                      {"driftBehindThresholdMs", "1000"}],
    ParsedWithBoth = get_conflict_resolution_type_and_thresholds(
                       ParamsWithBoth, ignore, false, true),
    ?assertEqual([{ok, conflict_resolution_type, lww},
                  {ok, drift_ahead_threshold_ms, 1000},
                  {ok, drift_behind_threshold_ms, 1000}], ParsedWithBoth),

    %% Drift thresholds are parsed when updating an lww bucket
    ParamsUpdateDriftLWW = [{"driftAheadThresholdMs", "1000"},
                            {"driftBehindThresholdMs", "1000"}],
    BucketConfigUpdateDriftLWW = [{conflict_resolution_type, lww}],
    ParsedUpdateDriftLWW = get_conflict_resolution_type_and_thresholds(
                             ParamsUpdateDriftLWW, ignore,
                             BucketConfigUpdateDriftLWW, false),
    ?assertEqual([{ok, drift_ahead_threshold_ms, 1000},
                  {ok, drift_behind_threshold_ms, 1000}], ParsedUpdateDriftLWW),

    %% Drift thresholds get default values when history_retention_seconds > 0
    ParamsCreateWithHRS = [],
    HRSCreateWithHRS = {ok, history_retention_seconds, 10},
    ParsedCreateWithHRS = get_conflict_resolution_type_and_thresholds(
                            ParamsCreateWithHRS, HRSCreateWithHRS, false, true),
    ?assertEqual([{ok, conflict_resolution_type, seqno},
                  {ok, drift_ahead_threshold_ms, 5000},
                  {ok, drift_behind_threshold_ms, 5000}],
                 ParsedCreateWithHRS),

    %% Drift thresholds get parsed when HRS (history_retention_seconds) > 0
    ParamsCreateWithHRSAndDrift = [{"driftAheadThresholdMs", "1000"},
                                   {"driftBehindThresholdMs", "1000"}],
    HRSCreateWithHrsAndDrift = {ok, history_retention_seconds, 10},
    ParsedCreateWithHRSAndDrift = get_conflict_resolution_type_and_thresholds(
                                    ParamsCreateWithHRSAndDrift,
                                    HRSCreateWithHrsAndDrift,
                                    false, true),
    ?assertEqual([{ok, conflict_resolution_type, seqno},
                  {ok, drift_ahead_threshold_ms, 1000},
                  {ok, drift_behind_threshold_ms, 1000}],
                 ParsedCreateWithHRSAndDrift),

    %% Drift thresholds get default values when HRS is updated to > 0
    ParamsUpdateHRS = [],
    HRSUpdateHRS = {ok, history_retention_seconds, 10},
    ParsedUpdateHRS = get_conflict_resolution_type_and_thresholds(
                        ParamsUpdateHRS, HRSUpdateHRS, [], false),
    ?assertEqual([{ok, drift_ahead_threshold_ms, 5000},
                  {ok, drift_behind_threshold_ms, 5000}],
                 ParsedUpdateHRS),

    %% Drift thresholds get parsed when HRS is updated from undefined to > 0
    ParamsUpdateHRSAndDrift = [{"driftAheadThresholdMs", "1000"},
                               {"driftBehindThresholdMs", "1000"}],
    HRSUpdateHRSAndDrift = {ok, history_retention_seconds, 10},
    ParsedUpdateHRSAndDrift = get_conflict_resolution_type_and_thresholds(
                                ParamsUpdateHRSAndDrift, HRSUpdateHRSAndDrift,
                                [], false),
    ?assertEqual([{ok, drift_ahead_threshold_ms, 1000},
                  {ok, drift_behind_threshold_ms, 1000}],
                 ParsedUpdateHRSAndDrift),

    %% Drift thresholds get parsed when HRS is updated from 0 to > 0
    ParamsEnableDrift = [{"driftAheadThresholdMs", "1000"},
                         {"driftBehindThresholdMs", "1000"}],
    HRSEnableDrift = {ok, history_retention_seconds, 10},
    BucketConfigEnableDrift = [{history_retention_seconds, 0}],
    ParsedEnableDrift = get_conflict_resolution_type_and_thresholds(
                          ParamsEnableDrift, HRSEnableDrift,
                          BucketConfigEnableDrift, false),
    ?assertEqual([{ok, drift_ahead_threshold_ms, 1000},
                  {ok, drift_behind_threshold_ms, 1000}], ParsedEnableDrift),

    %% Drift thresholds don't get reset when HRS is updated back to > 0
    BucketConfigDontResetDrift = [{drift_ahead_threshold_ms, 1000},
                                  {drift_behind_threshold_ms, 1000}],
    ParsedDontResetDrift = get_conflict_resolution_type_and_thresholds(
                             [], {ok, history_retention_seconds, 10},
                             BucketConfigDontResetDrift, false),
    ?assertEqual([ignore, ignore],
                 ParsedDontResetDrift),

    %% Drift thresholds get parsed when HRS is already > 0
    ParamsUpdateDriftHRS = [{"driftAheadThresholdMs", "1000"},
                            {"driftBehindThresholdMs", "1000"}],
    BucketConfigUpdateDriftHRS = [{history_retention_seconds, 10}],
    ParsedUpdateDriftHRS = get_conflict_resolution_type_and_thresholds(
                             ParamsUpdateDriftHRS, ignore,
                             BucketConfigUpdateDriftHRS, false),
    ?assertEqual([{ok, drift_ahead_threshold_ms, 1000},
                  {ok, drift_behind_threshold_ms, 1000}], ParsedUpdateDriftHRS),

    %% Drift thresholds don't get default values when HRS is set to 0
    HRSDontEnableDrift1 = {ok, history_retention_seconds, 0},
    ParsedDontEnableDrift1 = get_conflict_resolution_type_and_thresholds(
                               [], HRSDontEnableDrift1, false, true),
    ?assertEqual([{ok,conflict_resolution_type, seqno}],
                 ParsedDontEnableDrift1),

    %% Drift thresholds don't get default values when HRS is updated to 0
    HRSDontEnableDrift2 = {ok, history_retention_seconds, 0},
    ParsedDontEnableDrift2 = get_conflict_resolution_type_and_thresholds(
                               [], HRSDontEnableDrift2, [], false),
    ?assertEqual([], ParsedDontEnableDrift2),

    %% Drift thresholds don't get default values when HRS is already 0
    BucketConfigDontEnableDrift3 = [{history_retention_seconds, 0}],
    ParsedDontEnableDrift3 = get_conflict_resolution_type_and_thresholds(
                               [], ignore, BucketConfigDontEnableDrift3, false),
    ?assertEqual([], ParsedDontEnableDrift3),

    meck:unload(cluster_compat_mode).

build_dynamic_bucket_info_test_setup(Version, IsEnterprise) ->
    meck:new(ns_config, [passthrough]),
    meck:expect(ns_config, search,
        fun(_, cluster_compat_version, _) ->
            Version
        end),

    meck:new(cluster_compat_mode, [passthrough]),
    meck:expect(cluster_compat_mode, get_compat_version, fun(_) -> Version end),
    meck:expect(cluster_compat_mode, is_enterprise, fun() -> IsEnterprise end),

    meck:new(chronicle_compat, [passthrough]),
    meck:expect(chronicle_compat, get,
        fun(_, cluster_compat_version, _) ->
            Version
        end),

    meck:new(ns_bucket, [passthrough]),
    meck:new(menelaus_web_node, [passthrough]),
    meck:expect(menelaus_web_node, get_snapshot,
        fun(_) ->
            []
        end),
    meck:new(menelaus_stats, [passthrough]),
    meck:expect(menelaus_stats, basic_stats,
        fun(_, _) ->
            []
        end).

build_dynamic_bucket_info_test_teardown() ->
    meck:unload(ns_config),
    meck:unload(cluster_compat_mode),
    meck:unload(chronicle_compat),
    meck:unload(ns_bucket),
    meck:unload(menelaus_web_node),
    meck:unload(menelaus_stats).

%% Test the output of build_dynamic_bucket_info. Aspirationally this would test
%% the entire output of the function, but for now it just tests a subset of it.
build_dynamic_bucket_info_test(Version, IsEnterprise, IsMagma) ->
    ?log_debug("\n Version ~p, Enterprise ~p, Magma ~p",
               [Version, IsEnterprise, IsMagma]),
    BucketConfigBase = [{type, membase},
                        {num_replicas, 1},
                        {ram_quota, 1024},
                        {servers, ["a"]},
                        {num_thread, 3}],
    BucketConfig = BucketConfigBase ++
                   case IsMagma of
                       true -> [{storage_mode, magma}];
                       false -> [{storage_mode, couchstore}]
                   end,

    meck:expect(ns_bucket, get_bucket, fun("Bucket") -> {ok, BucketConfig} end),

    BucketInfo = build_dynamic_bucket_info([], "Bucket", BucketConfig, []),
    ?assertNotEqual([], BucketInfo),

    case IsMagma of
        false ->
            % No couchstore specific bucket conf, nothing to check here
            ok;
        true ->
            % The output from build_dynamic_bucket_info isn't particularly nice,
            % various elements are lists that are unnamed, such as the magma
            % bucket configuration that is output. We have to get a little
            % creative in parsing the output to find the magma bucket config as
            % a result.
            MainBucketConf =
                lists:last(
                    lists:filter(
                        fun (List) when is_list(List) ->
                                proplists:is_defined(replicaNumber, List);
                            (_) -> false
                        end,
                        BucketInfo)),

            MagmaBucketConf =
                lists:last(
                    lists:filter(
                        fun (List) when is_list(List) ->
                                proplists:is_defined(storageQuotaPercentage,
                                                     List);
                            (_) -> false
                        end,
                        MainBucketConf)),

            ExpectedConfBase = [{storageQuotaPercentage, 50}],
            ExpectedConf = ExpectedConfBase ++
                           case Version of
                               ?VERSION_71 ->
                                   [];
                               ?VERSION_72 ->
                                   [{historyRetentionSeconds, 0},
                                    {historyRetentionBytes, 0},
                                    {historyRetentionCollectionDefault, true}]
                           end,

            ?assertEqual(ExpectedConf, MagmaBucketConf)
    end.

build_dynamic_bucket_info_test_() ->
    Tests = [{?VERSION_71, false, false},
             {?VERSION_71, true, false},
             {?VERSION_71, true, true},
             {?VERSION_72, false, false},
             {?VERSION_72, true, false},
             {?VERSION_72, true, true}],

    TestFun = fun({Version, IsEnterprise, IsMagma}, _R) ->
                  fun() ->
                      build_dynamic_bucket_info_test(Version, IsEnterprise,
                                                     IsMagma)
                  end
              end,

    {foreachx,
        fun ({Version, IsEnterprise, _IsMagma}) ->
            build_dynamic_bucket_info_test_setup(Version, IsEnterprise)
        end,
        fun (_X, _R) ->
            build_dynamic_bucket_info_test_teardown()
        end,
        [{Test, TestFun} || Test <- Tests]}.

-endif.<|MERGE_RESOLUTION|>--- conflicted
+++ resolved
@@ -3138,18 +3138,8 @@
         AllBuckets,
         [node1]),
     ?assertEqual([{historyRetentionSeconds,
-<<<<<<< HEAD
-                   <<"Value must be greater than or equal to 0">>},
-=======
                    <<"Value must be an integer between 0 and "
                     "18446744073709551615, inclusive">>},
-                  {magmaKeyTreeDataBlockSize,
-                   <<"Value must be an integer between 4096 and 131072, "
-                    "inclusive">>},
-                  {magmaSeqTreeDataBlockSize,
-                   <<"Value must be an integer between 4096 and 131072, "
-                    "inclusive">>},
->>>>>>> 4f879488
                   {historyRetentionBytes,
                    <<"Value must be an integer between 0 and "
                     "18446744073709551615, inclusive">>},
@@ -3165,20 +3155,13 @@
             {"storageBackend", "magma"},
             {"historyRetentionSeconds", "18446744073709551616"},
             {"historyRetentionBytes", "18446744073709551616"},
-            {"historyRetentionCollectionDefault", "-1"},
-            {"magmaKeyTreeDataBlockSize", "18446744073709551616"},
-            {"magmaSeqTreeDataBlockSize", "18446744073709551616"}],
+            {"historyRetentionCollectionDefault", "-1"}],
         AllBuckets,
         [node1]),
-    ?assertEqual([{historyRetentionSeconds,
-        <<"Value must be an integer between 0 and "
-        "18446744073709551615, inclusive">>},
-        {magmaKeyTreeDataBlockSize,
-            <<"Value must be an integer between 4096 and 131072, "
-            "inclusive">>},
-        {magmaSeqTreeDataBlockSize,
-            <<"Value must be an integer between 4096 and 131072, "
-            "inclusive">>},
+    ?assertEqual(
+        [{historyRetentionSeconds,
+            <<"Value must be an integer between 0 and "
+            "18446744073709551615, inclusive">>},
         {historyRetentionBytes,
             <<"Value must be an integer between 0 and "
             "18446744073709551615, inclusive">>},
@@ -3206,17 +3189,7 @@
                       end, OK25)),
     ?assert(lists:any(fun (Elem) ->
         Elem =:= {history_retention_collection_default, true}
-<<<<<<< HEAD
-                      end, OK24)),
-=======
                       end, OK25)),
-    ?assert(lists:any(fun (Elem) ->
-                          Elem =:= {magma_key_tree_data_blocksize, 4096}
-                      end, OK25)),
-    ?assert(lists:any(fun (Elem) ->
-                          Elem =:= {magma_seq_tree_data_blocksize, 4096}
-                      end, OK25)),
->>>>>>> 4f879488
 
     %% Test defaults for history when we are enterprise/magma/7.2.0+
     {OK26, E26} = basic_bucket_params_screening(
@@ -3234,15 +3207,7 @@
     ?assertEqual({history_retention_bytes, 0},
                   proplists:lookup(history_retention_bytes, OK26)),
     ?assertEqual({history_retention_collection_default, true},
-<<<<<<< HEAD
-                  proplists:lookup(history_retention_collection_default, OK25)),
-=======
                   proplists:lookup(history_retention_collection_default, OK26)),
-    ?assertEqual({magma_key_tree_data_blocksize, 4096},
-                 proplists:lookup(magma_key_tree_data_blocksize, OK26)),
-    ?assertEqual({magma_seq_tree_data_blocksize, 4096},
-                 proplists:lookup(magma_seq_tree_data_blocksize, OK26)),
->>>>>>> 4f879488
 
     meck:unload(ns_config),
     meck:unload(config_profile),
