%% @author Couchbase <info@couchbase.com>
%% @copyright 2009-Present Couchbase, Inc.
%%
%% Use of this software is governed by the Business Source License included in
%% the file licenses/BSL-Couchbase.txt.  As of the Change Date specified in that
%% file, in accordance with the Business Source License, use of this software
%% will be governed by the Apache License, Version 2.0, included in the file
%% licenses/APL2.txt.
%%
%% @doc handlers for bucket related REST API's

-module(menelaus_web_buckets).

-author('NorthScale <info@northscale.com>').

-include("menelaus_web.hrl").
-include("ns_common.hrl").
-include("couch_db.hrl").
-include("ns_stats.hrl").
-include("ns_bucket.hrl").
-include("cut.hrl").

-define(DEFAULT_MAGMA_MIN_MEMORY_QUOTA, 1024).

-ifdef(TEST).
-include_lib("eunit/include/eunit.hrl").
-endif.

-export([handle_bucket_list/1,
         handle_bucket_info/3,
         handle_sasl_buckets_streaming/2,
         handle_bucket_info_streaming/3,
         handle_bucket_delete/3,
         handle_bucket_update/3,
         handle_bucket_create/2,
         handle_start_pause/1,
         handle_start_resume/1,
         handle_stop_pause/1,
         handle_stop_resume/1,
         handle_bucket_flush/3,
         handle_compact_bucket/3,
         handle_purge_compact_bucket/3,
         handle_cancel_bucket_compaction/3,
         handle_compact_databases/3,
         handle_cancel_databases_compaction/3,
         handle_compact_view/4,
         handle_cancel_view_compaction/4,
         handle_ddocs_list/3,
         handle_set_ddoc_update_min_changes/4,
         handle_local_random_key/2,
         handle_local_random_key/4,
         maybe_cleanup_old_buckets/0,
         serve_short_bucket_info/2,
         serve_streaming_short_bucket_info/2,
         get_ddocs_list/2]).

-import(menelaus_util,
        [reply/2,
         reply/3,
         reply_text/3,
         reply_json/2,
         reply_json/3,
         concat_url_path/1,
         bin_concat_path/1,
         bin_concat_path/2,
         handle_streaming/2]).

-define(MAX_BUCKET_NAME_LEN, 100).

may_expose_bucket_auth(Name, Req) ->
    case menelaus_auth:get_token(Req) of
        undefined ->
            case cluster_compat_mode:is_cluster_71() of
                false ->
                    %% The bucket password permission was removed in 7.1
                    %% so would only come into play when running mixed versions
                    %% with pre-7.1 nodes.
                    menelaus_auth:has_permission({[{bucket, Name}, password],
                                                  read}, Req);
                true ->
                    false
            end;
        _ ->
            false
    end.

get_info_level(Req) ->
    case proplists:get_value("basic_stats", mochiweb_request:parse_qs(Req)) of
        undefined ->
            normal;
        _ ->
            for_ui
    end.

handle_bucket_list(Req) ->
    Ctx = menelaus_web_node:get_context(Req, all, false, unstable),
    Snapshot = menelaus_web_node:get_snapshot(Ctx),

    BucketsUnsorted =
        menelaus_auth:filter_accessible_buckets(
          ?cut({[{bucket, _}, settings], read}),
          ns_bucket:get_bucket_names(Snapshot), Req),
    Buckets = lists:sort(fun (A,B) -> A =< B end, BucketsUnsorted),

    reply_json(Req, build_buckets_info(Req, Buckets, Ctx, get_info_level(Req))).

handle_bucket_info(_PoolId, Id, Req) ->
    Ctx = menelaus_web_node:get_context(Req, [Id], false, unstable),
    [Json] = build_buckets_info(Req, [Id], Ctx, get_info_level(Req)),
    reply_json(Req, Json).

build_bucket_nodes_info(BucketName, BucketUUID, BucketConfig, Ctx) ->
    %% Only list nodes this bucket is mapped to
    F = menelaus_web_node:build_nodes_info_fun(Ctx, true),
    Nodes = ns_bucket:get_servers(BucketConfig),
    %% NOTE: there's potential inconsistency here between BucketConfig
    %% and (potentially more up-to-date) vbuckets dict. Given that
    %% nodes list is mostly informational I find it ok.
    Dict = case vbucket_map_mirror:node_vbuckets_dict(BucketName) of
               {ok, DV} -> DV;
               {error, not_present} -> dict:new();
               {error, no_map} -> dict:new()
           end,
    LocalAddr = menelaus_web_node:get_local_addr(Ctx),
    add_couch_api_base_loop(Nodes, BucketName, BucketUUID, LocalAddr, F,
                            Dict, [], []).


add_couch_api_base_loop([], _BucketName, _BucketUUID, _LocalAddr, _F, _Dict, CAPINodes, NonCAPINodes) ->
    CAPINodes ++ NonCAPINodes;
add_couch_api_base_loop([Node | RestNodes],
                        BucketName, BucketUUID, LocalAddr, F, Dict, CAPINodes, NonCAPINodes) ->
    {KV} = F(Node, BucketName),
    case dict:find(Node, Dict) of
        {ok, V} when V =/= [] ->
            %% note this is generally always expected, but let's play safe just in case
            S = {add_couch_api_base(BucketName, BucketUUID, KV, Node,
                                    LocalAddr)},
            add_couch_api_base_loop(RestNodes, BucketName, BucketUUID,
                                    LocalAddr, F, Dict, [S | CAPINodes], NonCAPINodes);
        _ ->
            S = {KV},
            add_couch_api_base_loop(RestNodes, BucketName, BucketUUID,
                                    LocalAddr, F, Dict, CAPINodes, [S | NonCAPINodes])
    end.

add_couch_api_base(BucketName, BucketUUID, KV, Node, LocalAddr) ->
    %% Must completely remove these, as they are used as a signal to the SDK's
    %% regarding whether or not we support views on this couchbase cluster.
    NodesKeysList = ?COUCHDB_ENABLED([{Node, couchApiBase},
                                      {{ssl, Node}, couchApiBaseHTTPS}], []),
    lists:foldl(fun({N, Key}, KVAcc) ->
                        case capi_utils:capi_bucket_url_bin(N, BucketName,
                                                            BucketUUID, LocalAddr) of
                            undefined ->
                                KVAcc;
                            Url ->
                                {ok, BCfg} = ns_bucket:get_bucket(BucketName),
                                case ns_bucket:bucket_type(BCfg) of
                                    membase ->
                                        [{Key, Url} | KVAcc];
                                    _ ->
                                        KVAcc
                                end
                        end
                end, KV, NodesKeysList).

build_auto_compaction_info(BucketConfig) ->
    case ns_bucket:is_persistent(BucketConfig) of
        true ->
            ACSettings = case proplists:get_value(autocompaction,
                                                  BucketConfig) of
                             undefined -> false;
                             false -> false;
                             ACSettingsX -> ACSettingsX
                         end,

            case ACSettings of
                false ->
                    [{autoCompactionSettings, false}];
                _ ->
                    BackendStorage = ns_bucket:storage_backend(BucketConfig),
                    [{autoCompactionSettings,
                      menelaus_web_autocompaction:build_bucket_settings(
                        ACSettings, BackendStorage)}]
            end;
        false ->
            case ns_bucket:storage_mode(BucketConfig) of
                ephemeral ->
                    [];
                undefined ->
                    %% When the bucket type is memcached.
                    [{autoCompactionSettings, false}]
            end
    end.

build_purge_interval_info(BucketConfig) ->
    case ns_bucket:is_persistent(BucketConfig) of
        true ->
            case proplists:get_value(autocompaction, BucketConfig, false) of
                false ->
                    [];
                _Val ->
                    PInterval = case proplists:get_value(purge_interval,
                                                         BucketConfig) of
                                    undefined ->
                                        compaction_api:get_purge_interval(global);
                                    PI -> PI
                                end,
                    [{purgeInterval, PInterval}]
            end;
        false ->
            case ns_bucket:storage_mode(BucketConfig) of
                ephemeral ->
                    [{purgeInterval, proplists:get_value(purge_interval,
                                                         BucketConfig)}];
                undefined ->
                    %% When the bucket type is memcached.
                    []
            end
    end.

build_eviction_policy(BucketConfig) ->
    case ns_bucket:eviction_policy(BucketConfig) of
        value_only ->
            <<"valueOnly">>;
        full_eviction ->
            <<"fullEviction">>;
        no_eviction ->
            <<"noEviction">>;
        nru_eviction ->
            <<"nruEviction">>
    end.

build_durability_min_level(BucketConfig) ->
    case ns_bucket:durability_min_level(BucketConfig) of
        undefined ->
            <<"none">>;
        none ->
            <<"none">>;
        majority ->
            <<"majority">>;
        majority_and_persist_on_master ->
            <<"majorityAndPersistActive">>;
        persist_to_majority ->
            <<"persistToMajority">>
    end.

build_buckets_info(Req, Buckets, Ctx, InfoLevel) ->
    SkipMap = InfoLevel =/= streaming andalso
        proplists:get_value(
          "skipMap", mochiweb_request:parse_qs(Req)) =:= "true",
    [build_bucket_info(BucketName, Ctx, InfoLevel,
                      may_expose_bucket_auth(BucketName, Req), SkipMap) ||
        BucketName <- Buckets].

build_bucket_info(Id, Ctx, InfoLevel, MayExposeAuth, SkipMap) ->
    Snapshot = menelaus_web_node:get_snapshot(Ctx),
    {ok, BucketConfig} = ns_bucket:get_bucket(Id, Snapshot),
    BucketUUID = ns_bucket:uuid(Id, Snapshot),

    {lists:flatten(
       [bucket_info_cache:build_short_bucket_info(Id, BucketConfig, Snapshot),
        bucket_info_cache:build_ddocs(Id, BucketConfig),
        [bucket_info_cache:build_vbucket_map(
           menelaus_web_node:get_local_addr(Ctx), BucketConfig)
         || not SkipMap],
        {localRandomKeyUri,
         bucket_info_cache:build_pools_uri(["buckets", Id, "localRandomKey"])},
        {controllers, {build_controllers(Id, BucketConfig)}},
        {nodes, build_bucket_nodes_info(Id, BucketUUID, BucketConfig, Ctx)},
        {stats,
         {[{uri, bucket_info_cache:build_pools_uri(["buckets", Id, "stats"])},
           {directoryURI,
            bucket_info_cache:build_pools_uri(["buckets", Id, "stats",
                                               "Directory"])},
           {nodeStatsListURI,
            bucket_info_cache:build_pools_uri(["buckets", Id, "nodes"])}]}},
        build_authType(BucketConfig),
        build_auto_compaction_info(BucketConfig),
        build_purge_interval_info(BucketConfig),
        build_replica_index(BucketConfig),
        build_bucket_placer_params(BucketConfig),
        build_hibernation_state(BucketConfig),
        build_storage_limits(BucketConfig),
        build_throttle_limits(BucketConfig),
        build_dynamic_bucket_info(InfoLevel, Id, BucketConfig, Ctx),
        [build_sasl_password(BucketConfig) || MayExposeAuth]])}.

get_internal_default(Key, Default) ->
    ns_config:read_key_fast(Key, Default).

get_storage_attributes() ->
    [{dataStorageLimit, kv_storage_limit, ?DEFAULT_KV_STORAGE_LIMIT},
     {indexStorageLimit, index_storage_limit, ?DEFAULT_INDEX_STORAGE_LIMIT},
     {searchStorageLimit, fts_storage_limit, ?DEFAULT_FTS_STORAGE_LIMIT}].

get_throttle_attributes() ->
    [{dataThrottleLimit,
      kv_throttle_limit, ?DEFAULT_KV_THROTTLE_LIMIT},
     {indexThrottleLimit,
      index_throttle_limit, ?DEFAULT_INDEX_THROTTLE_LIMIT},
     {searchThrottleLimit,
      fts_throttle_limit, ?DEFAULT_FTS_THROTTLE_LIMIT},
     {queryThrottleLimit,
      n1ql_throttle_limit, ?DEFAULT_N1QL_THROTTLE_LIMIT},
     {sgwReadThrottleLimit,
      sgw_read_throttle_limit, ?DEFAULT_SGW_READ_THROTTLE_LIMIT},
     {sgwWriteThrottleLimit,
      sgw_write_throttle_limit, ?DEFAULT_SGW_WRITE_THROTTLE_LIMIT}].

build_limits(BucketConfig, ProfileKey, AttributesFunc) ->
    case config_profile:get_bool(ProfileKey) of
        false -> [];
        true ->
            [{Param, proplists:get_value(Key,
                                         BucketConfig,
                                         get_internal_default(Key, Default))} ||
                {Param, Key, Default} <- AttributesFunc()]
    end.

build_storage_limits(BucketConfig) ->
    build_limits(BucketConfig, enable_storage_limits,
                 ?cut(get_storage_attributes())).

build_throttle_limits(BucketConfig) ->
    build_limits(BucketConfig, enable_throttle_limits,
                 ?cut(get_throttle_attributes())).

build_authType(BucketConfig) ->
    case cluster_compat_mode:is_cluster_71() of
        false ->
            [{authType, misc:expect_prop_value(auth_type, BucketConfig)}];
        true ->
            %% Needed by XDCR on versions prior to 7.0. This must remain
            %% until there are no supported pre-7.0 versions that can
            %% replicate to us.
            [{authType, sasl}]
    end.

build_bucket_placer_params(BucketConfig) ->
    case ns_bucket:get_width(BucketConfig) of
        undefined ->
            [];
        Width ->
            [{width, Width}, {weight, ns_bucket:get_weight(BucketConfig)}]
    end.

build_hibernation_state(BucketConfig) ->
    case ns_bucket:get_hibernation_state(BucketConfig) of
        undefined ->
            [];
        State ->
            {hibernation_state, State}
    end.

build_sasl_password(BucketConfig) ->
    case cluster_compat_mode:is_cluster_71() of
        true ->
            [];
        false ->
            case cluster_compat_mode:is_cluster_70() of
                true ->
                    {saslPassword, <<>>};
                false ->
                    {saslPassword,
                     list_to_binary(proplists:get_value(sasl_password,
                                                        BucketConfig, ""))}
            end
    end.

build_replica_index(BucketConfig) ->
    [{replicaIndex, proplists:get_value(replica_index, BucketConfig, true)} ||
        ns_bucket:can_have_views(BucketConfig)].

build_controller(Id, Controller) ->
    bucket_info_cache:build_pools_uri(["buckets", Id, "controller",
                                       Controller]).

build_controllers(Id, BucketConfig) ->
    [{compactAll, build_controller(Id, "compactBucket")},
     {compactDB, build_controller(Id, "compactDatabases")},
     {purgeDeletes, build_controller(Id, "unsafePurgeBucket")},
     {startRecovery, build_controller(Id, "startRecovery")} |
     [{flush, build_controller(Id, "doFlush")} ||
         proplists:get_value(flush_enabled, BucketConfig, false)]].

build_bucket_stats(for_ui, Id, Ctx) ->
    Config = menelaus_web_node:get_config(Ctx),
    Snapshot = menelaus_web_node:get_snapshot(Ctx),

    StorageTotals = [{Key, {StoragePList}}
                     || {Key, StoragePList} <-
                            ns_storage_conf:cluster_storage_info(Config,
                                                                 Snapshot)],

    [{storageTotals, {StorageTotals}} | menelaus_stats:basic_stats(Id,
                                                                   Snapshot)];
build_bucket_stats(_, Id, Ctx) ->
    Snapshot = menelaus_web_node:get_snapshot(Ctx),
    menelaus_stats:basic_stats(Id, Snapshot).

build_dynamic_bucket_info(streaming, _Id, _BucketConfig, _) ->
    [];
build_dynamic_bucket_info(InfoLevel, Id, BucketConfig, Ctx) ->
    [[{replicaNumber, ns_bucket:num_replicas(BucketConfig)},
      {threadsNumber, proplists:get_value(num_threads, BucketConfig,
                                          ?NUM_WORKER_THREADS)},
      {quota, {[{ram, ns_bucket:ram_quota(BucketConfig)},
                {rawRAM, ns_bucket:raw_ram_quota(BucketConfig)}]}},
      {basicStats, {build_bucket_stats(InfoLevel, Id, Ctx)}},
      {evictionPolicy, build_eviction_policy(BucketConfig)},
      {durabilityMinLevel, build_durability_min_level(BucketConfig)},
      build_pitr_dynamic_bucket_info(BucketConfig),
      build_magma_bucket_info(BucketConfig),
      {conflictResolutionType,
       ns_bucket:conflict_resolution_type(BucketConfig)}],
     case cluster_compat_mode:is_enterprise() of
         true ->
             [{maxTTL, proplists:get_value(max_ttl, BucketConfig, 0)},
              {compressionMode,
               proplists:get_value(compression_mode, BucketConfig, off)}];
         false ->
             []
     end,
     case ns_bucket:drift_thresholds(BucketConfig) of
         undefined ->
             [];
         {DriftAheadThreshold, DriftBehindThreshold} ->
             [{driftAheadThresholdMs, DriftAheadThreshold},
              {driftBehindThresholdMs, DriftBehindThreshold}]
     end].

build_pitr_dynamic_bucket_info(BucketConfig) ->
    case ns_bucket:bucket_type(BucketConfig) of
        memcached ->
            %% memcached buckets don't support pitr.
            [];
        _ ->
            case cluster_compat_mode:is_cluster_elixir() of
                true ->
                    [{pitrEnabled,
                      ns_bucket:pitr_enabled(BucketConfig)},
                     {pitrGranularity,
                      ns_bucket:pitr_granularity(BucketConfig)},
                     {pitrMaxHistoryAge,
                      ns_bucket:pitr_max_history_age(BucketConfig)}];
                false ->
                    []
            end
    end.

build_magma_bucket_info(BucketConfig) ->
    case ns_bucket:storage_mode(BucketConfig) of
        magma ->
            [{storageQuotaPercentage,
              proplists:get_value(storage_quota_percentage,
                                  BucketConfig,
                                  ?MAGMA_STORAGE_QUOTA_PERCENTAGE)}]
            ++
            case cluster_compat_mode:is_cluster_72() of
                false -> [];
                true ->
                    [{historyRetentionSeconds,
                      ns_bucket:history_retention_seconds(BucketConfig)},
                     {historyRetentionBytes,
                      ns_bucket:history_retention_bytes(BucketConfig)},
                     {historyRetentionCollectionDefault,
                      ns_bucket:history_retention_collection_default(
                        BucketConfig)}]
            end
            ++
            case config_profile:search({magma, can_set_max_shards}, false) of
                true ->
                    [{magmaMaxShards,
                      proplists:get_value(magma_max_shards, BucketConfig,
                                          ?DEFAULT_MAGMA_SHARDS)}];
                false -> []
            end;
        _ ->
            []
    end.

handle_sasl_buckets_streaming(_PoolId, Req) ->
    LocalAddr = menelaus_util:local_addr(Req),

    F = fun (_, _) ->
                List = [build_sasl_bucket_info({Id, BucketConfig}, LocalAddr) ||
                           {Id, BucketConfig} <- ns_bucket:get_buckets()],
                {just_write, {[{buckets, List}]}}
        end,
    handle_streaming(F, Req).

build_sasl_bucket_nodes(BucketConfig, LocalAddr) ->
    {nodes,
     [{[{hostname, menelaus_web_node:build_node_hostname(
                     ns_config:latest(), N, LocalAddr)},
        {ports, {[{direct,
                   service_ports:get_port(
                     memcached_port, ns_config:latest(), N)}]}}]} ||
         N <- ns_bucket:get_servers(BucketConfig)]}.

build_sasl_bucket_info({Id, BucketConfig}, LocalAddr) ->
    {lists:flatten(
       [bucket_info_cache:build_name_and_locator(Id, BucketConfig),
        bucket_info_cache:build_vbucket_map(LocalAddr, BucketConfig),
        build_sasl_bucket_nodes(BucketConfig, LocalAddr)])}.

build_streaming_info(Id, Req, LocalAddr, UpdateID) ->
    ns_server_stats:notify_counter(<<"build_streaming_info">>),
    BucketInfo = menelaus_web_cache:lookup_or_compute_with_expiration(
                   {build_bucket_info, Id, LocalAddr},
                   fun () ->
                           Ctx = menelaus_web_node:get_context(
                                   {ip, LocalAddr}, [Id], false, stable),
                           Snapshot = menelaus_web_node:get_snapshot(Ctx),
                           case ns_bucket:bucket_exists(Id, Snapshot) of
                               true ->
                                   [Info] = build_buckets_info(Req, [Id], Ctx,
                                                               streaming),
                                   {Info, 1000, UpdateID};
                               false ->
                                   {error, bucket_not_present}
                           end
                   end,
                   fun (_Key, _Value, OldUpdateID) ->
                           case {OldUpdateID, UpdateID} of
                               {_, undefined} ->
                                   false;
                               {undefined, _} ->
                                   true;
                               {OldID, ID} ->
                                   ID > OldID
                           end
                   end),
    case BucketInfo of
        {error, bucket_not_present} ->
            exit(normal);
        _ ->
            BucketInfo
    end.

handle_bucket_info_streaming(_PoolId, Id, Req) ->
    LocalAddr = menelaus_util:local_addr(Req),
    handle_streaming(
      fun(_Stability, UpdateID) ->
              {just_write,
               build_streaming_info(Id, Req, LocalAddr, UpdateID)}
      end, Req).

handle_bucket_delete(_PoolId, BucketId, Req) ->
    menelaus_web_rbac:assert_no_users_upgrade(),

    ?log_debug("Received request to delete bucket \"~s\"; will attempt to delete", [BucketId]),
    case ns_orchestrator:delete_bucket(BucketId) of
        ok ->
            ns_audit:delete_bucket(Req, BucketId),
            ?MENELAUS_WEB_LOG(?BUCKET_DELETED, "Deleted bucket \"~s\"~n", [BucketId]),
            reply(Req, 200);
        rebalance_running ->
            reply_json(Req, {[{'_',
                               <<"Cannot delete buckets during rebalance.\r\n">>
                              }]}, 503);
        in_recovery ->
            reply_json(Req, {[{'_',
                               <<"Cannot delete buckets when cluster is in "
                                 "recovery mode.\r\n">>}]}, 503);
        in_bucket_hibernation ->
            reply_json(
              Req,
              {[{'_',
                 <<"Cannot delete bucket when pausing/resuming another
                   bucket">>}]},
              503);
        {shutdown_failed, _} ->
            reply_json(Req, {[{'_',
                               <<"Bucket deletion not yet complete, but will "
                                 "continue.\r\n">>}]}, 500);
        {exit, {not_found, _}, _} ->
            reply_text(Req, "The bucket to be deleted was not found.\r\n", 404)
    end.

respond_bucket_created(Req, PoolId, BucketId) ->
    reply(Req, 202, [{"Location", concat_url_path(["pools", PoolId, "buckets", BucketId])}]).

-record(bv_ctx, {
          validate_only,
          ignore_warnings,
          new,
          bucket_name,
          bucket_config,
          all_buckets,
          kv_nodes,
          max_replicas,
          cluster_storage_totals,
          cluster_version,
          is_enterprise,
          is_developer_preview}).

init_bucket_validation_context(IsNew, BucketName, Req) ->
    ValidateOnly =
        proplists:get_value("just_validate",
                            mochiweb_request:parse_qs(Req)) =:= "1",
    IgnoreWarnings =
        proplists:get_value("ignore_warnings",
                            mochiweb_request:parse_qs(Req)) =:= "1",

    Config = ns_config:get(),
    Snapshot =
        chronicle_compat:get_snapshot(
          [ns_bucket:fetch_snapshot(all, _, [props]),
           ns_cluster_membership:fetch_snapshot(_)], #{ns_config => Config}),

    KvNodes = ns_cluster_membership:service_active_nodes(Snapshot, kv),
    ServerGroups = ns_cluster_membership:server_groups(Snapshot),

    init_bucket_validation_context(
      IsNew, BucketName,
      ns_bucket:get_buckets(Snapshot),
      KvNodes, ServerGroups,
      ns_storage_conf:cluster_storage_info(Config, Snapshot),
      ValidateOnly, IgnoreWarnings,
      cluster_compat_mode:get_compat_version(),
      cluster_compat_mode:is_enterprise(),
      cluster_compat_mode:is_developer_preview()).

init_bucket_validation_context(IsNew, BucketName, AllBuckets,
                               KvNodes, ServerGroups,
                               ClusterStorageTotals,
                               ValidateOnly, IgnoreWarnings,
                               ClusterVersion, IsEnterprise,
                               IsDeveloperPreview) ->
    KvServerGroups =
        ns_cluster_membership:get_nodes_server_groups(KvNodes, ServerGroups),
    NumKvNodes = length(KvNodes),

    %% Maximum number of replicas that we'll be able to place in the current
    %% cluster configuration.
    MaxReplicas =
        case ns_cluster_membership:rack_aware(KvServerGroups) of
            true ->
                ns_cluster_membership:get_max_replicas(NumKvNodes,
                                                       KvServerGroups);
            false ->
                NumKvNodes - 1
        end,

    BucketConfig =
        case lists:keyfind(BucketName, 1, AllBuckets) of
            false ->
                false;
            {_, V} ->
                V
        end,
    #bv_ctx{
       validate_only = ValidateOnly,
       ignore_warnings = IgnoreWarnings,
       new = IsNew,
       bucket_name = BucketName,
       all_buckets = AllBuckets,
       kv_nodes = KvNodes,
       max_replicas = MaxReplicas,
       bucket_config = BucketConfig,
       cluster_storage_totals = ClusterStorageTotals,
       cluster_version = ClusterVersion,
       is_enterprise = IsEnterprise,
       is_developer_preview = IsDeveloperPreview
      }.

format_error_response(Errors, JSONSummaries) ->
    {[{errors, {Errors}} |
      [{summaries, {JSONSummaries}} || JSONSummaries =/= undefined]]}.

handle_bucket_update(_PoolId, BucketId, Req) ->
    menelaus_web_rbac:assert_no_users_upgrade(),
    Params = mochiweb_request:parse_post(Req),
    handle_bucket_update_inner(BucketId, Req, Params, 32).

handle_bucket_update_inner(_BucketId, _Req, _Params, 0) ->
    exit(bucket_update_loop);
handle_bucket_update_inner(BucketId, Req, Params, Limit) ->
    Ctx = init_bucket_validation_context(false, BucketId, Req),
    case {Ctx#bv_ctx.validate_only, Ctx#bv_ctx.ignore_warnings,
          parse_bucket_params(Ctx, Params)} of
        {_, _, {errors, Errors, JSONSummaries}} ->
            reply_json(Req, format_error_response(Errors, JSONSummaries), 400);
        {false, _, {ok, ParsedProps, _}} ->
            BucketType = proplists:get_value(bucketType, ParsedProps),
            StorageMode = proplists:get_value(storage_mode, ParsedProps,
                                              undefined),
            UpdatedProps = ns_bucket:extract_bucket_props(ParsedProps),
            case ns_orchestrator:update_bucket(BucketType, StorageMode,
                                               BucketId, UpdatedProps) of
                ok ->
                    ns_audit:modify_bucket(Req, BucketId, BucketType, UpdatedProps),
                    DisplayBucketType = ns_bucket:display_type(BucketType,
                                                               StorageMode),
                    ale:info(?USER_LOGGER, "Updated bucket \"~s\" (of type ~s) properties:~n~p",
                             [BucketId, DisplayBucketType, UpdatedProps]),
                    reply(Req, 200);
                rebalance_running ->
                    reply_text(Req,
                               "Cannot update bucket "
                               "while rebalance is running.", 503);
                in_recovery ->
                    reply_text(Req,
                               "Cannot update bucket "
                               "while recovery is in progress.", 503);
                in_bucket_hibernation ->
                    reply_text(Req, "Cannot update bucket while another bucket "
                                    "is pausing/resuming.", 503);
                {error, {need_more_space, Zones}} ->
                    reply_text(Req, need_more_space_error(Zones), 400);
                {exit, {not_found, _}, _} ->
                    %% if this happens then our validation raced, so repeat everything
                    handle_bucket_update_inner(BucketId, Req, Params, Limit-1)
            end;
        {true, true, {ok, _, JSONSummaries}} ->
            reply_json(Req, format_error_response([], JSONSummaries), 200);
        {true, false, {ok, ParsedProps, JSONSummaries}} ->
            FinalErrors = perform_warnings_validation(Ctx, ParsedProps, []),
            reply_json(Req, format_error_response(FinalErrors, JSONSummaries),
                       case FinalErrors of
                           [] -> 202;
                           _ -> 400
                       end)
    end.

maybe_cleanup_old_buckets() ->
    case ns_config_auth:is_system_provisioned() of
        true ->
            ok;
        false ->
            true = ns_node_disco:nodes_wanted() =:= [node()],
            ns_storage_conf:delete_unused_buckets_db_files()
    end.

need_more_space_error(Zones) ->
    iolist_to_binary(
      io_lib:format("Need more space in availability zones ~p.", [Zones])).

do_bucket_create(Req, Name, ParsedProps) ->
    BucketType = proplists:get_value(bucketType, ParsedProps),
    StorageMode = proplists:get_value(storage_mode, ParsedProps, undefined),
    BucketProps = ns_bucket:extract_bucket_props(ParsedProps),
    maybe_cleanup_old_buckets(),
    case ns_orchestrator:create_bucket(BucketType, Name, BucketProps) of
        ok ->
            ns_audit:create_bucket(Req, Name, BucketType, BucketProps),
            DisplayBucketType = ns_bucket:display_type(BucketType, StorageMode),
            ?MENELAUS_WEB_LOG(?BUCKET_CREATED, "Created bucket \"~s\" of type: ~s~n~p",
                              [Name, DisplayBucketType, BucketProps]),
            ok;
        {error, {already_exists, _}} ->
            {errors, [{name, <<"Bucket with given name already exists">>}]};
        {error, {still_exists, _}} ->
            {errors_500, [{'_', <<"Bucket with given name still exists">>}]};
        {error, {need_more_space, Zones}} ->
            {errors, [{'_', need_more_space_error(Zones)}]};
        {error, {incorrect_parameters, Error}} ->
            {errors, [{'_', list_to_binary(Error)}]};
        rebalance_running ->
            {errors_500, [{'_', <<"Cannot create buckets during rebalance">>}]};
        in_recovery ->
            {errors_500,
             [{'_',
               <<"Cannot create buckets when cluster is in recovery mode">>}]};
        in_bucket_hibernation ->
            {errors_500,
             [{'_', <<"Cannot create bucket when pausing/resuming another
                      bucket">>}]}
    end.

do_bucket_create(Req, Name, Params, Ctx) ->
    MaxBuckets = ns_bucket:get_max_buckets(),
    case length(Ctx#bv_ctx.all_buckets) >= MaxBuckets of
        true ->
            {{[{'_',
                iolist_to_binary(io_lib:format(
                                   "Cannot create more than ~w buckets",
                                   [MaxBuckets]))}]}, 400};
        false ->
            case {Ctx#bv_ctx.validate_only, Ctx#bv_ctx.ignore_warnings,
                  parse_bucket_params(Ctx, Params)} of
                {_, _, {errors, Errors, JSONSummaries}} ->
                    {format_error_response(Errors, JSONSummaries), 400};
                {false, _, {ok, ParsedProps, _}} ->
                    case do_bucket_create(Req, Name, ParsedProps) of
                        ok -> ok;
                        {errors, Errors} ->
                            ?log_debug("Failed to create bucket '~s' with 40X error(s): ~p",
                                       [Name, Errors]),
                            {{Errors}, 400};
                        {errors_500, Errors} ->
                            ?log_debug("Failed to create bucket '~s' with 50X error(s): ~p",
                                       [Name, Errors]),
                            {{Errors}, 503}
                    end;
                {true, true, {ok, _, JSONSummaries}} ->
                    {format_error_response([], JSONSummaries), 200};
                {true, false, {ok, ParsedProps, JSONSummaries}} ->
                    FinalErrors =
                        perform_warnings_validation(Ctx, ParsedProps, []),
                    {format_error_response(FinalErrors, JSONSummaries),
                     case FinalErrors of
                         [] -> 200;
                         _ -> 400
                     end}
            end
    end.

handle_bucket_create(PoolId, Req) ->
    menelaus_web_rbac:assert_no_users_upgrade(),
    Params = mochiweb_request:parse_post(Req),
    Name = proplists:get_value("name", Params),
    Ctx = init_bucket_validation_context(true, Name, Req),

    case do_bucket_create(Req, Name, Params, Ctx) of
        ok ->
            respond_bucket_created(Req, PoolId, Name);
        {Struct, Code} ->
            reply_json(Req, Struct, Code)
    end.

assert_pause_resume_api_enabled() ->
    menelaus_util:assert_config_profile_flag(enable_pause_resume).

check_remote_path("s3://" ++ _REST = _RemotePath) ->
    ok.

validate_remote_path(Name, State) ->
    validator:validate(
      fun (Value) ->
              try check_remote_path(Value)
              catch _:_ -> {error, "Invalid remote path"}
              end
      end, Name, State).

validators_start_hibernation() ->
    [validator:required(bucket, _), validator:string(bucket, _),
     validator:required(remote_path, _), validator:string(remote_path, _),
     validate_remote_path(remote_path, _),
     validator:required(blob_storage_region, _),
     validator:string(blob_storage_region, _)].

validators_stop_hibernation() ->
    [validator:required(bucket, _), validator:string(bucket, _)].

handle_hibernation_response(Req, ok = _Response) ->
    menelaus_util:reply_json(Req, [], 200);
handle_hibernation_response(Req, {need_more_space, Zones} = _Response) ->
    reply_json(Req, {[{error, need_more_space_error(Zones)}]}, 503);
handle_hibernation_response(Req, Response) ->
    reply_json(Req, {[{error, Response}]}, 400).

process_req(Req, HandlerFunc, Validators) ->
    validator:handle(fun (Params) ->
                             handle_hibernation_response(Req,
                                                         HandlerFunc(Params))
                     end, Req, json, Validators()).

handle_hibernation_request(Req, Func, Validators) ->
    assert_pause_resume_api_enabled(),
    process_req(Req, Func, Validators).

handle_start_hibernation(Req, StartFunc) ->
    handle_hibernation_request(
      Req, fun(Params) ->
                   Bucket = proplists:get_value(bucket, Params),
                   RemotePath = proplists:get_value(remote_path, Params),
                   BlobStorageRegion =
                       proplists:get_value(blob_storage_region, Params),
                   StartFunc(Bucket, RemotePath, BlobStorageRegion)
           end, fun validators_start_hibernation/0).

handle_start_pause(Req) ->
    handle_start_hibernation(Req,
                             fun ns_orchestrator:start_pause_bucket/3).

handle_start_resume(Req) ->
    handle_start_hibernation(
      Req, fun(Bucket, RemotePath, BlobStorageRegion) ->
                   Metadata = hibernation_utils:get_metadata_from_s3(
                                RemotePath, BlobStorageRegion),
                   ns_orchestrator:start_resume_bucket(Bucket, RemotePath,
                                                       BlobStorageRegion,
                                                       Metadata)
           end).

handle_stop_hibernation(Req, StopFunc) ->
    handle_hibernation_request(
      Req, fun(Params) ->
                   Bucket = proplists:get_value(bucket, Params),
                   StopFunc(Bucket)
           end, fun validators_stop_hibernation/0).

handle_stop_pause(Req) ->
    handle_stop_hibernation(Req, fun ns_orchestrator:stop_pause_bucket/1).

handle_stop_resume(Req) ->
    handle_stop_hibernation(Req, fun ns_orchestrator:stop_resume_bucket/1).

perform_warnings_validation(Ctx, ParsedProps, Errors) ->
    Errors ++
        num_replicas_warnings_validation(Ctx, proplists:get_value(num_replicas, ParsedProps)).

num_replicas_warnings_validation(_Ctx, undefined) ->
    [];
num_replicas_warnings_validation(Ctx, NReplicas) ->
    Warnings =
        if
            NReplicas > Ctx#bv_ctx.max_replicas ->
                ["you do not have enough data servers or "
                 "server groups to support this number of replicas"];
            true ->
                []
        end ++
        case {Ctx#bv_ctx.new, Ctx#bv_ctx.bucket_config} of
            {true, _} ->
                [];
            {_, false} ->
                [];
            {false, BucketConfig} ->
                case ns_bucket:num_replicas(BucketConfig) of
                    NReplicas ->
                        [];
                    _ ->
                        ["changing replica number may require rebalance"]
                end
        end,
    Msg = case Warnings of
              [] ->
                  [];
              [A] ->
                  A;
              [B, C] ->
                  B ++ " and " ++ C
          end,
    case Msg of
        [] ->
            [];
        _ ->
            [{replicaNumber, ?l2b("Warning: " ++ Msg ++ ".")}]
    end.

handle_bucket_flush(_PoolId, Id, Req) ->
    XDCRDocs = goxdcr_rest:find_all_replication_docs(),
    case lists:any(
           fun (PList) ->
                   erlang:binary_to_list(proplists:get_value(source, PList)) =:= Id
           end, XDCRDocs) of
        false ->
            do_handle_bucket_flush(Id, Req);
        true ->
            reply_json(Req, {[{'_',
                               <<"Cannot flush buckets with outgoing XDCR">>}]},
                       503)
    end.

do_handle_bucket_flush(BucketName, Req) ->
    case ns_orchestrator:flush_bucket(BucketName) of
        ok ->
            ns_audit:flush_bucket(Req, BucketName),
            reply(Req, 200);
        rebalance_running ->
            reply_json(Req, {[{'_',
                               <<"Cannot flush buckets during rebalance">>}]},
                       503);
        in_recovery ->
            reply_json(Req, {[{'_',
                               <<"Cannot flush buckets when cluster is in "
                                 "recovery mode">>}]}, 503);
        in_bucket_hibernation ->
            reply_json(Req, {[{'_',
                               <<"Cannot flush buckets while another bucket "
                                 "is pausing/resuming.">>}]});
        bucket_not_found ->
            reply(Req, 404);
        flush_disabled ->
            reply_json(Req, {[{'_',
                               <<"Flush is disabled for the bucket">>}]}, 400);
        _ ->
            reply_json(Req, {[{'_',
                               <<"Flush failed with unexpected error. "
                                 "Check server logs for details.">>}]}, 500)
    end.


-record(ram_summary, {
          total,                                % total cluster quota
          other_buckets,
          per_node,                             % per node quota of this bucket
          nodes_count,                          % node count of this bucket
          this_alloc,
          this_used,                            % part of this bucket which is used already
          free}).                               % total - other_buckets - this_alloc.
                                                % So it's: Amount of cluster quota available for allocation

-record(hdd_summary, {
          total,                                % total cluster disk space
          other_data,                           % disk space used by something other than our data
          other_buckets,                        % space used for other buckets
          this_used,                            % space already used by this bucket
          free}).                               % total - other_data - other_buckets - this_alloc
                                                % So it's kind of: Amount of cluster disk space available of allocation,
                                                % but with a number of 'but's.

parse_bucket_params(Ctx, Params) ->
    RV = parse_bucket_params_without_warnings(Ctx, Params),
    case {Ctx#bv_ctx.ignore_warnings, RV} of
        {_, {ok, _, _} = X} -> X;
        {false, {errors, Errors, Summaries, OKs}} ->
            {errors, perform_warnings_validation(Ctx, OKs, Errors), Summaries};
        {true, {errors, Errors, Summaries, _}} ->
            {errors, Errors, Summaries}
    end.

parse_bucket_params_without_warnings(Ctx, Params) ->
    {OKs, Errors} = basic_bucket_params_screening(Ctx ,Params),
    IsNew = Ctx#bv_ctx.new,
    CurrentBucket = proplists:get_value(currentBucket, OKs),

    {RAMErrors, JSONSummaries} =
        process_ram_and_storage(Ctx, CurrentBucket, OKs),

    case RAMErrors ++ Errors ++
        validate_bucket_type(CurrentBucket, IsNew, OKs) of
        [] ->
            {ok, OKs, JSONSummaries};
        TotalErrors ->
            {errors, TotalErrors, JSONSummaries, OKs}
    end.

validate_bucket_type(undefined, _IsNew, _Props) ->
    [];
validate_bucket_type(_, true, _Props) ->
    [];
validate_bucket_type(CurrentBucket, false, Props) ->
    CurrentType = ns_bucket:bucket_type(CurrentBucket),
    case proplists:get_value(bucketType, Props) of
        undefined ->
            [];
        CurrentType ->
            [];
        _ ->
            [{bucketType, <<"Cannot change bucket type.">>}]
    end.

process_ram_and_storage(Ctx, CurrentBucket, ParsedProps) ->
    PropsToCheck = case CurrentBucket of
                       undefined ->
                           ParsedProps;
                       _ ->
                           CurrentBucket
                   end,
    process_ram_and_storage(Ctx, CurrentBucket, ParsedProps,
                            proplists:is_defined(width, PropsToCheck)).

process_ram_and_storage(_Ctx, _CurrentBucket, _ParsedProps, true) ->
    {[], undefined};
process_ram_and_storage(Ctx, CurrentBucket, ParsedProps, false) ->
    ClusterStorageTotals = Ctx#bv_ctx.cluster_storage_totals,

    Props = case proplists:is_defined(ram_quota, ParsedProps) of
                false ->
                    [{ram_quota, 0} | ParsedProps];
                true ->
                    ParsedProps
            end,

    RAMSummary =
        interpret_ram_quota(Ctx, CurrentBucket, Props, ClusterStorageTotals),

    HDDSummary =
        interpret_hdd_quota(CurrentBucket, Props, ClusterStorageTotals, Ctx),

    JSONSummaries = [{ramSummary, {ram_summary_to_proplist(RAMSummary)}},
                     {hddSummary, {hdd_summary_to_proplist(HDDSummary)}}],

    {validate_ram(RAMSummary), JSONSummaries}.

validate_ram(#ram_summary{free = Free}) when Free < 0 ->
    [{ramQuota, <<"RAM quota specified is too large to be provisioned into "
                  "this cluster.">>}];
validate_ram(#ram_summary{this_alloc = Alloc, this_used = Used}) ->
    %% All buckets should have the same quota, but only since Elixir has
    %% memcached supported a graceful quota reduction to values below the
    %% current RAM usage. As such, we should keep the existing check against
    %% RAM usage for mixed mode clusters as setting a quota below RAM usage
    %% on any pre-Elixir memcached will result in a period of temporary
    %% failures while memory is reduced.
    case cluster_compat_mode:is_cluster_elixir() of
        false when Alloc < Used ->
            [{ramQuota, <<"RAM quota cannot be set below current usage.">>}];
        _ ->
            []
    end.

additional_bucket_params_validation(Params, Ctx) ->
    NumReplicas = get_value_from_parms_or_bucket(num_replicas, Params, Ctx),
    DurabilityLevel = get_value_from_parms_or_bucket(durability_min_level,
                                                     Params, Ctx),
    NodesCount = length(get_nodes(Ctx)),
    Err1 = case {NumReplicas, DurabilityLevel, NodesCount} of
               {0, _, _} -> [];
               {_, none, _} -> [];
               {3, _, _} -> [{durability_min_level,
                              <<"Durability minimum level cannot be specified with "
                                "3 replicas">>}];
               %% memcached bucket
               {undefined, undefined, _} -> [];
               {_, _, 1} -> [{durability_min_level,
                              <<"You do not have enough data servers to support this "
                                "durability level">>}];
               {_, _, _} -> []
           end,

    StorageMode = get_value_from_parms_or_bucket(storage_mode, Params, Ctx),
    RamQuota = get_value_from_parms_or_bucket(ram_quota, Params, Ctx),
    MagmaMinMemoryQuota =
        ns_config:read_key_fast(magma_min_memory_quota,
                                ?DEFAULT_MAGMA_MIN_MEMORY_QUOTA),

    Err2 = case {StorageMode, RamQuota} of
               {magma, RamQuota}
                 when RamQuota < MagmaMinMemoryQuota * 1024 * 1024 ->
                   RamQ = list_to_binary(integer_to_list(MagmaMinMemoryQuota)),
                   [{ramQuota,
                     <<"Ram quota for magma must be at least ", RamQ/binary,
                       " MiB">>}];
               {_, _} ->
                   []
           end,

    PitrGranularity = get_value_from_parms_or_bucket(pitr_granularity,
                                                     Params, Ctx),
    PitrMaxHistoryAge = get_value_from_parms_or_bucket(pitr_max_history_age,
                                                       Params, Ctx),
    Err3 = case {PitrGranularity, PitrMaxHistoryAge} of
               {undefined, undefined} ->
                   %% memcached buckets don't support pitr
                   [];
               {Granularity, MaxAge} when Granularity > MaxAge ->
                   [{pitrGranularity,
                     <<"PITR granularity must be less than or equal to max "
                       "history age">>}];
               {_, _} ->
                   []
           end,

    Err1 ++ Err2 ++ Err3.

%% Get the value from the params. If it wasn't specified and this isn't
%% a bucket creation then get the existing value from the bucket config.
get_value_from_parms_or_bucket(Key, Params,
                               #bv_ctx{bucket_config = BucketConfig,
                                       new = IsNew}) ->
    case proplists:get_value(Key, Params) of
        undefined ->
            case IsNew of
                true -> undefined;
                false -> proplists:get_value(Key, BucketConfig, undefined)
            end;
        Value -> Value
    end.

basic_bucket_params_screening(#bv_ctx{bucket_config = false, new = false}, _Params) ->
    {[], [{name, <<"Bucket with given name doesn't exist">>}]};
basic_bucket_params_screening(Ctx, Params) ->
    CommonParams = validate_common_params(Ctx, Params),
    TypeSpecificParams =
        validate_bucket_type_specific_params(CommonParams, Params, Ctx),
    Candidates = CommonParams ++ TypeSpecificParams,
    assert_candidates(Candidates),
    %% Basic parameter checking has been done. Take the non-error key/values
    %% and do additional checking (e.g. relationships between different
    %% keys).
    OKs = [{K, V} || {ok, K, V} <- Candidates],
    Errors =  [{K, V} || {error, K, V} <- Candidates],
    AdditionalErrors = additional_bucket_params_validation(OKs, Ctx),
    {OKs, Errors ++ AdditionalErrors}.

validate_common_params(#bv_ctx{bucket_name = BucketName,
                               bucket_config = BucketConfig, new = IsNew,
                               all_buckets = AllBuckets}, Params) ->
    [{ok, name, BucketName},
     parse_validate_flush_enabled(Params, IsNew),
     validate_bucket_name(IsNew, BucketConfig, BucketName, AllBuckets),
     parse_validate_ram_quota(Params, BucketConfig)].

validate_bucket_placer_params(Params, IsNew, BucketConfig) ->
    case bucket_placer:is_enabled() of
        true ->
            [parse_validate_bucket_placer_param(width, weight, 1,
                                                Params, IsNew, BucketConfig),
             parse_validate_bucket_placer_param(weight, width, 0,
                                                Params, IsNew, BucketConfig)];
        false ->
            []
    end.

validate_bucket_type_specific_params(CommonParams, Params,
                                     #bv_ctx{new = IsNew,
                                             bucket_config = BucketConfig,
                                             cluster_version = Version,
                                             is_enterprise = IsEnterprise}) ->
    BucketType = get_bucket_type(IsNew, BucketConfig, Params),

    case BucketType of
        memcached ->
            validate_memcached_bucket_params(CommonParams, Params, IsNew,
                                             BucketConfig);
        membase ->
            validate_membase_bucket_params(CommonParams, Params, IsNew,
                                           BucketConfig, Version, IsEnterprise);
        _ ->
            validate_unknown_bucket_params(Params)
    end.

validate_memcached_params(Params) ->
    case proplists:get_value("replicaNumber", Params) of
        undefined ->
            ignore;
        _ ->
            {error, replicaNumber,
             <<"replicaNumber is not valid for memcached buckets">>}
    end.

validate_memcached_bucket_params(CommonParams, Params, IsNew, BucketConfig) ->
    [{ok, bucketType, memcached},
     validate_memcached_params(Params),
     quota_size_error(CommonParams, memcached, IsNew, BucketConfig)].

validate_membase_bucket_params(CommonParams, Params,
                               IsNew, BucketConfig, Version, IsEnterprise) ->
    AllowPitr = cluster_compat_mode:is_version_elixir(Version),
    AllowStorageLimit = config_profile:get_bool(enable_storage_limits),
    AllowThrottleLimit = config_profile:get_bool(enable_throttle_limits),
    ReplicasNumResult = validate_replicas_number(Params, IsNew),
    HistRetSecs = parse_validate_history_retention_seconds(
        Params, BucketConfig, IsNew, Version, IsEnterprise),
    BucketParams =
        [{ok, bucketType, membase},
         ReplicasNumResult,
         parse_validate_max_magma_shards(Params, BucketConfig, Version, IsNew),
         parse_validate_replica_index(Params, ReplicasNumResult, IsNew),
         parse_validate_num_vbuckets(Params, BucketConfig, IsNew),
         parse_validate_threads_number(Params, IsNew),
         parse_validate_eviction_policy(Params, BucketConfig, IsNew),
         quota_size_error(CommonParams, membase, IsNew, BucketConfig),
         parse_validate_storage_mode(Params, BucketConfig, IsNew, Version,
                                     IsEnterprise),
         parse_validate_durability_min_level(Params, BucketConfig, IsNew,
                                             Version),
         parse_validate_pitr_enabled(Params, IsNew, AllowPitr,
                                     IsEnterprise),
         parse_validate_pitr_granularity(Params, IsNew, AllowPitr,
                                         IsEnterprise),
         parse_validate_pitr_max_history_age(Params, IsNew, AllowPitr,
                                             IsEnterprise),
         parse_validate_storage_quota_percentage(Params, BucketConfig, IsNew, Version,
                                                 IsEnterprise),
         parse_validate_max_ttl(Params, BucketConfig, IsNew, IsEnterprise),
         parse_validate_compression_mode(Params, BucketConfig, IsNew,
                                         IsEnterprise),
         HistRetSecs,
         parse_validate_history_retention_bytes(Params, BucketConfig,
                                                IsNew, Version, IsEnterprise),
         parse_validate_history_retention_collection_default(Params,
                                                             BucketConfig,
                                                             IsNew, Version,
                                                             IsEnterprise)
        | validate_bucket_auto_compaction_settings(Params)] ++
        parse_validate_limits(Params, BucketConfig, IsNew, AllowStorageLimit,
                              ?cut(get_storage_attributes())) ++
        parse_validate_limits(Params, BucketConfig, IsNew, AllowThrottleLimit,
                              ?cut(get_throttle_attributes())),

    validate_bucket_purge_interval(Params, BucketConfig, IsNew) ++
        get_conflict_resolution_type_and_thresholds(
          Params, HistRetSecs, BucketConfig, IsNew) ++
        validate_bucket_placer_params(Params, IsNew, BucketConfig) ++
        BucketParams.

validate_unknown_bucket_params(Params) ->
    [{error, bucketType, <<"invalid bucket type">>}
     | validate_bucket_auto_compaction_settings(Params)].

parse_validate_flush_enabled(Params, IsNew) ->
    validate_with_missing(proplists:get_value("flushEnabled", Params),
                          "0", IsNew, fun parse_validate_flush_enabled/1).

validate_bucket_name(_IsNew, _BucketConfig, [] = _BucketName, _AllBuckets) ->
    {error, name, <<"Bucket name cannot be empty">>};
validate_bucket_name(_IsNew, _BucketConfig, undefined = _BucketName, _AllBuckets) ->
    {error, name, <<"Bucket name needs to be specified">>};
validate_bucket_name(_IsNew, _BucketConfig, BucketName, _AllBuckets)
  when length(BucketName) > ?MAX_BUCKET_NAME_LEN ->
    {error, name, ?l2b(io_lib:format("Bucket name cannot exceed ~p characters",
                                     [?MAX_BUCKET_NAME_LEN]))};
validate_bucket_name(true = _IsNew, _BucketConfig, BucketName, AllBuckets) ->
    case ns_bucket:is_valid_bucket_name(BucketName) of
        {error, invalid} ->
            {error, name,
             <<"Bucket name can only contain characters in range A-Z, a-z, 0-9 "
               "as well as underscore, period, dash & percent. Consult the documentation.">>};
        {error, reserved} ->
            {error, name, <<"This name is reserved for the internal use.">>};
        {error, starts_with_dot} ->
            {error, name, <<"Bucket name cannot start with dot.">>};
        _ ->
            %% we have to check for conflict here because we were looking
            %% for BucketConfig using case sensetive search (in basic_bucket_params_screening/4)
            %% but we do not allow buckets with the same names in a different register
            case ns_bucket:name_conflict(
                   BucketName, [N || {N, _} <- AllBuckets]) of
                false ->
                    ignore;
                _ ->
                    {error, name, <<"Bucket with given name already exists">>}
            end
    end;
validate_bucket_name(false = _IsNew, BucketConfig, _BucketName, _AllBuckets) ->
    true = (BucketConfig =/= false),
    {ok, currentBucket, BucketConfig}.

get_bucket_type(false = _IsNew, BucketConfig, _Params)
  when is_list(BucketConfig) ->
    ns_bucket:bucket_type(BucketConfig);
get_bucket_type(_IsNew, _BucketConfig, Params) ->
    DisallowMemcached = config_profile:get_bool(disallow_memcached_buckets),
    case proplists:get_value("bucketType", Params) of
        "memcached" when DisallowMemcached =/= true ->
            memcached;
        "membase" -> membase;
        "couchbase" -> membase;
        "ephemeral" -> membase;
        undefined -> membase;
        _ -> invalid
    end.

quota_size_error(CommonParams, BucketType, IsNew, BucketConfig) ->
    case lists:keyfind(ram_quota, 2, CommonParams) of
        {ok, ram_quota, RAMQuota} ->
            {MinQuota, Msg}
                = case BucketType of
                      membase ->
                          Q = misc:get_env_default(membase_min_ram_quota, 100),
                          Qv = list_to_binary(integer_to_list(Q)),
                          {Q, <<"RAM quota cannot be less than ", Qv/binary,
                                " MiB">>};
                      memcached ->
                          Q = misc:get_env_default(memcached_min_ram_quota, 64),
                          Qv = list_to_binary(integer_to_list(Q)),
                          {Q, <<"RAM quota cannot be less than ", Qv/binary,
                                " MiB">>}
                  end,
            if
                RAMQuota < MinQuota * ?MIB ->
                    {error, ramQuota, Msg};
                IsNew =/= true andalso BucketConfig =/= false andalso BucketType =:= memcached ->
                    case ns_bucket:raw_ram_quota(BucketConfig) of
                        RAMQuota -> ignore;
                        _ ->
                            {error, ramQuota, <<"cannot change quota of memcached buckets">>}
                    end;
                true ->
                    ignore
            end;
        _ ->
            ignore
    end.

validate_bucket_purge_interval(Params, _BucketConfig, true = IsNew) ->
    BucketType = proplists:get_value("bucketType", Params, "membase"),
    parse_validate_bucket_purge_interval(Params, BucketType, IsNew);
validate_bucket_purge_interval(Params, BucketConfig, false = IsNew) ->
    BucketType = ns_bucket:external_bucket_type(BucketConfig),
    parse_validate_bucket_purge_interval(Params, atom_to_list(BucketType), IsNew).

parse_validate_max_magma_shards(Params, BucketConfig, _Version, false) ->
    Request = proplists:get_value("magmaMaxShards", Params),
    Current = case proplists:get_value(magma_max_shards, BucketConfig) of
                  Num when is_number(Num) ->
                      integer_to_list(Num);
                  _ ->
                      undefined
              end,
    case Request =:= Current of
        true ->
            ignore;
        false ->
            {error, magmaMaxShards,
             <<"Number of maximum magma shards cannot be modified after bucket creation">>}
    end;
parse_validate_max_magma_shards(Params, _BucketConfig, Version, true) ->
    case proplists:is_defined("magmaMaxShards", Params) of
        true ->
            case config_profile:search({magma, can_set_max_shards}, false) of
                false ->
                    {error, magmaMaxShards,
                     <<"Cannot set maximum magma shards in this configuration profile">>};
                true ->
                    case proplists:get_value("storageBackend", Params) =:= "magma" of
                        false ->
                            {error, magmaMaxShards,
                             <<"Cannot set maximum magma shards on non-magma storage backend">>};
                        true ->
                            case cluster_compat_mode:is_version_elixir(Version) of
                                false ->
                                    {error, magmaMaxShards,
                                     <<"Not allowed until entire cluster is upgraded to elixir">>};
                                true ->
                                    parse_validate_max_magma_shards_inner(Params)
                            end
                    end
            end;
        false ->
            ignore
    end.

parse_validate_max_magma_shards_inner(Params) ->
    case proplists:get_value("bucketType", Params) =:= "ephemeral" of
        true ->
            {error, magmaMaxShards, <<"Not supported for ephemeral buckets">>};
        false ->
            RangeMsg = erlang:list_to_binary(
                         io_lib:format("Must be an integer between ~p and ~p",
                                       [?MIN_MAGMA_SHARDS, ?MAX_MAGMA_SHARDS])),
            case proplists:get_value("magmaMaxShards", Params) of
                N when is_list(N), length(N) > 0 ->
                    case (catch list_to_integer(N)) of
                        Num when is_integer(Num), Num >= ?MIN_MAGMA_SHARDS,
                                 Num =< ?MAX_MAGMA_SHARDS ->
                            {ok, magma_max_shards, Num};
                        _ ->
                            {error, magmaMaxShards, RangeMsg}
                    end;
                _ ->
                    {error, magmaMaxShards, RangeMsg}
            end
    end.

parse_validate_bucket_purge_interval(Params, "couchbase", IsNew) ->
    parse_validate_bucket_purge_interval(Params, "membase", IsNew);
parse_validate_bucket_purge_interval(Params, "membase", _IsNew) ->
    case menelaus_util:parse_validate_boolean_field("autoCompactionDefined", '_', Params) of
        [] -> [];
        [{error, _F, _V}] = Error -> Error;
        [{ok, _, false}] -> [{ok, purge_interval, undefined}];
        [{ok, _, true}] ->
            menelaus_web_autocompaction:parse_validate_purge_interval(Params,
                                                                      membase)
    end;
parse_validate_bucket_purge_interval(Params, "ephemeral", IsNew) ->
    case proplists:is_defined("autoCompactionDefined", Params) of
        true ->
            [{error, autoCompactionDefined,
              <<"autoCompactionDefined must not be set for ephemeral buckets">>}];
        false ->
            Val = menelaus_web_autocompaction:parse_validate_purge_interval(
                    Params, ephemeral),
            case Val =:= [] andalso IsNew =:= true of
                true ->
                    [{ok, purge_interval, ?DEFAULT_EPHEMERAL_PURGE_INTERVAL_DAYS}];
                false ->
                    Val
            end
    end.

validate_bucket_auto_compaction_settings(Params) ->
    case parse_validate_bucket_auto_compaction_settings(Params) of
        nothing ->
            [];
        false ->
            [{ok, autocompaction, false}];
        {errors, Errors} ->
            [{error, F, M} || {F, M} <- Errors];
        {ok, ACSettings} ->
            [{ok, autocompaction, ACSettings}]
    end.

parse_validate_bucket_auto_compaction_settings(Params) ->
    case menelaus_util:parse_validate_boolean_field("autoCompactionDefined", '_', Params) of
        [] -> nothing;
        [{error, F, V}] -> {errors, [{F, V}]};
        [{ok, _, false}] -> false;
        [{ok, _, true}] ->
            case menelaus_web_autocompaction:parse_validate_settings(Params, false) of
                {ok, AllFields, _} ->
                    {ok, AllFields};
                Error ->
                    Error
            end
    end.

validate_replicas_number(Params, IsNew) ->
    validate_with_missing(
      proplists:get_value("replicaNumber", Params),
      %% replicaNumber doesn't have
      %% default. Has to be given for
      %% creates, but may be omitted for
      %% updates. Later is for backwards
      %% compat, the former is from earlier
      %% code and stricter requirements is
      %% IMO ok to keep.
      undefined,
      IsNew,
      fun parse_validate_replicas_number/1).

is_ephemeral(Params, _BucketConfig, true = _IsNew) ->
    case proplists:get_value("bucketType", Params, "membase") of
        "membase" -> false;
        "couchbase" -> false;
        "ephemeral" -> true
    end;
is_ephemeral(_Params, BucketConfig, false = _IsNew) ->
    ns_bucket:is_ephemeral_bucket(BucketConfig).

%% The 'bucketType' parameter of the bucket create REST API will be set to
%% 'ephemeral' by user. As this type, in many ways, is similar in functionality
%% to 'membase' buckets we have decided to not store this as a new bucket type
%% atom but instead use 'membase' as type and rely on another config parameter
%% called 'storage_mode' to distinguish between membase and ephemeral buckets.
%% Ideally we should store this as a new bucket type but the bucket_type is
%% used/checked at multiple places and would need changes in all those places.
%% Hence the above described approach.
parse_validate_storage_mode(Params, _BucketConfig, true = _IsNew, Version,
                            IsEnterprise) ->
    case proplists:get_value("bucketType", Params, "membase") of
        "membase" ->
            get_storage_mode_based_on_storage_backend(Params, Version,
                                                      IsEnterprise);
        "couchbase" ->
            get_storage_mode_based_on_storage_backend(Params, Version,
                                                      IsEnterprise);
        "ephemeral" ->
            {ok, storage_mode, ephemeral}
    end;
parse_validate_storage_mode(_Params, BucketConfig, false = _IsNew, _Version,
                            _IsEnterprise)->
    {ok, storage_mode, ns_bucket:storage_mode(BucketConfig)}.

parse_validate_durability_min_level(Params, BucketConfig, IsNew, Version) ->
    IsEphemeral = is_ephemeral(Params, BucketConfig, IsNew),
    Level = proplists:get_value("durabilityMinLevel", Params),
    IsCompat = cluster_compat_mode:is_version_66(Version),
    do_parse_validate_durability_min_level(IsEphemeral, Level, IsNew, IsCompat).

do_parse_validate_durability_min_level(_IsEphemeral, Level, _IsNew,
                                       false = _IsCompat)
  when Level =/= undefined ->
    {error, durability_min_level,
     <<"Durability minimum level cannot be set until cluster is fully 6.6">>};
do_parse_validate_durability_min_level(false = _IsEphemeral, Level, IsNew,
                                       _IsCompat) ->
    validate_with_missing(Level, "none", IsNew,
      fun parse_validate_membase_durability_min_level/1);
do_parse_validate_durability_min_level(true = _IsEphemeral, Level, IsNew,
                                       _IsCompat) ->
    validate_with_missing(Level, "none", IsNew,
      fun parse_validate_ephemeral_durability_min_level/1).

parse_validate_membase_durability_min_level("none") ->
    {ok, durability_min_level, none};
parse_validate_membase_durability_min_level("majority") ->
    {ok, durability_min_level, majority};
parse_validate_membase_durability_min_level("majorityAndPersistActive") ->
    {ok, durability_min_level, majorityAndPersistActive};
parse_validate_membase_durability_min_level("persistToMajority") ->
    {ok, durability_min_level, persistToMajority};
parse_validate_membase_durability_min_level(_Other) ->
    {error, durability_min_level,
     <<"Durability minimum level must be one of 'none', 'majority', "
       "'majorityAndPersistActive', or 'persistToMajority'">>}.

parse_validate_ephemeral_durability_min_level("none") ->
    {ok, durability_min_level, none};
parse_validate_ephemeral_durability_min_level("majority") ->
    {ok, durability_min_level, majority};
parse_validate_ephemeral_durability_min_level(_Other) ->
    {error, durability_min_level,
     <<"Durability minimum level must be either 'none' or 'majority' for "
       "ephemeral buckets">>}.

-spec value_not_in_range_error(Param, Value, Min, Max) -> Result when
      Param :: atom(),
      Value :: string(),
      Min :: non_neg_integer(),
      Max :: non_neg_integer(),
      Result :: {error, atom(), bitstring()}.
value_not_in_range_error(Param, Value, Min, Max) ->
    NumericValue = list_to_integer(Value),
    {error, Param,
     list_to_binary(
       io_lib:format(
         "The value of ~p (~p) must be in the range ~p to ~p inclusive",
         [Param, NumericValue, Min, Max]))}.

value_not_numeric_error(Param, Value) ->
    {error, Param,
     list_to_binary(io_lib:format(
                      "The value of ~p (~s) must be a non-negative integer",
                      [Param, Value]))}.

value_not_boolean_error(Param) ->
    {error, Param,
     list_to_binary(io_lib:format("~p must be true or false",
                                  [Param]))}.

param_not_supported_in_ce_error(Param) ->
    {error, Param,
     list_to_binary(io_lib:format("~p can only be set in Enterprise edition",
                                  [Param]))}.

%% Point-in-time Recovery (PITR) parameter parsing and validation.

pitr_not_supported_error(Param) ->
    {error, Param,
     <<"Point in time recovery is not supported until cluster is fully "
        "Elixir">>}.

parse_validate_pitr_param_not_supported(Key, Params) ->
    case proplists:is_defined(Key, Params) of
        true ->
            pitr_not_supported_error(Key);
        false ->
            ignore
    end.

%% PITR parameter parsing and validation when not in enterprise mode.
parse_validate_pitr_param_not_enterprise(Key, Params) ->
    case proplists:is_defined(Key, Params) of
        true ->
            param_not_supported_in_ce_error(Key);
        false ->
            ignore
    end.

parse_validate_pitr_enabled(Params, _IsNew, false = _AllowPitr,
                            _IsEnterprise) ->
    parse_validate_pitr_param_not_supported("pitrEnabled", Params);
parse_validate_pitr_enabled(Params, _IsNew, true = _AllowPitr,
                            false = _IsEnterprise) ->
    parse_validate_pitr_param_not_enterprise("pitrEnabled", Params);
parse_validate_pitr_enabled(Params, IsNew, true = _AllowPitr,
                            true = _IsEnterprise) ->
    Result = menelaus_util:parse_validate_boolean_field("pitrEnabled",
                                                        '_', Params),
    case {Result, IsNew} of
        {[], true} ->
            %% The value wasn't supplied and we're creating a bucket:
            %% use the default value.
            {ok, pitr_enabled, false};
        {[], false} ->
            %% The value wasn't supplied and we're modifying a bucket:
            %% don't complain since the value was either specified or a
            %% default used when the bucket was created.
            ignore;
        {[{ok, _, Value}], _} ->
            {ok, pitr_enabled, Value};
        {[{error, _, _ErrorMsg}], _} ->
            value_not_boolean_error(pitrEnabled)
    end.

parse_validate_pitr_granularity(Params, _IsNew, false = _AllowPitr,
                                _IsEnterprise) ->
    parse_validate_pitr_param_not_supported("pitrGranularity", Params);
parse_validate_pitr_granularity(Params, _IsNew, true = _AllowPitr,
                                false = _IsEnterprise) ->
    parse_validate_pitr_param_not_enterprise("pitrGranularity", Params);
parse_validate_pitr_granularity(Params, IsNew, true = _AllowPitr,
                                true = _IsEnterprise) ->
    parse_validate_pitr_numeric_param(Params, pitrGranularity,
                                      pitr_granularity, IsNew).

parse_validate_pitr_max_history_age(Params, _IsNew, false = _AllowPitr,
                                    _IsEnterprise) ->
    parse_validate_pitr_param_not_supported("pitrMaxHistoryAge", Params);
parse_validate_pitr_max_history_age(Params, _IsNew, true = _AllowPitr,
                                    false = _IsEnterprise) ->
    parse_validate_pitr_param_not_enterprise("pitrMaxHistoryAge", Params);
parse_validate_pitr_max_history_age(Params, IsNew, true = _AllowPitr,
                                    true = _IsEnterprise) ->
    parse_validate_pitr_numeric_param(Params, pitrMaxHistoryAge,
                                      pitr_max_history_age, IsNew).

parse_validate_pitr_numeric_param(Params, Param, ConfigKey, IsNew) ->
    Value = proplists:get_value(atom_to_list(Param), Params),
    case {Value, IsNew} of
        {undefined, true} ->
            %% The value wasn't supplied and we're creating a bucket:
            %% use the default value.
            {ok, ConfigKey, ns_bucket:attribute_default(ConfigKey)};
        {undefined, false} ->
            %% The value wasn't supplied and we're modifying a bucket:
            %% don't complain since the value was either specified or a
            %% default used when the bucket was created.
            ignore;
        {_, _} ->
            validate_pitr_numeric_param(Value, Param, ConfigKey)
    end.

%% Validates defined numeric parameters.
validate_pitr_numeric_param(Value, Param, ConfigKey) ->
    Min = ns_bucket:attribute_min(ConfigKey),
    Max = ns_bucket:attribute_max(ConfigKey),
    Result = menelaus_util:parse_validate_number(Value, Min, Max),
    case Result of
        {ok, X} ->
            {ok, ConfigKey, X};
        invalid ->
            value_not_numeric_error(Param, Value);
        too_small ->
            value_not_in_range_error(Param, Value, Min, Max);
        too_large ->
            value_not_in_range_error(Param, Value, Min, Max)
    end.

get_storage_mode_based_on_storage_backend(Params, Version, IsEnterprise) ->
    StorageBackend = proplists:get_value("storageBackend", Params,
                                         "couchstore"),
    do_get_storage_mode_based_on_storage_backend(
      StorageBackend, IsEnterprise,
      cluster_compat_mode:is_version_71(Version)).

do_get_storage_mode_based_on_storage_backend("magma", false, _Is71) ->
    {error, storageBackend,
     <<"Magma is supported in enterprise edition only">>};
do_get_storage_mode_based_on_storage_backend("magma", true, false) ->
    {error, storageBackend,
     <<"Not allowed until entire cluster is upgraded to 7.1">>};
do_get_storage_mode_based_on_storage_backend(StorageBackend, _IsEnterprise,
                                             _Is71) ->
    case StorageBackend of
        "couchstore" ->
            {ok, storage_mode, couchstore};
        "magma" ->
            {ok, storage_mode, magma};
        _ ->
            {error, storage_mode,
             <<"storage backend must be couchstore or magma">>}
    end.

get_conflict_resolution_type_and_thresholds(Params, HistRetSecs, BucketConfig,
                                            true = IsNew) ->
    ConResType = case proplists:get_value("conflictResolutionType", Params) of
                     undefined ->
                         {ok, conflict_resolution_type, seqno};
                     Value ->
                         parse_validate_conflict_resolution_type(Value)
                 end,
    [ConResType |
     get_drift_thresholds(ConResType, Params, HistRetSecs, BucketConfig,
                          IsNew)];
get_conflict_resolution_type_and_thresholds(Params, HistRetSecs, BCfg,
                                            false = IsNew) ->
    case proplists:get_value("conflictResolutionType", Params) of
        undefined ->
            get_drift_thresholds(ns_bucket:conflict_resolution_type(BCfg),
                                 Params, HistRetSecs, BCfg, IsNew);
        _Any ->
            [{error, conflictResolutionType,
              <<"Conflict resolution type not allowed in update bucket">>}]
    end.

get_drift_thresholds(ConResType, Params, HistRetSecs, BCfg, IsNew) ->
    case drift_thresholds_needed(ConResType, HistRetSecs, BCfg, IsNew) of
        true ->
            %% Only assign default values when drift thresholds are first
            %% needed, either on bucket create with conflict_resolution_type lww
            %% or when retention_history_seconds is set non-zero
            IsDriftThresholdNew = BCfg == false orelse
                not proplists:is_defined(drift_ahead_threshold_ms, BCfg),
            [get_drift_ahead_threshold(Params, IsDriftThresholdNew),
             get_drift_behind_threshold(Params, IsDriftThresholdNew)];
        false -> []
    end.

drift_thresholds_needed(ConResType, HistRetSecs, _BCfg, true) ->
    case {ConResType, HistRetSecs} of
        {{ok, _, lww}, _} ->
            true;
        {_, {ok, _, undefined}} ->
            false;
        {_, {ok, _, Value}} when Value > 0 ->
            true;
        {{ok, _, seqno}, _} ->
            false;
        {{ok, _, custom}, _} ->
            false;
        {{error, _, _}, _} ->
            false
    end;
drift_thresholds_needed(ConResType, HistRetSecs, BCfg, false) ->
    case ConResType of
        lww -> true;
        _ ->
            HistRetSecsValue =
                case HistRetSecs of
                    {ok, _, Num} -> Num;
                    ignore -> ns_bucket:history_retention_seconds(BCfg);
                    {error, _, _} -> ns_bucket:history_retention_seconds(BCfg)
                end,
            case HistRetSecsValue of
                undefined -> false;
                V when V > 0 -> true;
                _ -> false
            end
    end.

assert_candidates(Candidates) ->
    %% this is to validate that Candidates elements have specific
    %% structure
    [case E of
         %% ok-s are used to keep correctly parsed/validated params
         {ok, _, _} -> [];
         %% error-s hold errors
         {error, _, _} -> [];
         %% ignore-s are used to "do nothing"
         ignore -> []
     end || E <- Candidates].

get_drift_ahead_threshold(Params, IsNew) ->
    validate_with_missing(proplists:get_value("driftAheadThresholdMs", Params),
                          "5000",
                          IsNew,
                          fun parse_validate_drift_ahead_threshold/1).

get_drift_behind_threshold(Params, IsNew) ->
    validate_with_missing(proplists:get_value("driftBehindThresholdMs", Params),
                          "5000",
                          IsNew,
                          fun parse_validate_drift_behind_threshold/1).

-define(PRAM(K, KO), {KO, V#ram_summary.K}).
ram_summary_to_proplist(V) ->
    [?PRAM(total, total),
     ?PRAM(other_buckets, otherBuckets),
     ?PRAM(nodes_count, nodesCount),
     ?PRAM(per_node, perNodeMegs),
     ?PRAM(this_alloc, thisAlloc),
     ?PRAM(this_used, thisUsed),
     ?PRAM(free, free)].

interpret_ram_quota(Ctx, CurrentBucket, ParsedProps, ClusterStorageTotals) ->
    RAMQuota = proplists:get_value(ram_quota, ParsedProps),
    NodesCount = length(get_nodes(Ctx)),
    ParsedQuota = RAMQuota * NodesCount,
    PerNode = RAMQuota div ?MIB,
    ClusterTotals = proplists:get_value(ram, ClusterStorageTotals),

    OtherBuckets = proplists:get_value(quotaUsedPerNode, ClusterTotals) * NodesCount
        - case CurrentBucket of
              [_|_] ->
                  ns_bucket:ram_quota(CurrentBucket);
              _ ->
                  0
          end,
    ThisUsed = case CurrentBucket of
                   [_|_] ->
                       menelaus_stats:bucket_ram_usage(
                         proplists:get_value(name, ParsedProps));
                   _ -> 0
               end,
    Total = proplists:get_value(quotaTotalPerNode, ClusterTotals) * NodesCount,
    #ram_summary{total = Total,
                 other_buckets = OtherBuckets,
                 nodes_count = NodesCount,
                 per_node = PerNode,
                 this_alloc = ParsedQuota,
                 this_used = ThisUsed,
                 free = Total - OtherBuckets - ParsedQuota}.

get_nodes(#bv_ctx{kv_nodes = KvNodes, bucket_config = BucketConfig}) ->
    case BucketConfig of
        false ->
            KvNodes;
        _ ->
            ns_bucket:get_expected_servers(BucketConfig)
    end.

-define(PHDD(K, KO), {KO, V#hdd_summary.K}).
hdd_summary_to_proplist(V) ->
    [?PHDD(total, total),
     ?PHDD(other_data, otherData),
     ?PHDD(other_buckets, otherBuckets),
     ?PHDD(this_used, thisUsed),
     ?PHDD(free, free)].

interpret_hdd_quota(CurrentBucket, ParsedProps, ClusterStorageTotals, Ctx) ->
    ClusterTotals = proplists:get_value(hdd, ClusterStorageTotals),
    UsedByUs = get_hdd_used_by_us(Ctx),
    OtherData = proplists:get_value(used, ClusterTotals) - UsedByUs,
    ThisUsed = get_hdd_used_by_this_bucket(CurrentBucket, ParsedProps),
    OtherBuckets = UsedByUs - ThisUsed,
    Total = proplists:get_value(total, ClusterTotals),
    #hdd_summary{total = Total,
                 other_data = OtherData,
                 other_buckets = OtherBuckets,
                 this_used = ThisUsed,
                 free = Total - OtherData - OtherBuckets}.

get_hdd_used_by_us(Ctx) ->
    {hdd, HDDStats} = lists:keyfind(hdd, 1, Ctx#bv_ctx.cluster_storage_totals),
    {usedByData, V} = lists:keyfind(usedByData, 1, HDDStats),
    V.

get_hdd_used_by_this_bucket([_|_] = _CurrentBucket, Props) ->
    menelaus_stats:bucket_disk_usage(
      proplists:get_value(name, Props));
get_hdd_used_by_this_bucket(_ = _CurrentBucket, _Props) ->
    0.

validate_with_missing(GivenValue, DefaultValue, IsNew, Fn) ->
    case Fn(GivenValue) of
        {error, _, _} = Error ->
            %% Parameter validation functions return error when GivenValue
            %% is undefined or was set to an invalid value.
            %% If the user did not pass any value for the parameter
            %% (given value is undefined) during bucket create and DefaultValue is
            %% available then use it. If this is not bucket create or if
            %% DefaultValue is not available then ignore the error.
            %% If the user passed some invalid value during either bucket create or
            %% edit then return error to the user.
            case GivenValue of
                undefined ->
                    case IsNew andalso DefaultValue =/= undefined of
                        true ->
                            {ok, _, _} = Fn(DefaultValue);
                        false ->
                            ignore
                    end;
                _Other ->
                    Error
            end;
        {ok, _, _} = RV -> RV
    end.

parse_validate_replicas_number(NumReplicas) ->
    case menelaus_util:parse_validate_number(NumReplicas, 0,
                                             ?MAX_NUM_REPLICAS) of
        invalid ->
            {error, replicaNumber, <<"The replica number must be specified and must be a non-negative integer.">>};
        too_small ->
            {error, replicaNumber, <<"The replica number cannot be negative.">>};
        too_large ->
            Msg = io_lib:format("Replica number larger than ~p is not "
                                "supported.", [?MAX_NUM_REPLICAS]),
            {error, replicaNumber, iolist_to_binary(Msg)};
        {ok, X} -> {ok, num_replicas, X}
    end.

parse_validate_replica_index(Params, ReplicasNum, true = _IsNew) ->
    case proplists:get_value("bucketType", Params) =:= "ephemeral" of
        true ->
            case proplists:is_defined("replicaIndex", Params) of
                true ->
                    {error, replicaIndex, <<"replicaIndex not supported for ephemeral buckets">>};
                false ->
                    ignore
            end;
        false ->
            parse_validate_replica_index(
              proplists:get_value("replicaIndex", Params,
                                  replicas_num_default(ReplicasNum)))
    end;
parse_validate_replica_index(_Params, _ReplicasNum, false = _IsNew) ->
    ignore.

replicas_num_default({ok, num_replicas, 0}) ->
    "0";
replicas_num_default(_) ->
    "1".

parse_validate_replica_index("0") -> {ok, replica_index, false};
parse_validate_replica_index("1") -> {ok, replica_index, true};
parse_validate_replica_index(_ReplicaValue) -> {error, replicaIndex, <<"replicaIndex can only be 1 or 0">>}.

parse_validate_compression_mode(Params, BucketConfig, IsNew, IsEnterprise) ->
    CompMode = proplists:get_value("compressionMode", Params),
    do_parse_validate_compression_mode(
      IsEnterprise, CompMode, BucketConfig, IsNew).

do_parse_validate_compression_mode(false, undefined, _BucketCfg, _IsNew) ->
    {ok, compression_mode, off};
do_parse_validate_compression_mode(false, _CompMode, _BucketCfg, _IsNew) ->
    {error, compressionMode,
     <<"Compression mode is supported in enterprise edition only">>};
do_parse_validate_compression_mode(true, CompMode, BucketCfg, IsNew) ->
    DefaultVal = case IsNew of
                     true -> passive;
                     false -> proplists:get_value(compression_mode, BucketCfg)
                 end,
    validate_with_missing(CompMode, atom_to_list(DefaultVal), IsNew,
                          fun parse_compression_mode/1).

parse_compression_mode(V) when V =:= "off"; V =:= "passive"; V =:= "active" ->
    {ok, compression_mode, list_to_atom(V)};
parse_compression_mode(_) ->
    {error, compressionMode,
     <<"compressionMode can be set to 'off', 'passive' or 'active'">>}.

parse_validate_max_ttl(Params, BucketConfig, IsNew, IsEnterprise) ->
    MaxTTL = proplists:get_value("maxTTL", Params),
    parse_validate_max_ttl_inner(IsEnterprise, MaxTTL, BucketConfig, IsNew).

parse_validate_max_ttl_inner(false, undefined, _BucketCfg, _IsNew) ->
    {ok, max_ttl, 0};
parse_validate_max_ttl_inner(false, _MaxTTL, _BucketCfg, _IsNew) ->
    {error, maxTTL, <<"Max TTL is supported in enterprise edition only">>};
parse_validate_max_ttl_inner(true, MaxTTL, BucketCfg, IsNew) ->
    DefaultVal = case IsNew of
                     true -> "0";
                     false -> proplists:get_value(max_ttl, BucketCfg)
                 end,
    validate_with_missing(MaxTTL, DefaultVal, IsNew, fun do_parse_validate_max_ttl/1).

do_parse_validate_max_ttl(Val) ->
    case menelaus_util:parse_validate_number(Val, 0, ?MC_MAXINT) of
        {ok, X} ->
            {ok, max_ttl, X};
        _Error ->
            Msg = io_lib:format("Max TTL must be an integer between 0 and ~p", [?MC_MAXINT]),
            {error, maxTTL, list_to_binary(Msg)}
    end.

is_magma(Params, _BucketCfg, true = _IsNew) ->
    proplists:get_value("storageBackend", Params, "couchstore") =:= "magma";
is_magma(_Params, BucketCfg, false = _IsNew) ->
    ns_bucket:storage_mode(BucketCfg) =:= magma.

parse_validate_storage_quota_percentage(Params, BucketConfig, IsNew, Version,
                                        IsEnterprise) ->
    Percent = proplists:get_value("storageQuotaPercentage", Params),
    IsCompat = cluster_compat_mode:is_version_71(Version),
    IsMagma = is_magma(Params, BucketConfig, IsNew),
    parse_validate_storage_quota_percentage_inner(IsEnterprise, IsCompat,
                                                  Percent, BucketConfig, IsNew,
                                                  IsMagma).

parse_validate_storage_quota_percentage_inner(false = _IsEnterprise, _IsCompat,
                                              undefined = _Percent, _BucketCfg,
                                              _IsNew, _IsMagma) ->
    %% Community edition but percent/ratio wasn't specified
    ignore;
parse_validate_storage_quota_percentage_inner(_IsEnterprise, false = _IsCompat,
                                              undefined = _Percent, _BucketCfg,
                                              _IsNew, _IsMagma) ->
    %% Not cluster compatible but percent/ratio wasn't specified
    ignore;
parse_validate_storage_quota_percentage_inner(false = _IsEnterprise, _IsCompat,
                                           _Percent, _BucketCfg, _IsNew,
                                           _IsMagma) ->
    {error, storageQuotaPercentage,
     <<"Storage Quota Percentage is supported in enterprise edition only">>};
parse_validate_storage_quota_percentage_inner(_IsEnterprise, false = _IsCompat,
                                              _Percent, _BucketCfg, _IsNew,
                                              _IsMagma) ->
    {error, storageQuotaPercentage,
     <<"Storage Quota Percentage cannot be set until the cluster is fully "
       "7.1">>};
parse_validate_storage_quota_percentage_inner(true = _IsEnterprise,
                                              true = _IsCompat, undefined,
                                              _BucketCfg, _IsNew,
                                              false = _IsMagma) ->
    %% Not a magma bucket and percent wasn't specified
    ignore;
parse_validate_storage_quota_percentage_inner(true = _IsEnterprise,
                                              true = _IsCompat, _Percent,
                                              _BucketCfg, _IsNew,
                                              false = _IsMagma) ->
    {error, storageQuotaPercentage,
     <<"Storage Quota Percentage is only used with Magma">>};
parse_validate_storage_quota_percentage_inner(true = _IsEnterprise,
                                              true = _IsCompat, Percent,
                                              BucketCfg, IsNew,
                                              true = _IsMagma) ->
    DefaultVal = case IsNew of
                     true -> integer_to_list(?MAGMA_STORAGE_QUOTA_PERCENTAGE);
                     false -> proplists:get_value(storage_quota_percentage,
                                                  BucketCfg)
                 end,
    validate_with_missing(Percent, DefaultVal, IsNew,
                          fun do_parse_validate_storage_quota_percentage/1).

do_parse_validate_storage_quota_percentage(Val) ->
    case menelaus_util:parse_validate_number(Val,
                                             ?MIN_MAGMA_STORAGE_QUOTA_PERCENTAGE,
                                             ?MAX_MAGMA_STORAGE_QUOTA_PERCENTAGE) of
        {ok, X} ->
            {ok, storage_quota_percentage, X};
        _Error ->
            Msg = io_lib:format("Storage Quota Percentage must be between ~p "
                                "and ~p, inclusive",
                                [?MIN_MAGMA_STORAGE_QUOTA_PERCENTAGE,
                                 ?MAX_MAGMA_STORAGE_QUOTA_PERCENTAGE]),
            {error, storageQuotaPercentage, iolist_to_binary(Msg)}
    end.

parse_validate_limits(Params, BucketConfig, IsNew, IsEnabled, AttrsFunc) ->
    LimitFunc = ?cut(proplists:get_value(_, Params)),
    [do_parse_validate_limit(Param, Key, LimitFunc(atom_to_list(Param)),
                             BucketConfig,
                             IsNew, IsEnabled) ||
        {Param, Key, _} <- AttrsFunc(),
        proplists:is_defined(atom_to_list(Param), Params)].

do_parse_validate_limit(_Param, _InternalName, undefined, _BucketConfig,
                        _IsNew, false = _IsEnabled) ->
    ignore;
do_parse_validate_limit(Param, _InternalName, _Limit, _BucketConfig,
                        _IsNew, false = _IsEnabled) ->
    Msg = io_lib:format("~p is not supported with this config profile",
                        [Param]),
    {error, Param, list_to_binary(Msg)};
do_parse_validate_limit(_Param, InternalName, Limit, BucketConfig,
                        IsNew, _IsEnabled) ->
    GlobalDefault =
        ns_config:read_key_fast(InternalName,
                                default_limit(InternalName)),
    DefaultLimitInt =
        case IsNew of
            true -> GlobalDefault;
            false -> proplists:get_value(InternalName,
                                         BucketConfig,
                                         GlobalDefault)
        end,
    DefaultLimit = integer_to_list(DefaultLimitInt),
    Fun = validate_limit_fun(InternalName),
    validate_with_missing(Limit, DefaultLimit, IsNew, Fun).

validate_limit_fun(kv_storage_limit) ->
    ?cut(do_validate_limit("dataStorageLimit", kv_storage_limit,
         _, ?MIN_KV_STORAGE_LIMIT, ?MAX_KV_STORAGE_LIMIT));
validate_limit_fun(index_storage_limit) ->
    ?cut(do_validate_limit("indexStorageLimit", index_storage_limit,
         _, ?MIN_INDEX_STORAGE_LIMIT, ?MAX_INDEX_STORAGE_LIMIT));
validate_limit_fun(fts_storage_limit) ->
    ?cut(do_validate_limit("searchStorageLimit", fts_storage_limit,
         _, ?MIN_FTS_STORAGE_LIMIT, ?MAX_FTS_STORAGE_LIMIT));
validate_limit_fun(kv_throttle_limit) ->
    ?cut(do_validate_limit("dataThrottleLimit", kv_throttle_limit,
         _, ?MIN_THROTTLE_LIMIT, ?MAX_THROTTLE_LIMIT));
validate_limit_fun(index_throttle_limit) ->
    ?cut(do_validate_limit("indexThrottleLimit", index_throttle_limit,
         _, ?MIN_THROTTLE_LIMIT, ?MAX_THROTTLE_LIMIT));
validate_limit_fun(fts_throttle_limit) ->
    ?cut(do_validate_limit("searchThrottleLimit", fts_throttle_limit,
         _, ?MIN_THROTTLE_LIMIT, ?MAX_THROTTLE_LIMIT));
validate_limit_fun(n1ql_throttle_limit) ->
    ?cut(do_validate_limit("queryThrottleLimit", n1ql_throttle_limit,
         _, ?MIN_THROTTLE_LIMIT, ?MAX_THROTTLE_LIMIT));
validate_limit_fun(sgw_read_throttle_limit) ->
    ?cut(do_validate_limit("sgwReadThrottleLimit", sgw_read_throttle_limit,
         _, ?MIN_THROTTLE_LIMIT, ?MAX_THROTTLE_LIMIT));
validate_limit_fun(sgw_write_throttle_limit) ->
    ?cut(do_validate_limit("sgwWriteThrottleLimit", sgw_write_throttle_limit,
         _, ?MIN_THROTTLE_LIMIT, ?MAX_THROTTLE_LIMIT)).

default_limit(kv_storage_limit) ->
    ?DEFAULT_KV_STORAGE_LIMIT;
default_limit(index_storage_limit) ->
    ?DEFAULT_INDEX_STORAGE_LIMIT;
default_limit(fts_storage_limit) ->
    ?DEFAULT_FTS_STORAGE_LIMIT;
default_limit(kv_throttle_limit) ->
    ?DEFAULT_KV_THROTTLE_LIMIT;
default_limit(index_throttle_limit) ->
    ?DEFAULT_INDEX_THROTTLE_LIMIT;
default_limit(fts_throttle_limit) ->
    ?DEFAULT_FTS_THROTTLE_LIMIT;
default_limit(n1ql_throttle_limit) ->
    ?DEFAULT_N1QL_THROTTLE_LIMIT;
default_limit(sgw_read_throttle_limit) ->
    ?DEFAULT_SGW_READ_THROTTLE_LIMIT;
default_limit(sgw_write_throttle_limit) ->
    ?DEFAULT_SGW_WRITE_THROTTLE_LIMIT.

do_validate_limit(Param, InternalName, Val, Min, Max) ->
    case menelaus_util:parse_validate_number(Val, Min, Max) of
        {ok, X} ->
            {ok, InternalName, X};
        _Error ->
            Msg = io_lib:format("~p must be an integer between ~p and ~p",
                                [Param, Min, Max]),
            {error, Param, list_to_binary(Msg)}
    end.

parse_validate_num_vbuckets(Params, BucketConfig, IsNew) ->
    NumVBs = proplists:get_value("numVBuckets", Params),
    IsEnabled = ns_bucket:allow_variable_num_vbuckets(),
    do_parse_validate_num_vbuckets(NumVBs, BucketConfig, IsNew, IsEnabled).

do_parse_validate_num_vbuckets(undefined, _BucketConfig, false = _IsNew,
                               _IsEnabled) ->
    ignore;
do_parse_validate_num_vbuckets(NumVBs, BucketConfig, false = _IsNew,
                               _IsEnabled) ->
    CurVal = integer_to_list(proplists:get_value(num_vbuckets, BucketConfig)),
    case NumVBs =:= CurVal of
        true ->
            ignore;
        false ->
            {error, numVbuckets,
             <<"Number of vbuckets cannot be modified">>}
    end;
do_parse_validate_num_vbuckets(NumVBs, _BucketConfig, true = _IsNew,
                               false = _IsEnabled) when NumVBs =/= undefined ->
    {error, numVbuckets,
     <<"Support for variable number of vbuckets is not enabled">>};
do_parse_validate_num_vbuckets(NumVBs, _BucketConfig, true = _IsNew,
                               _IsEnabled) ->
    case NumVBs of
        undefined -> {ok, num_vbuckets, ns_bucket:get_default_num_vbuckets()};
        _ -> validate_num_vbuckets(NumVBs)
    end.

validate_num_vbuckets(Val) ->
    case menelaus_util:parse_validate_number(Val, ?MIN_NUM_VBUCKETS,
                                             ?MAX_NUM_VBUCKETS) of
        {ok, X} ->
            {ok, num_vbuckets, X};
        _Error ->
            Msg = io_lib:format("Number of vbuckets must be an integer "
                                "between ~p and ~p",
                                [?MIN_NUM_VBUCKETS, ?MAX_NUM_VBUCKETS]),
            {error, numVbuckets, list_to_binary(Msg)}
    end.

%% Helper function that remaps the user key to the internal key if the config
%% parameter is valid.
%%
%% The REST API has bucket parameters in camelCase, but parameters are stored
%% internally and passed to memcached in snake_case. This difference
%% frustratingly means that we must map the user (camelCase) key to the internal
%% (snake_case) key if the parameter is valid, otherwise we should return the
%% user (camelCase) key in any error messages. This function allows us to deal
%% with the user (camelCase) key throughout the parsing of the validation, then
%% map to the internal key when we've validated the parameter passed by the
%% user (if appropriate). This should allow for the consolidation of all of the
%% keys into the same parsing function which allows us to avoid passing user
%% (camelCase) and internal (snake_case) keys down all of the validation call
%% stacks.
remap_user_key_to_internal_key_if_valid(Result, InternalKey) ->
    case Result of
        {ok, _UserKey, Val} ->
            {ok, InternalKey, Val};
        Error ->
            Error
    end.

parse_validate_history_retention_seconds(Params, BucketConfig, IsNew, Version,
                                         IsEnterprise) ->
    UserKey = historyRetentionSeconds,
    HistoryRetentionValue = proplists:get_value(atom_to_list(UserKey), Params),
    Ret = parse_validate_history_param_numeric(
        UserKey, HistoryRetentionValue, Params, BucketConfig, IsNew, Version,
        IsEnterprise, integer_to_list(?HISTORY_RETENTION_SECONDS_DEFAULT),
        0),
    remap_user_key_to_internal_key_if_valid(Ret, history_retention_seconds).

parse_validate_history_retention_bytes(Params, BucketConfig, IsNew,
                                       Version, IsEnterprise) ->
    UserKey = historyRetentionBytes,
    HistoryRetentionValue = proplists:get_value(atom_to_list(UserKey), Params),
    Ret = parse_validate_history_param_numeric(
        UserKey, HistoryRetentionValue, Params, BucketConfig, IsNew, Version,
        IsEnterprise, integer_to_list(?HISTORY_RETENTION_BYTES_DEFAULT),
        ?HISTORY_RETENTION_BYTES_MIN),
    remap_user_key_to_internal_key_if_valid(Ret, history_retention_bytes).

parse_validate_history_retention_collection_default(Params, BucketConfig, IsNew,
                                                    Version, IsEnterprise) ->
    UserKey = historyRetentionCollectionDefault,
    HistoryRetentionValue = proplists:get_value(atom_to_list(UserKey), Params),
    Ret = parse_validate_history_param_bool(
        UserKey, HistoryRetentionValue, Params, BucketConfig, IsNew, Version,
        IsEnterprise,
        atom_to_list(?HISTORY_RETENTION_COLLECTION_DEFAULT_DEFAULT)),
    remap_user_key_to_internal_key_if_valid(
        Ret, history_retention_collection_default).

parse_validate_history_param_numeric(Key, Value, Params, BucketConfig, IsNew,
                                     Version, IsEnterprise, DefaultVal,
                                     MinVal) ->
    IsCompat = cluster_compat_mode:is_version_72(Version),
    IsMagma = is_magma(Params, BucketConfig, IsNew),
    parse_validate_history_param_inner(
        Key, Value, IsEnterprise, IsCompat, IsNew, IsMagma,
        fun (Val, New) ->
            validate_with_missing(
                Val, DefaultVal, New,
                fun (V) ->
                    %% 0 (Off), which is the default, is a special case for all
                    %% of the history parameters, don't enforce min value.
                    MinToUse = case V =:= DefaultVal of
                                   true -> 0;
                                   false -> MinVal
                               end,
                    do_parse_validate_history_retention_numeric(
                        Key, V, MinToUse, ?MAX_64BIT_UNSIGNED_INT)
                end)
        end).

parse_validate_history_param_bool(Key, Value, Params, BucketConfig, IsNew,
                                  Version, IsEnterprise, DefaultVal) ->
    IsCompat = cluster_compat_mode:is_version_72(Version),
    IsMagma = is_magma(Params, BucketConfig, IsNew),
    parse_validate_history_param_inner(
        Key, Value, IsEnterprise, IsCompat, IsNew, IsMagma,
        fun (Val, New) ->
            validate_with_missing(
                Val, DefaultVal, New,
                fun (V) ->
                    do_parse_validate_history_retention_bool(Key, V)
                end)
        end).

parse_validate_history_param_inner(_Key, undefined = _Value,
                                   false = _IsEnterprise, _IsCompat, _IsNew,
                                   _IsMagma, _ValidatorFn) ->
    %% Value wasn't specified and not enterprise
    ignore;
parse_validate_history_param_inner(_Key, undefined = _Value, _IsEnterprise,
                                   false = _IsCompat, _IsNew, _IsMagma,
                                   _ValidatorFn) ->
    %% Value wasn't specified and not 7.2
    ignore;
parse_validate_history_param_inner(_Key, undefined = _Value, _IsEnterprise,
                                   _IsCompat, _IsNew, false = _IsMagma,
                                   _ValidatorFn) ->
    %% Value wasn't specified and not magma
    ignore;
parse_validate_history_param_inner(Key, _Value, false = _IsEnterprise,
                                   _IsCompat, _IsNew, _IsMagma, _ValidatorFn) ->
    {error, Key,
        <<"History Retention is supported in enterprise edition only">>};
parse_validate_history_param_inner(Key, _Value, _IsEnterprise,
                                   false = _IsCompat, _IsNew, _IsMagma,
                                   _ValidatorFn) ->
    {error, Key,
        <<"History Retention cannot be set until the cluster is fully 7.2">>};
parse_validate_history_param_inner(Key, _Value, true = _IsEnterprise,
                                   true = _IsCompat, _IsNew, false = _IsMagma,
                                   _ValidatorFn) ->
    {error, Key,
        <<"History Retention can only used with Magma">>};
parse_validate_history_param_inner(_Key, Value, true = _IsEnterprise,
                                   true = _IsCompat, IsNew, true = _IsMagma,
                                   ValidatorFn) ->
    ValidatorFn(Value, IsNew).

do_parse_validate_history_retention_numeric(Key, Val, Min, Max) ->
    case menelaus_util:parse_validate_number(Val, Min, Max) of
        {ok, X} ->
            {ok, Key, X};
        _Error ->
            Msg = io_lib:format("Value must be an integer between ~p and ~p,"
                                " inclusive",
                                [Min, Max]),
            {error, Key, iolist_to_binary(Msg)}
    end.

do_parse_validate_history_retention_bool(Key, Val) ->
    case menelaus_util:parse_validate_boolean(Val) of
        {ok, X} ->
            {ok, Key, X};
        _Error ->
            {error, Key, <<"Value must be true or false">>}
    end.

parse_validate_threads_number(Params, IsNew) ->
    validate_with_missing(proplists:get_value("threadsNumber", Params),
                          "3", IsNew, fun parse_validate_threads_number/1).

parse_validate_flush_enabled("0") -> {ok, flush_enabled, false};
parse_validate_flush_enabled("1") -> {ok, flush_enabled, true};
parse_validate_flush_enabled(_ReplicaValue) -> {error, flushEnabled, <<"flushEnabled can only be 1 or 0">>}.

parse_validate_threads_number(NumThreads) ->
    case menelaus_util:parse_validate_number(NumThreads,
                                             ?MIN_NUM_WORKER_THREADS,
                                             ?MAX_NUM_WORKER_THREADS) of
        invalid ->
            Msg = io_lib:format("The number of threads must be an integer "
                                "between ~p and ~p, inclusive",
                                [?MIN_NUM_WORKER_THREADS,
                                 ?MAX_NUM_WORKER_THREADS]),
            {error, threadsNumber, iolist_to_binary(Msg)};
        too_small ->
            Msg = io_lib:format("The number of threads can't be less than ~p",
                                [?MIN_NUM_WORKER_THREADS]),
            {error, threadsNumber, iolist_to_binary(Msg)};
        too_large ->
            Msg = io_lib:format("The number of threads can't be greater "
                                "than ~p", [?MAX_NUM_WORKER_THREADS]),
            {error, threadsNumber, iolist_to_binary(Msg)};
        {ok, X} ->
            {ok, num_threads, X}
    end.

parse_validate_eviction_policy(Params, BCfg, IsNew) ->
    IsEphemeral = is_ephemeral(Params, BCfg, IsNew),
    IsMagma = is_magma(Params, BCfg, IsNew),
    do_parse_validate_eviction_policy(Params, BCfg, IsEphemeral, IsNew,
                                      IsMagma).

do_parse_validate_eviction_policy(Params, _BCfg, false = _IsEphemeral, IsNew,
                                  IsMagma) ->
    Default = case IsMagma of
                  false ->
                      "valueOnly";
                  true ->
                      "fullEviction"
              end,
    validate_with_missing(proplists:get_value("evictionPolicy", Params),
                          Default, IsNew,
                          fun parse_validate_membase_eviction_policy/1);
do_parse_validate_eviction_policy(Params, _BCfg, true = _IsEphemeral,
                                  true = IsNew, _IsMagma) ->
    validate_with_missing(proplists:get_value("evictionPolicy", Params),
                          "noEviction", IsNew,
                          fun parse_validate_ephemeral_eviction_policy/1);
do_parse_validate_eviction_policy(Params, BCfg, true = _IsEphemeral,
                                  false = _IsNew, _IsMagma) ->
    case proplists:get_value("evictionPolicy", Params) of
        undefined ->
            ignore;
        Val ->
            case build_eviction_policy(BCfg) =:= list_to_binary(Val) of
                true ->
                    ignore;
                false ->
                    {error, evictionPolicy,
                     <<"Eviction policy cannot be updated for ephemeral buckets">>}
            end
    end.

parse_validate_membase_eviction_policy("valueOnly") ->
    {ok, eviction_policy, value_only};
parse_validate_membase_eviction_policy("fullEviction") ->
    {ok, eviction_policy, full_eviction};
parse_validate_membase_eviction_policy(_Other) ->
    {error, evictionPolicy,
     <<"Eviction policy must be either 'valueOnly' or 'fullEviction' for couchbase buckets">>}.

parse_validate_ephemeral_eviction_policy("noEviction") ->
    {ok, eviction_policy, no_eviction};
parse_validate_ephemeral_eviction_policy("nruEviction") ->
    {ok, eviction_policy, nru_eviction};
parse_validate_ephemeral_eviction_policy(_Other) ->
    {error, evictionPolicy,
     <<"Eviction policy must be either 'noEviction' or 'nruEviction' for ephemeral buckets">>}.

parse_validate_drift_ahead_threshold(Threshold) ->
    case menelaus_util:parse_validate_number(Threshold, 100, undefined) of
        invalid ->
            {error, driftAheadThresholdMs,
             <<"The drift ahead threshold must be an integer not less than 100ms">>};
        too_small ->
            {error, driftAheadThresholdMs,
             <<"The drift ahead threshold can't be less than 100ms">>};
        {ok, X} ->
            {ok, drift_ahead_threshold_ms, X}
    end.

parse_validate_drift_behind_threshold(Threshold) ->
    case menelaus_util:parse_validate_number(Threshold,
                                             ?MIN_DRIFT_BEHIND_THRESHOLD,
                                             undefined) of
        invalid ->
            Msg = io_lib:format("The drift behind threshold must be an "
                                "integer not less than ~pms",
                                [?MIN_DRIFT_BEHIND_THRESHOLD]),
            {error, driftBehindThresholdMs, iolist_to_binary(Msg)};
        too_small ->
            Msg = io_lib:format("The drift behind threshold can't be less "
                                "than ~pms", [?MIN_DRIFT_BEHIND_THRESHOLD]),
            {error, driftBehindThresholdMs, iolist_to_binary(Msg)};
        {ok, X} ->
            {ok, drift_behind_threshold_ms, X}
    end.

parse_validate_ram_quota(Params, BucketConfig) ->
    RamQuota = case proplists:get_value("ramQuota", Params) of
                   undefined ->
                       %% Provide backward compatibility.
                       proplists:get_value("ramQuotaMB", Params);
                   Ram ->
                       Ram
               end,
    do_parse_validate_ram_quota(RamQuota, BucketConfig).

do_parse_validate_ram_quota(undefined, BucketConfig) when BucketConfig =/= false ->
    {ok, ram_quota, ns_bucket:raw_ram_quota(BucketConfig)};
do_parse_validate_ram_quota(Value, _BucketConfig) ->
    case menelaus_util:parse_validate_number(Value, 0, undefined) of
        invalid ->
            {error, ramQuota,
             <<"The RAM Quota must be specified and must be a positive integer.">>};
        too_small ->
            {error, ramQuota, <<"The RAM Quota cannot be negative.">>};
        {ok, X} ->
            {ok, ram_quota, X * ?MIB}
    end.

parse_validate_bucket_placer_param(What, Other, LowerLimit, Params, IsNew,
                                   BucketConfig) ->
    Err = ?cut(iolist_to_binary(io_lib:format(_, _))),

    case proplists:get_value(atom_to_list(What), Params) of
        undefined ->
            case {IsNew, proplists:get_value(atom_to_list(Other), Params)} of
                {true, Val} when Val =/= undefined ->
                    {error, What, Err("~p must be specified", [What])};
                {false, _} ->
                    case proplists:get_value(What, BucketConfig) of
                        undefined ->
                            ignore;
                        V ->
                            {ok, What, V}
                    end;
                _ ->
                    ignore
            end;
        Value ->
            case IsNew orelse
                proplists:get_value(What, BucketConfig) =/= undefined of
                false ->
                    {error, What, Err("~p cannot be updated since it was not "
                                      "specified during the bucket creation",
                                      [What])};
                true ->
                    case menelaus_util:parse_validate_number(Value, LowerLimit,
                                                             undefined) of
                        invalid ->
                            {error, What, Err("~p must be integer", [What])};
                        too_small ->
                            {error, What, Err("~p must be ~p or more",
                                              [What, LowerLimit])};
                        {ok, X} ->
                            {ok, What, X}
                    end
            end
    end.

parse_validate_conflict_resolution_type("seqno") ->
    {ok, conflict_resolution_type, seqno};
parse_validate_conflict_resolution_type("lww") ->
    case cluster_compat_mode:is_enterprise() of
        true ->
            {ok, conflict_resolution_type, lww};
        false ->
            {error, conflictResolutionType,
             <<"Conflict resolution type 'lww' is supported only in enterprise edition">>}
    end;
parse_validate_conflict_resolution_type("custom") ->
    case cluster_compat_mode:is_enterprise() of
        true ->
            case cluster_compat_mode:is_developer_preview() of
                true ->
                    {ok, conflict_resolution_type, custom};
                false ->
                    {error, conflictResolutionType,
                     <<"Conflict resolution type 'custom' is supported only "
                       "with developer preview enabled">>}
            end;
        false ->
            {error, conflictResolutionType,
             <<"Conflict resolution type 'custom' is supported only in "
               "enterprise edition">>}
    end;
parse_validate_conflict_resolution_type(_Other) ->
    {error, conflictResolutionType,
     <<"Conflict resolution type must be 'seqno' or 'lww' or 'custom'">>}.

handle_compact_bucket(_PoolId, Bucket, Req) ->
    ok = compaction_api:force_compact_bucket(Bucket),
    reply(Req, 200).

handle_purge_compact_bucket(_PoolId, Bucket, Req) ->
    ok = compaction_api:force_purge_compact_bucket(Bucket),
    reply(Req, 200).

handle_cancel_bucket_compaction(_PoolId, Bucket, Req) ->
    ok = compaction_api:cancel_forced_bucket_compaction(Bucket),
    reply(Req, 200).

handle_compact_databases(_PoolId, Bucket, Req) ->
    ok = compaction_api:force_compact_db_files(Bucket),
    reply(Req, 200).

handle_cancel_databases_compaction(_PoolId, Bucket, Req) ->
    ok = compaction_api:cancel_forced_db_compaction(Bucket),
    reply(Req, 200).

handle_compact_view(_PoolId, Bucket, DDocId, Req) ->
    ok = compaction_api:force_compact_view(Bucket, DDocId),
    reply(Req, 200).

handle_cancel_view_compaction(_PoolId, Bucket, DDocId, Req) ->
    ok = compaction_api:cancel_forced_view_compaction(Bucket, DDocId),
    reply(Req, 200).

handle_ddocs_list(PoolId, BucketName, Req) ->
    {ok, BucketConfig} = ns_bucket:get_bucket(BucketName),
    Nodes = ns_bucket:get_view_nodes(BucketConfig),
    case run_on_node({?MODULE, get_ddocs_list, [PoolId, BucketName]},
                     Nodes, Req) of
        {ok, DDocs} -> reply_json(Req, DDocs);
        {error, nonodes} -> reply_json(Req, {[{error, no_ddocs_service}]}, 400)
    end.

run_on_node({M, F, A}, Nodes, Req) ->
    case lists:member(node(), Nodes) of
        true -> {ok, erlang:apply(M, F, A)};
        _ when Nodes == [] -> {error, nonodes};
        _ ->
            Node = menelaus_util:choose_node_consistently(Req, Nodes),
            case rpc:call(Node, M, F, A) of
                {badrpc, _} = Error ->
                    ?log_error("RPC to node ~p (~p:~p) failed: ~p",
                               [Node, M, F, Error]),
                    {error, Error};
                Docs -> {ok, Docs}
            end
    end.

%% The function might be rpc'ed beginning from 6.5
get_ddocs_list(PoolId, Bucket) ->
    DDocs = capi_utils:sort_by_doc_id(capi_utils:full_live_ddocs(Bucket)),
    RV =
        [begin
             Id = capi_utils:extract_doc_id(Doc),
             {[{doc, capi_utils:couch_doc_to_json(Doc, parsed)},
               {controllers,
                {[{compact,
                   bin_concat_path(["pools", PoolId, "buckets", Bucket, "ddocs",
                                    Id, "controller", "compactView"])},
                  {setUpdateMinChanges,
                   bin_concat_path(["pools", PoolId, "buckets", Bucket,
                                    "ddocs", Id, "controller",
                                    "setUpdateMinChanges"])}]}}]}
         end || Doc <- DDocs],
    {[{rows, RV}]}.

handle_set_ddoc_update_min_changes(_PoolId, Bucket, DDocIdStr, Req) ->
    DDocId = list_to_binary(DDocIdStr),

    case ns_couchdb_api:get_doc(Bucket, DDocId) of
        {ok, #doc{body={Body}} = DDoc} ->
            {Options0} = proplists:get_value(<<"options">>, Body, {[]}),
            Params = mochiweb_request:parse_post(Req),

            {Options1, Errors} =
                lists:foldl(
                  fun (Key, {AccOptions, AccErrors}) ->
                          BinKey = list_to_binary(Key),
                          %% just unset the option
                          AccOptions1 = lists:keydelete(BinKey, 1, AccOptions),

                          case proplists:get_value(Key, Params) of
                              undefined ->
                                  {AccOptions1, AccErrors};
                              Value ->
                                  case menelaus_util:parse_validate_number(
                                         Value, 0, undefined) of
                                      {ok, Parsed} ->
                                          AccOptions2 =
                                              [{BinKey, Parsed} | AccOptions1],
                                          {AccOptions2, AccErrors};
                                      Error ->
                                          Msg = io_lib:format(
                                                  "Invalid ~s: ~p",
                                                  [Key, Error]),
                                          AccErrors1 =
                                              [{Key, iolist_to_binary(Msg)}],
                                          {AccOptions, AccErrors1}
                                  end
                          end
                  end, {Options0, []},
                  ["updateMinChanges", "replicaUpdateMinChanges"]),

            case Errors of
                [] ->
                    complete_update_ddoc_options(Req, Bucket, DDoc, Options1);
                _ ->
                    reply_json(Req, {Errors}, 400)
            end;
        {not_found, _} ->
            reply_json(Req, {[{'_', <<"Design document not found">>}]}, 400)
    end.

complete_update_ddoc_options(Req, Bucket, #doc{body={Body0}}= DDoc, Options0) ->
    Options = {Options0},
    NewBody0 = [{<<"options">>, Options} |
                lists:keydelete(<<"options">>, 1, Body0)],

    NewBody = {NewBody0},
    NewDDoc = DDoc#doc{body=NewBody},
    ok = ns_couchdb_api:update_doc(Bucket, NewDDoc),
    reply_json(Req, Options).

handle_local_random_key(Bucket, Scope, Collection, Req) ->
    menelaus_web_collections:assert_api_available(Bucket),
    do_handle_local_random_key(
      Bucket,
      menelaus_web_crud:assert_collection_uid(Bucket, Scope, Collection),
      Req).

handle_local_random_key(Bucket, Req) ->
    CollectionUid = menelaus_web_crud:assert_default_collection_uid(Bucket),
    do_handle_local_random_key(Bucket, CollectionUid, Req).

do_handle_local_random_key(Bucket, CollectionUId, Req) ->
    {ok, BucketConfig} = ns_bucket:get_bucket(Bucket),
    Nodes = ns_bucket:get_servers(BucketConfig),

    Args = [X || X <- [Bucket, CollectionUId],
                 X =/= undefined],
    {ok, Res} = run_on_node({ns_memcached, get_random_key, Args},
                            Nodes, Req),
    case Res of
        {ok, Key} ->
            reply_json(Req, {[{ok, true},
                              {key, Key}]});
        {memcached_error, key_enoent, _} ->
            ?log_debug("No keys were found for bucket ~p. "
                       "Fallback to all docs approach.", [Bucket]),
            reply_json(Req, {[{ok, false},
                              {error, <<"fallback_to_all_docs">>}]}, 404);
        {memcached_error, Status, Msg} ->
            ?log_error("Unable to retrieve random key for bucket ~p. "
                       "Memcached returned error ~p. ~p",
                       [Bucket, Status, Msg]),
            reply_json(Req, {[{ok, false}]}, 404)
    end.

build_terse_bucket_info(BucketName) ->
    case bucket_info_cache:terse_bucket_info(BucketName) of
        {ok, _, _, V} -> V;
        %% NOTE: {auth_bucket for this route handles 404 for us albeit
        %% harmlessly racefully
        not_present ->
            %% Bucket disappeared from under us
            {error, not_present};
        {T, E, Stack} ->
            erlang:raise(T, E, Stack)
    end.

serve_short_bucket_info(BucketName, Req) ->
    case build_terse_bucket_info(BucketName) of
        {error, not_present} ->
            menelaus_util:reply_json(Req, <<"Bucket not found">>, 404);
        V ->
            menelaus_util:reply_ok(Req, "application/json", V)
    end.

serve_streaming_short_bucket_info(BucketName, Req) ->
    handle_streaming(
      fun (_, _UpdateID) ->
              case build_terse_bucket_info(BucketName) of
                  {error, not_present} ->
                      exit(normal);
                  V ->
                      {just_write, {write, V}}
              end
      end, Req).


-ifdef(TEST).
%% for test
basic_bucket_params_screening(IsNew, Name, Params, AllBuckets) ->
    basic_bucket_params_screening(IsNew, Name, Params, AllBuckets,
                                  [node1, node2]).

basic_bucket_params_screening(IsNew, Name, Params, AllBuckets, KvNodes) ->
    basic_bucket_params_screening(IsNew, Name, Params, AllBuckets, KvNodes,
                                  true).

basic_bucket_params_screening(IsNew, Name, Params, AllBuckets,
                              KvNodes, IsEnterprise) ->
    Version = cluster_compat_mode:supported_compat_version(),
    Groups = [[{uuid, N},
               {name, N},
               {nodes, [N]}] || N <- KvNodes],
    Ctx = init_bucket_validation_context(IsNew, Name, AllBuckets,
                                         KvNodes, Groups, [],
                                         false, false,
                                         Version, IsEnterprise,
                                         %% Change when developer_preview
                                         %% defaults to false
                                         true),
    basic_bucket_params_screening(Ctx, Params).

basic_bucket_params_screening_test() ->
    meck:new(config_profile, [passthrough]),
    meck:expect(config_profile, search,
                fun (_, Default) ->
                        Default
                end),
    meck:new(ns_config, [passthrough]),
    meck:expect(ns_config, read_key_fast,
                fun (_, Default) ->
                        Default
                end),
    meck:expect(ns_config, search,
                fun (couchbase_num_vbuckets_default) ->
                        {value, 1024}
                end),
    meck:expect(ns_config, search_node_with_default,
                fun (_, Default) -> Default end),
    meck:new(cluster_compat_mode, [passthrough]),
    meck:expect(cluster_compat_mode, is_cluster_elixir,
                fun () -> true end),
    meck:expect(ns_config, search_node_with_default,
                fun (_, Default) ->
                        Default
                end),
    AllBuckets = [{"mcd",
                   [{type, memcached},
                    {num_vbuckets, 16},
                    {num_replicas, 1},
                    {servers, [node1, node2]},
                    {ram_quota, 76 * ?MIB}]},
                  {"default",
                   [{type, membase},
                    {num_vbuckets, 16},
                    {num_replicas, 1},
                    {servers, [node1, node2]},
                    {ram_quota, 512 * ?MIB}]},
                  {"third",
                   [{type, membase},
                    {num_vbuckets, 16},
                    {num_replicas, 1},
                    {servers, [node1, node2]},
                    {ram_quota, 768 * ?MIB}]},
                  {"fourth",
                   [{type, membase},
                    {num_vbuckets, 16},
                    {num_replicas, 3},
                    {servers, [node1, node2]},
                    {ram_quota, 100 * ?MIB}]},
                  {"fifth",
                   [{type, membase},
                    {num_vbuckets, 16},
                    {num_replicas, 0},
                    {servers, [node1]},
                    {ram_quota, 300 * ?MIB}]}],

    %% it is possible to create bucket with ok params
    {OK1, E1} = basic_bucket_params_screening(true, "mcd",
                                              [{"bucketType", "membase"},
                                               {"ramQuota", "400"}, {"replicaNumber", "2"}],
                                              tl(AllBuckets)),
    [] = E1,
    %% missing fields have their defaults set
    true = proplists:is_defined(num_threads, OK1),
    true = proplists:is_defined(eviction_policy, OK1),
    true = proplists:is_defined(replica_index, OK1),

    % Not enterprise/magma/7.2.0+ so history not set
    ?assertNot(proplists:is_defined(history_retention_seconds, OK1)),
    ?assertNot(proplists:is_defined(history_retention_bytes, OK1)),
    ?assertNot(proplists:is_defined(history_retention_collection_default, OK1)),

    %% it is not possible to create bucket with duplicate name
    {_OK2, E2} = basic_bucket_params_screening(true, "mcd",
                                               [{"bucketType", "membase"},
                                                {"ramQuota", "400"}, {"replicaNumber", "2"}],
                                               AllBuckets),
    true = lists:member(name, proplists:get_keys(E2)), % mcd is already present

    %% it is not possible to update missing bucket. And specific format of errors
    {OK3, E3} = basic_bucket_params_screening(false, "missing",
                                              [{"bucketType", "membase"},
                                               {"ramQuota", "400"}, {"replicaNumber", "2"}],
                                              AllBuckets),
    [] = OK3,
    [name] = proplists:get_keys(E3),

    %% it is not possible to update missing bucket. And specific format of errors
    {OK4, E4} = basic_bucket_params_screening(false, "missing",
                                              [],
                                              AllBuckets),
    [] = OK4,
    [name] = proplists:get_keys(E4),

    %% it is not possible to update missing bucket. And specific format of errors
    {OK5, E5} = basic_bucket_params_screening(false, "missing",
                                              [{"ramQuota", "222"}],
                                              AllBuckets),
    [] = OK5,
    [name] = proplists:get_keys(E5),

    %% it is possible to update only some fields
    {OK6, E6} = basic_bucket_params_screening(false, "third",
                                              [{"bucketType", "membase"},
                                               {"replicaNumber", "2"}],
                                              AllBuckets),
    {num_replicas, 2} = lists:keyfind(num_replicas, 1, OK6),
    [] = E6,
    ?assertEqual(false, lists:keyfind(num_threads, 1, OK6)),
    ?assertEqual(false, lists:keyfind(eviction_policy, 1, OK6)),
    ?assertEqual(false, lists:keyfind(replica_index, 1, OK6)),

    %% its not possible to update memcached bucket ram quota
    {_OK7, E7} = basic_bucket_params_screening(false, "mcd",
                                               [{"bucketType", "membase"},
                                                {"ramQuota", "1024"}, {"replicaNumber", "2"}],
                                               AllBuckets),
    ?assertEqual(true, lists:member(ramQuota, proplists:get_keys(E7))),

    {_OK8, E8} = basic_bucket_params_screening(true, undefined,
                                               [{"bucketType", "membase"},
                                                {"ramQuota", "400"}, {"replicaNumber", "2"}],
                                               AllBuckets),
    ?assertEqual([{name, <<"Bucket name needs to be specified">>}], E8),

    {_OK9, E9} = basic_bucket_params_screening(false, undefined,
                                               [{"bucketType", "membase"},
                                                {"ramQuota", "400"}, {"replicaNumber", "2"}],
                                               AllBuckets),
    ?assertEqual([{name, <<"Bucket with given name doesn't exist">>}], E9),

    %% it is not possible to create bucket with duplicate name in different register
    {_OK10, E10} = basic_bucket_params_screening(true, "Mcd",
                                                 [{"bucketType", "membase"},
                                                  {"ramQuota", "400"}, {"replicaNumber", "2"}],
                                                 AllBuckets),
    ?assertEqual([{name, <<"Bucket with given name already exists">>}], E10),

    %% it is not possible to create bucket with name longer than 100 characters
    {_OK11, E11} = basic_bucket_params_screening(true, "12345678901234567890123456789012345678901234567890123456789012345678901234567890123456789012345678901",
                                                 [{"bucketType", "membase"},
                                                  {"ramQuota", "400"}, {"replicaNumber", "2"}],
                                                 AllBuckets),
    ?assertEqual([{name, ?l2b(io_lib:format("Bucket name cannot exceed ~p characters",
                                            [?MAX_BUCKET_NAME_LEN]))}], E11),

    %% it is possible to update optional fields
    {OK12, E12} = basic_bucket_params_screening(false, "third",
                                                [{"bucketType", "membase"},
                                                 {"threadsNumber", "8"},
                                                 {"evictionPolicy", "fullEviction"}],
                                                AllBuckets),
    [] = E12,
    ?assertEqual(8, proplists:get_value(num_threads, OK12)),
    ?assertEqual(full_eviction, proplists:get_value(eviction_policy, OK12)),

    %% it is not possible to CREATE a bucket or UPDATE an existing bucket
    %% with 3 replicas and durability level that isn't none.
    DurabilityLevels = ["majority", "majorityAndPersistActive",
                        "persistToMajority"],
    lists:map(
      fun (Level) ->
              %% Create
              {_OK14a, E14a} = basic_bucket_params_screening(
                                 true, "ReplicaDurability",
                                 [{"bucketType", "membase"},
                                  {"ramQuota", "400"},
                                  {"replicaNumber", "3"},
                                  {"durabilityMinLevel", Level}],
                                 AllBuckets),
              ?assertEqual([{durability_min_level,
                             <<"Durability minimum level cannot be specified "
                               "with 3 replicas">>}],
                           E14a),

              %% Update
              {_OK14b, E14b} = basic_bucket_params_screening(
                                 false, "fourth",
                                 [{"durabilityMinLevel", Level}],
                                 AllBuckets),
              ?assertEqual([{durability_min_level,
                             <<"Durability minimum level cannot be specified "
                               "with 3 replicas">>}],
                           E14b)
      end, DurabilityLevels),

    %% it is possible to create a bucket with 3 replicas when durability is
    %% none.
    lists:map(
      fun (BucketType) ->
              {_OK15, E15} = basic_bucket_params_screening(
                               true, "ReplicaDurability",
                               [{"bucketType", BucketType},
                                {"ramQuota", "400"},
                                {"replicaNumber", "3"},
                                {"durabilityMinLevel", "none"}],
                               AllBuckets),
              [] = E15
      end, ["membase", "ephemeral"]),

    %% is is not possible to create an ephemeral bucket with 3 replicas and
    %% durability level that isn't none.
    {_OK16, E16} = basic_bucket_params_screening(
                     true, "ReplicaDurability",
                     [{"bucketType", "ephemeral"},
                      {"ramQuota", "400"},
                      {"replicaNumber", "3"},
                      {"durabilityMinLevel", "majority"}],
                     AllBuckets),
    ?assertEqual([{durability_min_level,
                   <<"Durability minimum level cannot be specified "
                     "with 3 replicas">>}],
                 E16),

    %% it is possible to crete a bucket using the deprecated ramQuotaMB
    %% (to ensure backwards compatibility).
    {OK17, E17} = basic_bucket_params_screening(
                   true, "Bucket17", [{"bucketType", "membase"},
                    {"ramQuotaMB", "400"}, {"replicaNumber", "2"}],
                   AllBuckets),
    [] = E17,
    true = proplists:is_defined(ram_quota, OK17),

    %% it is not possible to create or update a bucket with 1 and 2 replicas
    %% and durability level that isn't none if there is one active kv node
    MajorityDurabilityLevelReplicas = [{D, R} || D <- DurabilityLevels, R <- ["1", "2"]],

    lists:map(
      fun ({DurabilityLevel, ReplicaNumber}) ->
              %% Create
              {_OK18a, E18a} = basic_bucket_params_screening(
                                 true, "ReplicaDurability",
                                 [{"bucketType", "membase"},
                                  {"ramQuota", "400"},
                                  {"replicaNumber", ReplicaNumber},
                                  {"durabilityMinLevel", DurabilityLevel}],
                                 AllBuckets,
                                 [node1]),
              ?assertEqual([{durability_min_level,
                             <<"You do not have enough data servers to "
                               "support this durability level">>}],
                           E18a),

              %% Update
              {_OK18b, E18b} = basic_bucket_params_screening(
                                 false, "fifth",
                                 [{"replicaNumber", ReplicaNumber},
                                  {"durabilityMinLevel", DurabilityLevel}],
                                 AllBuckets,
                                 [node1]),
              ?assertEqual([{durability_min_level,
                             <<"You do not have enough data servers to "
                               "support this durability level">>}],
                           E18b)
      end, MajorityDurabilityLevelReplicas),

    %% it is possible to create a bucket with 1 and 2 replicas and
    %% durability level that isn't none if there is more than one active kv node
    lists:map(
      fun ({DurabilityLevel, ReplicaNumber}) ->
              {_OK19, E19} = basic_bucket_params_screening(
                               true, "ReplicaDurability",
                               [{"bucketType", "membase"},
                                {"ramQuota", "400"},
                                {"replicaNumber", ReplicaNumber},
                                {"durabilityMinLevel", DurabilityLevel}],
                               AllBuckets,
                               [node1, node2]),
              [] = E19
      end, MajorityDurabilityLevelReplicas),

    {_OK20, E20} = basic_bucket_params_screening(
                     true,
                     "HistoryNotEnterpriseMagma",
                     [{"bucketType", "membase"},
                      {"ramQuota", "1024"},
                      {"storageBackend", "magma"},
                      {"historyRetentionSeconds", "10"},
                      {"historyRetentionBytes", "10"},
                      {"historyRetentionCollectionDefault", "true"}],
                     AllBuckets,
                     [node1],
                     false),
    ?assertEqual([{storageBackend,
                   <<"Magma is supported in enterprise edition only">>},
                  {historyRetentionSeconds,
                   <<"History Retention is supported in enterprise edition "
                     "only">>},
                  {historyRetentionBytes,
                   <<"History Retention is supported in enterprise edition "
                      "only">>},
                  {historyRetentionCollectionDefault,
                   <<"History Retention is supported in enterprise edition "
                     "only">>}],
                 E20),

    {_OK21, E21} = basic_bucket_params_screening(
                     true,
                     "HistoryEnterpriseNotMagma",
                     [{"bucketType", "membase"},
                      {"ramQuota", "400"},
                      {"historyRetentionSeconds", "10"},
                      {"historyRetentionBytes", "10"},
                      {"historyRetentionCollectionDefault", "true"}],
                     AllBuckets,
                     [node1]),
    ?assertEqual([{historyRetentionSeconds,
                   <<"History Retention can only used with Magma">>},
                  {historyRetentionBytes,
                   <<"History Retention can only used with Magma">>},
                  {historyRetentionCollectionDefault,
                   <<"History Retention can only used with Magma">>}],
                 E21),

    meck:expect(cluster_compat_mode, supported_compat_version,
        fun() ->
            ?VERSION_71
        end),

    {_OK22, E22} = basic_bucket_params_screening(
                     true,
                     "HistoryEnterpriseMagma7.1",
                     [{"bucketType", "membase"},
                      {"ramQuota", "1024"},
                      {"storageBackend", "magma"},
                      {"historyRetentionSeconds", "10"},
                      {"historyRetentionBytes", "10"},
                      {"historyRetentionCollectionDefault", "true"}],
                     AllBuckets,
                     [node1]),
    ?assertEqual([{historyRetentionSeconds,
                    <<"History Retention cannot be set until the cluster is "
                       "fully 7.2">>},
                  {historyRetentionBytes,
                    <<"History Retention cannot be set until the cluster is "
                      "fully 7.2">>},
                  {historyRetentionCollectionDefault,
                    <<"History Retention cannot be set until the cluster is "
                      "fully 7.2">>}],
                 E22),

    %% put back the compat_mode to elixir
    meck:expect(cluster_compat_mode, supported_compat_version,
                fun() ->
                        ?VERSION_ELIXIR
                end),

    {_OK23, E23} = basic_bucket_params_screening(
        true,
        "HistoryEnterpriseMagma7.1",
        [{"bucketType", "membase"},
            {"ramQuota", "1024"},
            {"storageBackend", "magma"},
            {"historyRetentionSeconds", "-1"},
            {"historyRetentionBytes", "-1"},
            {"historyRetentionCollectionDefault", "-1"}],
        AllBuckets,
        [node1]),
    ?assertEqual([{historyRetentionSeconds,
                   <<"Value must be an integer between 0 and "
                    "18446744073709551615, inclusive">>},
                  {historyRetentionBytes,
                   <<"Value must be an integer between 2147483648 and "
                    "18446744073709551615, inclusive">>},
                  {historyRetentionCollectionDefault,
                   <<"Value must be true or false">>}],
        E23),

    {_OK24, E24} = basic_bucket_params_screening(
        true,
        "HistoryEnterpriseMagma7.1",
        [{"bucketType", "membase"},
            {"ramQuota", "1024"},
            {"storageBackend", "magma"},
            {"historyRetentionSeconds", "18446744073709551616"},
            {"historyRetentionBytes", "18446744073709551616"},
            {"historyRetentionCollectionDefault", "-1"}],
        AllBuckets,
        [node1]),
    ?assertEqual(
        [{historyRetentionSeconds,
            <<"Value must be an integer between 0 and "
            "18446744073709551615, inclusive">>},
        {historyRetentionBytes,
            <<"Value must be an integer between 2147483648 and "
            "18446744073709551615, inclusive">>},
        {historyRetentionCollectionDefault,
            <<"Value must be true or false">>}],
        E24),

    {OK25, E25} = basic_bucket_params_screening(
                     true,
                     "HistoryEnterpriseMagma",
                     [{"bucketType", "membase"},
                      {"ramQuota", "1024"},
                      {"storageBackend", "magma"},
                      {"historyRetentionSeconds", "10"},
<<<<<<< HEAD
                      {"historyRetentionBytes", "10"},
                      {"historyRetentionCollectionDefault", "true"}],
=======
                      {"historyRetentionBytes", "2147483648"},
                      {"historyRetentionCollectionDefault", "true"},
                      {"magmaKeyTreeDataBlockSize", "4096"},
                      {"magmaSeqTreeDataBlockSize", "4096"}],
>>>>>>> a159e095
                     AllBuckets,
                     [node1]),
    ?assertEqual([], E25),
    ?assert(lists:any(fun (Elem) ->
                          Elem =:= {history_retention_seconds, 10}
                      end, OK25)),
    ?assert(lists:any(fun (Elem) ->
                          Elem =:= {history_retention_bytes, 2147483648}
                      end, OK25)),
    ?assert(lists:any(fun (Elem) ->
        Elem =:= {history_retention_collection_default, true}
                      end, OK25)),

    %% Test defaults for history when we are enterprise/magma/7.2.0+
    {OK26, E26} = basic_bucket_params_screening(
        true,
        "mcd",
        [{"bucketType", "membase"},
         {"ramQuota", "1024"},
         {"replicaNumber", "2"},
         {"storageBackend", "magma"}],
        tl(AllBuckets)),
    ?assertEqual([], E26),

    ?assertEqual({history_retention_seconds, 0},
                  proplists:lookup(history_retention_seconds, OK26)),
    ?assertEqual({history_retention_bytes, 0},
                  proplists:lookup(history_retention_bytes, OK26)),
    ?assertEqual({history_retention_collection_default, true},
                  proplists:lookup(history_retention_collection_default, OK26)),

    meck:unload(ns_config),
    meck:unload(config_profile),
    meck:unload(cluster_compat_mode),

    ok.

basic_parse_validate_bucket_auto_compaction_settings_test() ->
    meck:new(cluster_compat_mode, [passthrough]),
    meck:expect(cluster_compat_mode, is_cluster_71,
                fun () -> true end),
    meck:expect(cluster_compat_mode, is_cluster_elixir,
                fun () -> true end),
    meck:new(ns_config, [passthrough]),
    meck:expect(ns_config, get,
                fun () -> [] end),
    meck:expect(ns_config, search_node_with_default,
                fun (_, Default) ->
                        Default
                end),
    meck:new(config_profile, [passthrough]),
    meck:expect(config_profile, search,
                fun (_, Default) ->
                        Default
                end),
    meck:new(chronicle_kv, [passthrough]),
    meck:expect(chronicle_kv, get,
                fun (_, _) ->
                        {ok,
                         {[{database_fragmentation_threshold, {30, undefined}},
                           {view_fragmentation_threshold, {30, undefined}},
                           {magma_fragmentation_percentage, 50}],
                          {<<"f663189bff34bd2523ee5ff25480d845">>, 4}}}
                end),
    Value0 = parse_validate_bucket_auto_compaction_settings([{"not_autoCompactionDefined", "false"},
                                                             {"databaseFragmentationThreshold[percentage]", "10"},
                                                             {"viewFragmentationThreshold[percentage]", "20"},
                                                             {"parallelDBAndViewCompaction", "false"},
                                                             {"allowedTimePeriod[fromHour]", "0"},
                                                             {"allowedTimePeriod[fromMinute]", "1"},
                                                             {"allowedTimePeriod[toHour]", "2"},
                                                             {"allowedTimePeriod[toMinute]", "3"},
                                                             {"allowedTimePeriod[abortOutside]", "false"}]),
    ?assertMatch(nothing, Value0),
    Value1 = parse_validate_bucket_auto_compaction_settings([{"autoCompactionDefined", "false"},
                                                             {"databaseFragmentationThreshold[percentage]", "10"},
                                                             {"viewFragmentationThreshold[percentage]", "20"},
                                                             {"parallelDBAndViewCompaction", "false"},
                                                             {"allowedTimePeriod[fromHour]", "0"},
                                                             {"allowedTimePeriod[fromMinute]", "1"},
                                                             {"allowedTimePeriod[toHour]", "2"},
                                                             {"allowedTimePeriod[toMinute]", "3"},
                                                             {"allowedTimePeriod[abortOutside]", "false"}]),
    ?assertMatch(false, Value1),
    {ok, Stuff0} = parse_validate_bucket_auto_compaction_settings([{"autoCompactionDefined", "true"},
                                                                   {"databaseFragmentationThreshold[percentage]", "10"},
                                                                   {"viewFragmentationThreshold[percentage]", "20"},
                                                                   {"parallelDBAndViewCompaction", "false"},
                                                                   {"allowedTimePeriod[fromHour]", "0"},
                                                                   {"allowedTimePeriod[fromMinute]", "1"},
                                                                   {"allowedTimePeriod[toHour]", "2"},
                                                                   {"allowedTimePeriod[toMinute]", "3"},
                                                                   {"allowedTimePeriod[abortOutside]", "false"}]),
    Stuff1 = lists:sort(Stuff0),
    ?assertEqual([{allowed_time_period, [{from_hour, 0},
                                         {to_hour, 2},
                                         {from_minute, 1},
                                         {to_minute, 3},
                                         {abort_outside, false}]},
                  {database_fragmentation_threshold, {10, undefined}},
                  {parallel_db_and_view_compaction, false},
                  {view_fragmentation_threshold, {20, undefined}}],
                 Stuff1),
    meck:unload(cluster_compat_mode),
    meck:unload(ns_config),
    meck:unload(config_profile),
    meck:unload(chronicle_kv),
    ok.

parse_validate_pitr_max_history_age_test() ->
    %% "Constants" used to make parse_validate_pitr_numeric_param() calls in
    %% this test clearer.
    IsNewTrue = true,
    IsNewFalse = false,

    LegitParams = [{"pitrMaxHistoryAge", "100"}],

    %% For these legitimate params tests, the value of IsNew shouldn't matter.

    %% sub-test: legitimate params, IsNew true
    Result1 = parse_validate_pitr_numeric_param(
                LegitParams,
                pitrMaxHistoryAge,
                pitr_max_history_age,
                IsNewTrue),
    Expected1 = {ok, pitr_max_history_age, 100},
    ?assertEqual(Expected1, Result1),

    %% sub-test: legitimate params, IsNew false
    Result2 = parse_validate_pitr_numeric_param(
                LegitParams,
                pitrMaxHistoryAge,
                pitr_max_history_age,
                IsNewFalse),
    Expected2 = {ok, pitr_max_history_age, 100},
    ?assertEqual(Expected2, Result2),

    NonNumericParams = [{"pitrMaxHistoryAge", "foo"}],

    %% sub-test: non-numeric params, IsNew true
    Result3 = parse_validate_pitr_numeric_param(
                NonNumericParams,
                pitrMaxHistoryAge,
                pitr_max_history_age,
                IsNewTrue),
    Expected3 = value_not_numeric_error(pitrMaxHistoryAge, "foo"),
    ?assertEqual(Expected3, Result3),

    %% sub-test: non-numeric params, IsNew false
    Result4 = parse_validate_pitr_numeric_param(
                NonNumericParams,
                pitrMaxHistoryAge,
                pitr_max_history_age,
                IsNewFalse),
    Expected4 = value_not_numeric_error(pitrMaxHistoryAge, "foo"),
    ?assertEqual(Expected4, Result4),

    TooSmallParams = [{"pitrMaxHistoryAge", "0"}],

    %% sub-test: too small params, IsNew true
    Result5 = parse_validate_pitr_numeric_param(
                TooSmallParams,
                pitrMaxHistoryAge,
                pitr_max_history_age,
                IsNewTrue),
    Expected5 = value_not_in_range_error(
                  pitrMaxHistoryAge, "0",
                  ns_bucket:attribute_min(pitr_max_history_age),
                  ns_bucket:attribute_max(pitr_max_history_age)),
    ?assertEqual(Expected5, Result5),

    %% sub-test: too small params, IsNew false
    Result6 = parse_validate_pitr_numeric_param(
                TooSmallParams,
                pitrMaxHistoryAge,
                pitr_max_history_age,
                IsNewFalse),
    Expected6 = value_not_in_range_error(
                  pitrMaxHistoryAge, "0",
                  ns_bucket:attribute_min(pitr_max_history_age),
                  ns_bucket:attribute_max(pitr_max_history_age)),
    ?assertEqual(Expected6, Result6),

    TooBigParams = [{"pitrMaxHistoryAge", "172801"}],

    %% sub-test: too big params, IsNew true
    Result7 = parse_validate_pitr_numeric_param(
                TooBigParams,
                pitrMaxHistoryAge,
                pitr_max_history_age,
                IsNewTrue),
    Expected7 = value_not_in_range_error(
                  pitrMaxHistoryAge, "172801",
                  ns_bucket:attribute_min(pitr_max_history_age),
                  ns_bucket:attribute_max(pitr_max_history_age)),
    ?assertEqual(Expected7, Result7),

    %% sub-test: too big params, IsNew false
    Result8 = parse_validate_pitr_numeric_param(
                TooBigParams,
                pitrMaxHistoryAge,
                pitr_max_history_age,
                IsNewFalse),
    Expected8 = value_not_in_range_error(
                  pitrMaxHistoryAge, "172801",
                  ns_bucket:attribute_min(pitr_max_history_age),
                  ns_bucket:attribute_max(pitr_max_history_age)),
    ?assertEqual(Expected8, Result8),

    MissingParams = [],

    %% sub-test: missing params, IsNew true
    %% The result should be the default value.
    Result9 = parse_validate_pitr_numeric_param(
                MissingParams,
                pitrMaxHistoryAge,
                pitr_max_history_age,
                IsNewTrue),
    Expected9 = {ok, pitr_max_history_age, 86400},
    ?assertEqual(Expected9, Result9),

    %% sub-test: missing params, IsNew false.
    %% The missing parameters should be ignored.
    Result10 = parse_validate_pitr_numeric_param(
                 MissingParams,
                 pitrMaxHistoryAge,
                 pitr_max_history_age,
                 IsNewFalse),
    Expected10 = ignore,
    ?assertEqual(Expected10, Result10).

parse_validate_max_magma_shards_test() ->
    meck:new(config_profile, [passthrough]),
    meck:expect(config_profile, search,
                fun (_, Default) ->
                        Default
                end),
    Params = [{"bucketType", "membase"},
              {"ramQuota", "400"},
              {"replicaNumber", "3"},
              {"durabilityMinLevel", "majority"},
              {"magmaMaxShards", "101"}],
    BucketConfig = [],
    Version = ?VERSION_ELIXIR,

    Resp = parse_validate_max_magma_shards(Params, BucketConfig, Version, true),
    ?assertEqual(Resp,
                 {error, magmaMaxShards,
                  <<"Cannot set maximum magma shards in this configuration profile">>}),

    Resp2 = parse_validate_max_magma_shards(Params, BucketConfig, Version, false),
    ?assertEqual(Resp2,
                 {error, magmaMaxShards,
                  <<"Number of maximum magma shards cannot be modified after bucket creation">>}),

    meck:expect(config_profile, search,
                fun (_, _) ->
                        true
                end),
    Params2 = [{"bucketType", "membase"},
              {"ramQuota", "400"},
              {"replicaNumber", "3"},
              {"durabilityMinLevel", "majority"},
              {"magmaMaxShards", "10000"}],
    Resp3 = parse_validate_max_magma_shards(Params2, BucketConfig, Version, true),
    ?assertEqual(Resp3,
                 {error,magmaMaxShards,
                  <<"Cannot set maximum magma shards on non-magma storage backend">>}),

    Msg = erlang:list_to_binary(
            io_lib:format("Must be an integer between ~p and ~p",
                          [?MIN_MAGMA_SHARDS, ?MAX_MAGMA_SHARDS])),
    Params4 = [{"bucketType", "membase"},
               {"ramQuota", "400"},
               {"replicaNumber", "3"},
               {"durabilityMinLevel", "majority"},
               {"magmaMaxShards", "10000"},
               {"storageBackend", "magma"}],
    Resp4 = parse_validate_max_magma_shards(Params4, BucketConfig, Version, true),
    ?assertEqual(Resp4, {error, magmaMaxShards, Msg}),

    Params5 = [{"bucketType", "membase"},
               {"ramQuota", "400"},
               {"replicaNumber", "3"},
               {"durabilityMinLevel", "majority"},
               {"magmaMaxShards", "100"},
               {"storageBackend", "magma"}],
    Resp5 = parse_validate_max_magma_shards(Params5, BucketConfig, Version, true),
    ?assertEqual(Resp5, {ok, magma_max_shards, 100}),

    meck:unload(config_profile),
    ok.

validate_ram_used_elixir_test() ->
    meck:new(cluster_compat_mode),
    meck:expect(cluster_compat_mode, is_cluster_elixir, fun () -> true end),

    ?assertEqual([],
        validate_ram(#ram_summary{this_alloc = 1, this_used = 2})),

    ?assertEqual([],
        validate_ram(#ram_summary{this_alloc = 2, this_used = 2})),

    ?assertEqual([],
        validate_ram(#ram_summary{this_alloc = 3, this_used = 2})),

    meck:unload(cluster_compat_mode).

validate_ram_used_pre_elixir_test() ->
    meck:new(cluster_compat_mode),
    meck:expect(cluster_compat_mode, is_cluster_elixir, fun () -> false end),

    ?assertEqual(
        [{ramQuota, <<"RAM quota cannot be set below current usage.">>}],
        validate_ram(#ram_summary{this_alloc = 1, this_used = 2})),

    ?assertEqual([],
        validate_ram(#ram_summary{this_alloc = 2, this_used = 2})),

    ?assertEqual([],
        validate_ram(#ram_summary{this_alloc = 3, this_used = 2})),

    meck:unload(cluster_compat_mode).

validate_ram_quota_before_server_list_populated_test() ->
    meck:new(chronicle_compat, [passthrough]),
    meck:expect(chronicle_compat,
                backend, fun() -> ns_config end),

    meck:new(ns_config),
    meck:expect(ns_config,
                search_prop, fun(_, buckets, configs, []) -> [] end),
    meck:expect(ns_config,
                latest, fun() -> 'latest-config-marker' end),

    meck:new(menelaus_stats),
    %% We aren't interested in this
    meck:expect(menelaus_stats,
                bucket_ram_usage, fun(_) -> 0 end),

    meck:new(ns_cluster_membership, [passthrough]),
    meck:expect(ns_cluster_membership, service_active_nodes,
                fun (_) -> [node1] end),

    %% BucketConfig before the server list has been populated, Ram quota: 1MiB
    BucketConfig = [{ram_quota, ?MIB}, {servers, []}],

    %% Bucket is currently using the entire quota, 1MiB
    ClusterStorageTotals = [{ram, [{quotaUsedPerNode, ?MIB},
                                   {quotaTotalPerNode, ?MIB}]}],
    Ctx = #bv_ctx{
             bucket_config=BucketConfig,
             %% Pretend to have 1 node in kv_nodes
             kv_nodes = [node1],
             cluster_storage_totals=ClusterStorageTotals
            },

    %% Attempt to increase ram_quota to 2MiB
    ParsedProps = [{ram_quota, 2*?MIB}],

    Summary = interpret_ram_quota(Ctx, BucketConfig, ParsedProps,
                                  ClusterStorageTotals),

    ?assertEqual(#ram_summary{
                    % Total cluster quota is still 1MiB
                    total=?MIB,
                    % There are no other buckets
                    other_buckets=0,
                    % New per node quota in MiB
                    per_node=2,
                    % Node count is still 1
                    nodes_count=1,
                    % We are trying to allocate 2MiB
                    this_alloc=2*?MIB,
                    % this_used is irrelevant
                    this_used=0,
                    % total - other - new quota = free
                    % 1MiB  - 0     - 2MiB      = -1MiB
                    free=-?MIB},
                 Summary),

    meck:unload(ns_cluster_membership),
    meck:unload(chronicle_compat),
    meck:unload(ns_config),
    meck:unload(menelaus_stats).

validate_dura_min_level_before_server_list_populated_test() ->
    meck:new(ns_config, [passthrough]),
    meck:expect(ns_config,
                read_key_fast, fun(_, Default) -> Default end),
    %% BucketConfig before the server list has been populated
    BucketConfig = [{servers, []},
                    {desired_servers, [node1]},
                    {num_replicas, 1}],
    Ctx = #bv_ctx{
             bucket_config=BucketConfig,
             %% Pretend to have 2 nodes in kv_nodes
             kv_nodes = [node1, node2],
             new = false
            },
    %% Attempt to increase durability_min_level to majority
    Params = [{durability_min_level, majority}],
    Errors = additional_bucket_params_validation(Params, Ctx),
    ?assertEqual([{durability_min_level,
                   <<"You do not have enough data servers to support this "
                     "durability level">>}],
                 Errors),
    meck:unload(ns_config).

get_conflict_resolution_type_and_thresholds_test() ->
    meck:new(cluster_compat_mode),
    meck:expect(cluster_compat_mode, is_enterprise,
                fun () -> false end),

    %% When not specified, conflict_resolution_type gets defaulted to seqno
    ParamsNoOp = [],
    ParsedNoOp = get_conflict_resolution_type_and_thresholds(
                   ParamsNoOp, ignore, false, true),
    ?assertEqual([{ok, conflict_resolution_type, seqno}], ParsedNoOp),

    %% Can't set to lww if not enterprise
    ParamsNotEnterprise = [{"conflictResolutionType", "lww"}],
    ParsedNotEnterprise = get_conflict_resolution_type_and_thresholds(
                            ParamsNotEnterprise, ignore, false, true),
    ?assertEqual([{error, conflictResolutionType,
                   <<"Conflict resolution type 'lww' is supported only in "
                     "enterprise edition">>}], ParsedNotEnterprise),

    meck:expect(cluster_compat_mode, is_enterprise,
                fun () -> true end),

    %% Can set to lww when enterprise and drift thresholds get default values
    ParamsEnterprise = [{"conflictResolutionType", "lww"}],
    ParsedEnterprise = get_conflict_resolution_type_and_thresholds(
                         ParamsEnterprise, ignore, false, true),
    ?assertEqual([{ok, conflict_resolution_type, lww},
                  {ok, drift_ahead_threshold_ms, 5000},
                  {ok, drift_behind_threshold_ms, 5000}], ParsedEnterprise),

    %% Drift behind still gets default value when drift ahead specified for lww
    ParamsWithDriftAhead = [{"conflictResolutionType", "lww"},
                            {"driftAheadThresholdMs", "1000"}],
    ParsedWithDriftAhead = get_conflict_resolution_type_and_thresholds(
                             ParamsWithDriftAhead, ignore, false, true),
    ?assertEqual([{ok, conflict_resolution_type, lww},
                  {ok, drift_ahead_threshold_ms, 1000},
                  {ok, drift_behind_threshold_ms, 5000}], ParsedWithDriftAhead),

    %% Both drift thresholds are parsed when lww
    ParamsWithBoth = [{"conflictResolutionType", "lww"},
                      {"driftAheadThresholdMs", "1000"},
                      {"driftBehindThresholdMs", "1000"}],
    ParsedWithBoth = get_conflict_resolution_type_and_thresholds(
                       ParamsWithBoth, ignore, false, true),
    ?assertEqual([{ok, conflict_resolution_type, lww},
                  {ok, drift_ahead_threshold_ms, 1000},
                  {ok, drift_behind_threshold_ms, 1000}], ParsedWithBoth),

    %% Drift thresholds are parsed when updating an lww bucket
    ParamsUpdateDriftLWW = [{"driftAheadThresholdMs", "1000"},
                            {"driftBehindThresholdMs", "1000"}],
    BucketConfigUpdateDriftLWW = [{conflict_resolution_type, lww}],
    ParsedUpdateDriftLWW = get_conflict_resolution_type_and_thresholds(
                             ParamsUpdateDriftLWW, ignore,
                             BucketConfigUpdateDriftLWW, false),
    ?assertEqual([{ok, drift_ahead_threshold_ms, 1000},
                  {ok, drift_behind_threshold_ms, 1000}], ParsedUpdateDriftLWW),

    %% Drift thresholds get default values when history_retention_seconds > 0
    ParamsCreateWithHRS = [],
    HRSCreateWithHRS = {ok, history_retention_seconds, 10},
    ParsedCreateWithHRS = get_conflict_resolution_type_and_thresholds(
                            ParamsCreateWithHRS, HRSCreateWithHRS, false, true),
    ?assertEqual([{ok, conflict_resolution_type, seqno},
                  {ok, drift_ahead_threshold_ms, 5000},
                  {ok, drift_behind_threshold_ms, 5000}],
                 ParsedCreateWithHRS),

    %% Drift thresholds get parsed when HRS (history_retention_seconds) > 0
    ParamsCreateWithHRSAndDrift = [{"driftAheadThresholdMs", "1000"},
                                   {"driftBehindThresholdMs", "1000"}],
    HRSCreateWithHrsAndDrift = {ok, history_retention_seconds, 10},
    ParsedCreateWithHRSAndDrift = get_conflict_resolution_type_and_thresholds(
                                    ParamsCreateWithHRSAndDrift,
                                    HRSCreateWithHrsAndDrift,
                                    false, true),
    ?assertEqual([{ok, conflict_resolution_type, seqno},
                  {ok, drift_ahead_threshold_ms, 1000},
                  {ok, drift_behind_threshold_ms, 1000}],
                 ParsedCreateWithHRSAndDrift),

    %% Drift thresholds get default values when HRS is updated to > 0
    ParamsUpdateHRS = [],
    HRSUpdateHRS = {ok, history_retention_seconds, 10},
    ParsedUpdateHRS = get_conflict_resolution_type_and_thresholds(
                        ParamsUpdateHRS, HRSUpdateHRS, [], false),
    ?assertEqual([{ok, drift_ahead_threshold_ms, 5000},
                  {ok, drift_behind_threshold_ms, 5000}],
                 ParsedUpdateHRS),

    %% Drift thresholds get parsed when HRS is updated from undefined to > 0
    ParamsUpdateHRSAndDrift = [{"driftAheadThresholdMs", "1000"},
                               {"driftBehindThresholdMs", "1000"}],
    HRSUpdateHRSAndDrift = {ok, history_retention_seconds, 10},
    ParsedUpdateHRSAndDrift = get_conflict_resolution_type_and_thresholds(
                                ParamsUpdateHRSAndDrift, HRSUpdateHRSAndDrift,
                                [], false),
    ?assertEqual([{ok, drift_ahead_threshold_ms, 1000},
                  {ok, drift_behind_threshold_ms, 1000}],
                 ParsedUpdateHRSAndDrift),

    %% Drift thresholds get parsed when HRS is updated from 0 to > 0
    ParamsEnableDrift = [{"driftAheadThresholdMs", "1000"},
                         {"driftBehindThresholdMs", "1000"}],
    HRSEnableDrift = {ok, history_retention_seconds, 10},
    BucketConfigEnableDrift = [{history_retention_seconds, 0}],
    ParsedEnableDrift = get_conflict_resolution_type_and_thresholds(
                          ParamsEnableDrift, HRSEnableDrift,
                          BucketConfigEnableDrift, false),
    ?assertEqual([{ok, drift_ahead_threshold_ms, 1000},
                  {ok, drift_behind_threshold_ms, 1000}], ParsedEnableDrift),

    %% Drift thresholds don't get reset when HRS is updated back to > 0
    BucketConfigDontResetDrift = [{drift_ahead_threshold_ms, 1000},
                                  {drift_behind_threshold_ms, 1000}],
    ParsedDontResetDrift = get_conflict_resolution_type_and_thresholds(
                             [], {ok, history_retention_seconds, 10},
                             BucketConfigDontResetDrift, false),
    ?assertEqual([ignore, ignore],
                 ParsedDontResetDrift),

    %% Drift thresholds get parsed when HRS is already > 0
    ParamsUpdateDriftHRS = [{"driftAheadThresholdMs", "1000"},
                            {"driftBehindThresholdMs", "1000"}],
    BucketConfigUpdateDriftHRS = [{history_retention_seconds, 10}],
    ParsedUpdateDriftHRS = get_conflict_resolution_type_and_thresholds(
                             ParamsUpdateDriftHRS, ignore,
                             BucketConfigUpdateDriftHRS, false),
    ?assertEqual([{ok, drift_ahead_threshold_ms, 1000},
                  {ok, drift_behind_threshold_ms, 1000}], ParsedUpdateDriftHRS),

    %% Drift thresholds don't get default values when HRS is set to 0
    HRSDontEnableDrift1 = {ok, history_retention_seconds, 0},
    ParsedDontEnableDrift1 = get_conflict_resolution_type_and_thresholds(
                               [], HRSDontEnableDrift1, false, true),
    ?assertEqual([{ok,conflict_resolution_type, seqno}],
                 ParsedDontEnableDrift1),

    %% Drift thresholds don't get default values when HRS is updated to 0
    HRSDontEnableDrift2 = {ok, history_retention_seconds, 0},
    ParsedDontEnableDrift2 = get_conflict_resolution_type_and_thresholds(
                               [], HRSDontEnableDrift2, [], false),
    ?assertEqual([], ParsedDontEnableDrift2),

    %% Drift thresholds don't get default values when HRS is already 0
    BucketConfigDontEnableDrift3 = [{history_retention_seconds, 0}],
    ParsedDontEnableDrift3 = get_conflict_resolution_type_and_thresholds(
                               [], ignore, BucketConfigDontEnableDrift3, false),
    ?assertEqual([], ParsedDontEnableDrift3),

    meck:unload(cluster_compat_mode).

build_dynamic_bucket_info_test_setup(Version, IsEnterprise) ->
    meck:new(ns_config, [passthrough]),
    meck:expect(ns_config, search,
        fun(_, cluster_compat_version, _) ->
            Version
        end),

    meck:new(cluster_compat_mode, [passthrough]),
    meck:expect(cluster_compat_mode, get_compat_version, fun(_) -> Version end),
    meck:expect(cluster_compat_mode, is_enterprise, fun() -> IsEnterprise end),

    meck:new(chronicle_compat, [passthrough]),
    meck:expect(chronicle_compat, get,
        fun(_, cluster_compat_version, _) ->
            Version
        end),

    meck:new(ns_bucket, [passthrough]),
    meck:new(menelaus_web_node, [passthrough]),
    meck:expect(menelaus_web_node, get_snapshot,
        fun(_) ->
            []
        end),
    meck:new(menelaus_stats, [passthrough]),
    meck:expect(menelaus_stats, basic_stats,
        fun(_, _) ->
            []
        end).

build_dynamic_bucket_info_test_teardown() ->
    meck:unload(ns_config),
    meck:unload(cluster_compat_mode),
    meck:unload(chronicle_compat),
    meck:unload(ns_bucket),
    meck:unload(menelaus_web_node),
    meck:unload(menelaus_stats).

%% Test the output of build_dynamic_bucket_info. Aspirationally this would test
%% the entire output of the function, but for now it just tests a subset of it.
build_dynamic_bucket_info_test(Version, IsEnterprise, IsMagma) ->
    ?log_debug("\n Version ~p, Enterprise ~p, Magma ~p",
               [Version, IsEnterprise, IsMagma]),
    BucketConfigBase = [{type, membase},
                        {num_replicas, 1},
                        {ram_quota, 1024},
                        {servers, ["a"]},
                        {num_thread, 3}],
    BucketConfig = BucketConfigBase ++
                   case IsMagma of
                       true -> [{storage_mode, magma}];
                       false -> [{storage_mode, couchstore}]
                   end,

    meck:expect(ns_bucket, get_bucket, fun("Bucket") -> {ok, BucketConfig} end),

    BucketInfo = build_dynamic_bucket_info([], "Bucket", BucketConfig, []),
    ?assertNotEqual([], BucketInfo),

    case IsMagma of
        false ->
            % No couchstore specific bucket conf, nothing to check here
            ok;
        true ->
            % The output from build_dynamic_bucket_info isn't particularly nice,
            % various elements are lists that are unnamed, such as the magma
            % bucket configuration that is output. We have to get a little
            % creative in parsing the output to find the magma bucket config as
            % a result.
            MainBucketConf =
                lists:last(
                    lists:filter(
                        fun (List) when is_list(List) ->
                                proplists:is_defined(replicaNumber, List);
                            (_) -> false
                        end,
                        BucketInfo)),

            MagmaBucketConf =
                lists:last(
                    lists:filter(
                        fun (List) when is_list(List) ->
                                proplists:is_defined(storageQuotaPercentage,
                                                     List);
                            (_) -> false
                        end,
                        MainBucketConf)),

            ExpectedConfBase = [{storageQuotaPercentage, 50}],
            ExpectedConf = ExpectedConfBase ++
                           case Version of
                               ?VERSION_71 ->
                                   [];
                               ?VERSION_72 ->
                                   [{historyRetentionSeconds, 0},
                                    {historyRetentionBytes, 0},
                                    {historyRetentionCollectionDefault, true}]
                           end,

            ?assertEqual(ExpectedConf, MagmaBucketConf)
    end.

build_dynamic_bucket_info_test_() ->
    Tests = [{?VERSION_71, false, false},
             {?VERSION_71, true, false},
             {?VERSION_71, true, true},
             {?VERSION_72, false, false},
             {?VERSION_72, true, false},
             {?VERSION_72, true, true}],

    TestFun = fun({Version, IsEnterprise, IsMagma}, _R) ->
                  fun() ->
                      build_dynamic_bucket_info_test(Version, IsEnterprise,
                                                     IsMagma)
                  end
              end,

    {foreachx,
        fun ({Version, IsEnterprise, _IsMagma}) ->
            build_dynamic_bucket_info_test_setup(Version, IsEnterprise)
        end,
        fun (_X, _R) ->
            build_dynamic_bucket_info_test_teardown()
        end,
        [{Test, TestFun} || Test <- Tests]}.

-endif.<|MERGE_RESOLUTION|>--- conflicted
+++ resolved
@@ -3190,15 +3190,8 @@
                       {"ramQuota", "1024"},
                       {"storageBackend", "magma"},
                       {"historyRetentionSeconds", "10"},
-<<<<<<< HEAD
-                      {"historyRetentionBytes", "10"},
+                      {"historyRetentionBytes", "2147483648"},
                       {"historyRetentionCollectionDefault", "true"}],
-=======
-                      {"historyRetentionBytes", "2147483648"},
-                      {"historyRetentionCollectionDefault", "true"},
-                      {"magmaKeyTreeDataBlockSize", "4096"},
-                      {"magmaSeqTreeDataBlockSize", "4096"}],
->>>>>>> a159e095
                      AllBuckets,
                      [node1]),
     ?assertEqual([], E25),
