%% @author Couchbase <info@couchbase.com>
%% @copyright 2009-Present Couchbase, Inc.
%%
%% Use of this software is governed by the Business Source License included in
%% the file licenses/BSL-Couchbase.txt.  As of the Change Date specified in that
%% file, in accordance with the Business Source License, use of this software
%% will be governed by the Apache License, Version 2.0, included in the file
%% licenses/APL2.txt.
%%
%% @doc handlers for bucket related REST API's

-module(menelaus_web_buckets).

-author('NorthScale <info@northscale.com>').

-include("menelaus_web.hrl").
-include("ns_common.hrl").
-include("couch_db.hrl").
-include("ns_stats.hrl").
-include("ns_bucket.hrl").
-include("cut.hrl").

-define(DEFAULT_MAGMA_MIN_MEMORY_QUOTA, 1024).

-ifdef(TEST).
-include_lib("eunit/include/eunit.hrl").
-endif.

-export([handle_bucket_list/1,
         handle_bucket_info/3,
         handle_sasl_buckets_streaming/2,
         handle_bucket_info_streaming/3,
         handle_bucket_delete/3,
         handle_bucket_update/3,
         handle_bucket_create/2,
         create_bucket/3,
         handle_start_pause/1,
         handle_start_resume/1,
         handle_stop_pause/1,
         handle_stop_resume/1,
         handle_bucket_flush/3,
         handle_compact_bucket/3,
         handle_purge_compact_bucket/3,
         handle_cancel_bucket_compaction/3,
         handle_compact_databases/3,
         handle_cancel_databases_compaction/3,
         handle_compact_view/4,
         handle_cancel_view_compaction/4,
         handle_ddocs_list/3,
         handle_set_ddoc_update_min_changes/4,
         handle_local_random_key/2,
         handle_local_random_key/4,
         maybe_cleanup_old_buckets/0,
         serve_short_bucket_info/2,
         serve_streaming_short_bucket_info/2,
         get_ddocs_list/2]).

-import(menelaus_util,
        [reply/2,
         reply/3,
         reply_text/3,
         reply_json/2,
         reply_json/3,
         concat_url_path/1,
         bin_concat_path/1,
         bin_concat_path/2,
         handle_streaming/2]).

-define(MAX_BUCKET_NAME_LEN, 100).

may_expose_bucket_auth(Name, Req) ->
    case menelaus_auth:get_token(Req) of
        undefined ->
            case cluster_compat_mode:is_cluster_71() of
                false ->
                    %% The bucket password permission was removed in 7.1
                    %% so would only come into play when running mixed versions
                    %% with pre-7.1 nodes.
                    menelaus_auth:has_permission({[{bucket, Name}, password],
                                                  read}, Req);
                true ->
                    false
            end;
        _ ->
            false
    end.

get_info_level(Req) ->
    case proplists:get_value("basic_stats", mochiweb_request:parse_qs(Req)) of
        undefined ->
            normal;
        _ ->
            for_ui
    end.

handle_bucket_list(Req) ->
    Ctx = menelaus_web_node:get_context(Req, all, false, unstable),
    Snapshot = menelaus_web_node:get_snapshot(Ctx),

    BucketsUnsorted =
        menelaus_auth:filter_accessible_buckets(
          ?cut({[{bucket, _}, settings], read}),
          ns_bucket:get_bucket_names(Snapshot), Req),
    Buckets = lists:sort(fun (A,B) -> A =< B end, BucketsUnsorted),

    reply_json(Req, build_buckets_info(Req, Buckets, Ctx, get_info_level(Req))).

handle_bucket_info(_PoolId, Id, Req) ->
    Ctx = menelaus_web_node:get_context(Req, [Id], false, unstable),
    [Json] = build_buckets_info(Req, [Id], Ctx, get_info_level(Req)),
    reply_json(Req, Json).

build_bucket_nodes_info(BucketName, BucketUUID, BucketConfig, Ctx) ->
    %% Only list nodes this bucket is mapped to
    F = menelaus_web_node:build_nodes_info_fun(Ctx, true),
    Nodes = ns_bucket:get_servers(BucketConfig),
    %% NOTE: there's potential inconsistency here between BucketConfig
    %% and (potentially more up-to-date) vbuckets dict. Given that
    %% nodes list is mostly informational I find it ok.
    Dict = case vbucket_map_mirror:node_vbuckets_dict(BucketName) of
               {ok, DV} -> DV;
               {error, not_present} -> dict:new();
               {error, no_map} -> dict:new()
           end,
    LocalAddr = menelaus_web_node:get_local_addr(Ctx),
    add_couch_api_base_loop(Nodes, BucketName, BucketUUID, LocalAddr, F,
                            Dict, [], []).


add_couch_api_base_loop([], _BucketName, _BucketUUID, _LocalAddr, _F, _Dict, CAPINodes, NonCAPINodes) ->
    CAPINodes ++ NonCAPINodes;
add_couch_api_base_loop([Node | RestNodes],
                        BucketName, BucketUUID, LocalAddr, F, Dict, CAPINodes, NonCAPINodes) ->
    {KV} = F(Node, BucketName),
    case dict:find(Node, Dict) of
        {ok, V} when V =/= [] ->
            %% note this is generally always expected, but let's play safe just in case
            S = {add_couch_api_base(BucketName, BucketUUID, KV, Node,
                                    LocalAddr)},
            add_couch_api_base_loop(RestNodes, BucketName, BucketUUID,
                                    LocalAddr, F, Dict, [S | CAPINodes], NonCAPINodes);
        _ ->
            S = {KV},
            add_couch_api_base_loop(RestNodes, BucketName, BucketUUID,
                                    LocalAddr, F, Dict, CAPINodes, [S | NonCAPINodes])
    end.

add_couch_api_base(BucketName, BucketUUID, KV, Node, LocalAddr) ->
    %% Must completely remove these, as they are used as a signal to the SDK's
    %% regarding whether or not we support views on this couchbase cluster.
    NodesKeysList = ?COUCHDB_ENABLED([{Node, couchApiBase},
                                      {{ssl, Node}, couchApiBaseHTTPS}], []),
    lists:foldl(fun({N, Key}, KVAcc) ->
                        case capi_utils:capi_bucket_url_bin(N, BucketName,
                                                            BucketUUID, LocalAddr) of
                            undefined ->
                                KVAcc;
                            Url ->
                                {ok, BCfg} = ns_bucket:get_bucket(BucketName),
                                case ns_bucket:bucket_type(BCfg) of
                                    membase ->
                                        [{Key, Url} | KVAcc];
                                    _ ->
                                        KVAcc
                                end
                        end
                end, KV, NodesKeysList).

build_auto_compaction_info(BucketConfig) ->
    case ns_bucket:is_persistent(BucketConfig) of
        true ->
            ACSettings = case proplists:get_value(autocompaction,
                                                  BucketConfig) of
                             undefined -> false;
                             false -> false;
                             ACSettingsX -> ACSettingsX
                         end,

            case ACSettings of
                false ->
                    [{autoCompactionSettings, false}];
                _ ->
                    BackendStorage = ns_bucket:storage_backend(BucketConfig),
                    [{autoCompactionSettings,
                      menelaus_web_autocompaction:build_bucket_settings(
                        ACSettings, BackendStorage)}]
            end;
        false ->
            case ns_bucket:storage_mode(BucketConfig) of
                ephemeral ->
                    [];
                undefined ->
                    %% When the bucket type is memcached.
                    [{autoCompactionSettings, false}]
            end
    end.

build_purge_interval_info(BucketConfig) ->
    case ns_bucket:is_persistent(BucketConfig) of
        true ->
            case proplists:get_value(autocompaction, BucketConfig, false) of
                false ->
                    [];
                _Val ->
                    PInterval = case proplists:get_value(purge_interval,
                                                         BucketConfig) of
                                    undefined ->
                                        compaction_api:get_purge_interval(global);
                                    PI -> PI
                                end,
                    [{purgeInterval, PInterval}]
            end;
        false ->
            case ns_bucket:storage_mode(BucketConfig) of
                ephemeral ->
                    [{purgeInterval, proplists:get_value(purge_interval,
                                                         BucketConfig)}];
                undefined ->
                    %% When the bucket type is memcached.
                    []
            end
    end.

build_eviction_policy(BucketConfig) ->
    case ns_bucket:eviction_policy(BucketConfig) of
        value_only ->
            <<"valueOnly">>;
        full_eviction ->
            <<"fullEviction">>;
        no_eviction ->
            <<"noEviction">>;
        nru_eviction ->
            <<"nruEviction">>
    end.

build_durability_min_level(BucketConfig) ->
    case ns_bucket:durability_min_level(BucketConfig) of
        undefined ->
            <<"none">>;
        none ->
            <<"none">>;
        majority ->
            <<"majority">>;
        majority_and_persist_on_master ->
            <<"majorityAndPersistActive">>;
        persist_to_majority ->
            <<"persistToMajority">>
    end.

build_buckets_info(Req, Buckets, Ctx, InfoLevel) ->
    SkipMap = InfoLevel =/= streaming andalso
        proplists:get_value(
          "skipMap", mochiweb_request:parse_qs(Req)) =:= "true",
    [build_bucket_info(BucketName, Ctx, InfoLevel,
                      may_expose_bucket_auth(BucketName, Req), SkipMap) ||
        BucketName <- Buckets].

build_bucket_info(Id, Ctx, InfoLevel, MayExposeAuth, SkipMap) ->
    Snapshot = menelaus_web_node:get_snapshot(Ctx),
    {ok, BucketConfig} = ns_bucket:get_bucket(Id, Snapshot),
    BucketUUID = ns_bucket:uuid(Id, Snapshot),

    {lists:flatten(
       [bucket_info_cache:build_short_bucket_info(Id, BucketConfig, Snapshot),
        bucket_info_cache:build_ddocs(Id, BucketConfig),
        [bucket_info_cache:build_vbucket_map(
           menelaus_web_node:get_local_addr(Ctx), BucketConfig)
         || not SkipMap],
        {localRandomKeyUri,
         bucket_info_cache:build_pools_uri(["buckets", Id, "localRandomKey"])},
        {controllers, {build_controllers(Id, BucketConfig)}},
        {nodes, build_bucket_nodes_info(Id, BucketUUID, BucketConfig, Ctx)},
        {stats,
         {[{uri, bucket_info_cache:build_pools_uri(["buckets", Id, "stats"])},
           {directoryURI,
            bucket_info_cache:build_pools_uri(["buckets", Id, "stats",
                                               "Directory"])},
           {nodeStatsListURI,
            bucket_info_cache:build_pools_uri(["buckets", Id, "nodes"])}]}},
        build_authType(BucketConfig),
        build_auto_compaction_info(BucketConfig),
        build_purge_interval_info(BucketConfig),
        build_replica_index(BucketConfig),
        build_bucket_placer_params(BucketConfig),
        build_hibernation_state(BucketConfig),
        build_storage_limits(BucketConfig),
        build_throttle_limits(BucketConfig),
        build_dynamic_bucket_info(InfoLevel, Id, BucketConfig, Ctx),
        [build_sasl_password(BucketConfig) || MayExposeAuth]])}.

get_internal_default(Key, Default) ->
    ns_config:read_key_fast(Key, Default).

get_storage_attributes() ->
    [{dataStorageLimit, kv_storage_limit, ?DEFAULT_KV_STORAGE_LIMIT},
     {indexStorageLimit, index_storage_limit, ?DEFAULT_INDEX_STORAGE_LIMIT},
     {searchStorageLimit, fts_storage_limit, ?DEFAULT_FTS_STORAGE_LIMIT}].

get_throttle_attributes() ->
    [{dataThrottleLimit,
      kv_throttle_limit, ?DEFAULT_KV_THROTTLE_LIMIT},
     {indexThrottleLimit,
      index_throttle_limit, ?DEFAULT_INDEX_THROTTLE_LIMIT},
     {searchThrottleLimit,
      fts_throttle_limit, ?DEFAULT_FTS_THROTTLE_LIMIT},
     {queryThrottleLimit,
      n1ql_throttle_limit, ?DEFAULT_N1QL_THROTTLE_LIMIT},
     {sgwReadThrottleLimit,
      sgw_read_throttle_limit, ?DEFAULT_SGW_READ_THROTTLE_LIMIT},
     {sgwWriteThrottleLimit,
      sgw_write_throttle_limit, ?DEFAULT_SGW_WRITE_THROTTLE_LIMIT}].

build_limits(BucketConfig, ProfileKey, AttributesFunc) ->
    case config_profile:get_bool(ProfileKey) of
        false -> [];
        true ->
            [{Param, proplists:get_value(Key,
                                         BucketConfig,
                                         get_internal_default(Key, Default))} ||
                {Param, Key, Default} <- AttributesFunc()]
    end.

build_storage_limits(BucketConfig) ->
    build_limits(BucketConfig, enable_storage_limits,
                 ?cut(get_storage_attributes())).

build_throttle_limits(BucketConfig) ->
    build_limits(BucketConfig, enable_throttle_limits,
                 ?cut(get_throttle_attributes())).

build_authType(BucketConfig) ->
    case cluster_compat_mode:is_cluster_71() of
        false ->
            [{authType, misc:expect_prop_value(auth_type, BucketConfig)}];
        true ->
            %% Needed by XDCR on versions prior to 7.0. This must remain
            %% until there are no supported pre-7.0 versions that can
            %% replicate to us.
            [{authType, sasl}]
    end.

build_bucket_placer_params(BucketConfig) ->
    case ns_bucket:get_width(BucketConfig) of
        undefined ->
            [];
        Width ->
            [{width, Width}, {weight, ns_bucket:get_weight(BucketConfig)}]
    end.

build_hibernation_state(BucketConfig) ->
    case ns_bucket:get_hibernation_state(BucketConfig) of
        undefined ->
            [];
        State ->
            {hibernation_state, State}
    end.

build_sasl_password(BucketConfig) ->
    case cluster_compat_mode:is_cluster_71() of
        true ->
            [];
        false ->
            case cluster_compat_mode:is_cluster_70() of
                true ->
                    {saslPassword, <<>>};
                false ->
                    {saslPassword,
                     list_to_binary(proplists:get_value(sasl_password,
                                                        BucketConfig, ""))}
            end
    end.

build_replica_index(BucketConfig) ->
    [{replicaIndex, proplists:get_value(replica_index, BucketConfig, true)} ||
        ns_bucket:can_have_views(BucketConfig)].

build_controller(Id, Controller) ->
    bucket_info_cache:build_pools_uri(["buckets", Id, "controller",
                                       Controller]).

build_controllers(Id, BucketConfig) ->
    [{compactAll, build_controller(Id, "compactBucket")},
     {compactDB, build_controller(Id, "compactDatabases")},
     {purgeDeletes, build_controller(Id, "unsafePurgeBucket")},
     {startRecovery, build_controller(Id, "startRecovery")} |
     [{flush, build_controller(Id, "doFlush")} ||
         proplists:get_value(flush_enabled, BucketConfig, false)]].

build_bucket_stats(for_ui, Id, Ctx) ->
    Config = menelaus_web_node:get_config(Ctx),
    Snapshot = menelaus_web_node:get_snapshot(Ctx),

    StorageTotals = [{Key, {StoragePList}}
                     || {Key, StoragePList} <-
                            ns_storage_conf:cluster_storage_info(Config,
                                                                 Snapshot)],

    [{storageTotals, {StorageTotals}} | menelaus_stats:basic_stats(Id,
                                                                   Snapshot)];
build_bucket_stats(_, Id, Ctx) ->
    Snapshot = menelaus_web_node:get_snapshot(Ctx),
    menelaus_stats:basic_stats(Id, Snapshot).

build_dynamic_bucket_info(streaming, _Id, _BucketConfig, _) ->
    [];
build_dynamic_bucket_info(InfoLevel, Id, BucketConfig, Ctx) ->
    [[{replicaNumber, ns_bucket:num_replicas(BucketConfig)},
      {threadsNumber, proplists:get_value(num_threads, BucketConfig,
                                          ?NUM_WORKER_THREADS)},
      {quota, {[{ram, ns_bucket:ram_quota(BucketConfig)},
                {rawRAM, ns_bucket:raw_ram_quota(BucketConfig)}]}},
      {basicStats, {build_bucket_stats(InfoLevel, Id, Ctx)}},
      {evictionPolicy, build_eviction_policy(BucketConfig)},
      {durabilityMinLevel, build_durability_min_level(BucketConfig)},
      build_pitr_dynamic_bucket_info(BucketConfig),
      build_magma_bucket_info(BucketConfig),
      {conflictResolutionType,
       ns_bucket:conflict_resolution_type(BucketConfig)}],
     case cluster_compat_mode:is_enterprise() of
         true ->
             [{maxTTL, proplists:get_value(max_ttl, BucketConfig, 0)},
              {compressionMode,
               proplists:get_value(compression_mode, BucketConfig, off)}];
         false ->
             []
     end,
     case ns_bucket:drift_thresholds(BucketConfig) of
         undefined ->
             [];
         {DriftAheadThreshold, DriftBehindThreshold} ->
             [{driftAheadThresholdMs, DriftAheadThreshold},
              {driftBehindThresholdMs, DriftBehindThreshold}]
     end].

build_pitr_dynamic_bucket_info(BucketConfig) ->
    case ns_bucket:bucket_type(BucketConfig) of
        memcached ->
            %% memcached buckets don't support pitr.
            [];
        _ ->
            case cluster_compat_mode:is_cluster_elixir() of
                true ->
                    [{pitrEnabled,
                      ns_bucket:pitr_enabled(BucketConfig)},
                     {pitrGranularity,
                      ns_bucket:pitr_granularity(BucketConfig)},
                     {pitrMaxHistoryAge,
                      ns_bucket:pitr_max_history_age(BucketConfig)}];
                false ->
                    []
            end
    end.

build_magma_bucket_info(BucketConfig) ->
    case ns_bucket:storage_mode(BucketConfig) of
        magma ->
            [{storageQuotaPercentage,
<<<<<<< HEAD
              proplists:get_value(storage_quota_percentage,
                                  BucketConfig,
                                  ?MAGMA_STORAGE_QUOTA_PERCENTAGE)}]
                ++
                case config_profile:search({magma, can_set_max_shards}, false) of
                    true ->
                        [{magmaMaxShards,
                          proplists:get_value(magma_max_shards, BucketConfig,
                                              ?DEFAULT_MAGMA_SHARDS)}];
                    false -> []
                end;
        _ -> []
=======
              proplists:get_value(storage_quota_percentage, BucketConfig,
                                  ?MAGMA_STORAGE_QUOTA_PERCENTAGE)}]
            ++
            case cluster_compat_mode:is_cluster_72() of
                false -> [];
                true ->
                    [{historyRetentionSeconds,
                      ns_bucket:history_retention_seconds(BucketConfig)},
                     {historyRetentionBytes,
                      ns_bucket:history_retention_bytes(BucketConfig)},
                     {historyRetentionCollectionDefault,
                      ns_bucket:history_retention_collection_default(
                          BucketConfig)}]
            end;
        _ ->
            []
>>>>>>> 1702cada
    end.

handle_sasl_buckets_streaming(_PoolId, Req) ->
    LocalAddr = menelaus_util:local_addr(Req),

    F = fun (_, _) ->
                List = [build_sasl_bucket_info({Id, BucketConfig}, LocalAddr) ||
                           {Id, BucketConfig} <- ns_bucket:get_buckets()],
                {just_write, {[{buckets, List}]}}
        end,
    handle_streaming(F, Req).

build_sasl_bucket_nodes(BucketConfig, LocalAddr) ->
    {nodes,
     [{[{hostname, menelaus_web_node:build_node_hostname(
                     ns_config:latest(), N, LocalAddr)},
        {ports, {[{direct,
                   service_ports:get_port(
                     memcached_port, ns_config:latest(), N)}]}}]} ||
         N <- ns_bucket:get_servers(BucketConfig)]}.

build_sasl_bucket_info({Id, BucketConfig}, LocalAddr) ->
    {lists:flatten(
       [bucket_info_cache:build_name_and_locator(Id, BucketConfig),
        bucket_info_cache:build_vbucket_map(LocalAddr, BucketConfig),
        build_sasl_bucket_nodes(BucketConfig, LocalAddr)])}.

build_streaming_info(Id, Req, LocalAddr, UpdateID) ->
    ns_server_stats:notify_counter(<<"build_streaming_info">>),
    case ns_bucket:bucket_exists(Id, direct) of
        true ->
            menelaus_web_cache:lookup_or_compute_with_expiration(
              {build_bucket_info, Id, LocalAddr},
              fun () ->
                      Ctx = menelaus_web_node:get_context(
                              {ip, LocalAddr}, [Id], false, stable),
                      [Info] = build_buckets_info(Req, [Id], Ctx, streaming),
                      {Info, 1000, UpdateID}
              end,
              fun (_Key, _Value, OldUpdateID) ->
                      case {OldUpdateID, UpdateID} of
                          {_, undefined} ->
                              false;
                          {undefined, _} ->
                              true;
                          {OldID, ID} ->
                              ID > OldID
                      end
              end);
        false ->
            exit(normal)
    end.

handle_bucket_info_streaming(_PoolId, Id, Req) ->
    LocalAddr = menelaus_util:local_addr(Req),
    handle_streaming(
      fun(_Stability, UpdateID) ->
              {just_write,
               build_streaming_info(Id, Req, LocalAddr, UpdateID)}
      end, Req).

handle_bucket_delete(_PoolId, BucketId, Req) ->
    menelaus_web_rbac:assert_no_users_upgrade(),

    ?log_debug("Received request to delete bucket \"~s\"; will attempt to delete", [BucketId]),
    case ns_orchestrator:delete_bucket(BucketId) of
        ok ->
            ns_audit:delete_bucket(Req, BucketId),
            ?MENELAUS_WEB_LOG(?BUCKET_DELETED, "Deleted bucket \"~s\"~n", [BucketId]),
            reply(Req, 200);
        rebalance_running ->
            reply_json(Req, {[{'_',
                               <<"Cannot delete buckets during rebalance.\r\n">>
                              }]}, 503);
        in_recovery ->
            reply_json(Req, {[{'_',
                               <<"Cannot delete buckets when cluster is in "
                                 "recovery mode.\r\n">>}]}, 503);
        in_bucket_hibernation ->
            reply_json(
              Req,
              {[{'_',
                 <<"Cannot delete bucket when pausing/resuming another
                   bucket">>}]},
              503);
        {shutdown_failed, _} ->
            reply_json(Req, {[{'_',
                               <<"Bucket deletion not yet complete, but will "
                                 "continue.\r\n">>}]}, 500);
        {exit, {not_found, _}, _} ->
            reply_text(Req, "The bucket to be deleted was not found.\r\n", 404)
    end.

respond_bucket_created(Req, PoolId, BucketId) ->
    reply(Req, 202, [{"Location", concat_url_path(["pools", PoolId, "buckets", BucketId])}]).

-record(bv_ctx, {
          validate_only,
          ignore_warnings,
          new,
          bucket_name,
          bucket_config,
          all_buckets,
          kv_nodes,
          max_replicas,
          cluster_storage_totals,
          cluster_version,
          is_enterprise,
          is_developer_preview}).

init_bucket_validation_context(IsNew, BucketName, Req) ->
    ValidateOnly = (proplists:get_value("just_validate", mochiweb_request:parse_qs(Req)) =:= "1"),
    IgnoreWarnings = (proplists:get_value("ignore_warnings", mochiweb_request:parse_qs(Req)) =:= "1"),
    init_bucket_validation_context(IsNew, BucketName, ValidateOnly, IgnoreWarnings).

init_bucket_validation_context(IsNew, BucketName, ValidateOnly,
                               IgnoreWarnings) ->
    Config = ns_config:get(),
    Snapshot =
        chronicle_compat:get_snapshot(
          [ns_bucket:fetch_snapshot(all, _, [props]),
           ns_cluster_membership:fetch_snapshot(_)], #{ns_config => Config}),

    KvNodes = ns_cluster_membership:service_active_nodes(Snapshot, kv),
    ServerGroups = ns_cluster_membership:server_groups(Snapshot),

    init_bucket_validation_context(
      IsNew, BucketName,
      ns_bucket:get_buckets(Snapshot),
      KvNodes, ServerGroups,
      ns_storage_conf:cluster_storage_info(Config, Snapshot),
      ValidateOnly, IgnoreWarnings,
      cluster_compat_mode:get_compat_version(),
      cluster_compat_mode:is_enterprise(),
      cluster_compat_mode:is_developer_preview()).

init_bucket_validation_context(IsNew, BucketName, AllBuckets,
                               KvNodes, ServerGroups,
                               ClusterStorageTotals,
                               ValidateOnly, IgnoreWarnings,
                               ClusterVersion, IsEnterprise,
                               IsDeveloperPreview) ->
    KvServerGroups =
        ns_cluster_membership:get_nodes_server_groups(KvNodes, ServerGroups),
    NumKvNodes = length(KvNodes),

    %% Maximum number of replicas that we'll be able to place in the current
    %% cluster configuration.
    MaxReplicas =
        case ns_cluster_membership:rack_aware(KvServerGroups) of
            true ->
                ns_cluster_membership:get_max_replicas(NumKvNodes,
                                                       KvServerGroups);
            false ->
                NumKvNodes - 1
        end,

    BucketConfig =
        case lists:keyfind(BucketName, 1, AllBuckets) of
            false ->
                false;
            {_, V} ->
                V
        end,
    #bv_ctx{
       validate_only = ValidateOnly,
       ignore_warnings = IgnoreWarnings,
       new = IsNew,
       bucket_name = BucketName,
       all_buckets = AllBuckets,
       kv_nodes = KvNodes,
       max_replicas = MaxReplicas,
       bucket_config = BucketConfig,
       cluster_storage_totals = ClusterStorageTotals,
       cluster_version = ClusterVersion,
       is_enterprise = IsEnterprise,
       is_developer_preview = IsDeveloperPreview
      }.

format_error_response(Errors, JSONSummaries) ->
    {[{errors, {Errors}} |
      [{summaries, {JSONSummaries}} || JSONSummaries =/= undefined]]}.

handle_bucket_update(_PoolId, BucketId, Req) ->
    menelaus_web_rbac:assert_no_users_upgrade(),
    Params = mochiweb_request:parse_post(Req),
    handle_bucket_update_inner(BucketId, Req, Params, 32).

handle_bucket_update_inner(_BucketId, _Req, _Params, 0) ->
    exit(bucket_update_loop);
handle_bucket_update_inner(BucketId, Req, Params, Limit) ->
    Ctx = init_bucket_validation_context(false, BucketId, Req),
    case {Ctx#bv_ctx.validate_only, Ctx#bv_ctx.ignore_warnings,
          parse_bucket_params(Ctx, Params)} of
        {_, _, {errors, Errors, JSONSummaries}} ->
            reply_json(Req, format_error_response(Errors, JSONSummaries), 400);
        {false, _, {ok, ParsedProps, _}} ->
            BucketType = proplists:get_value(bucketType, ParsedProps),
            StorageMode = proplists:get_value(storage_mode, ParsedProps,
                                              undefined),
            UpdatedProps = ns_bucket:extract_bucket_props(ParsedProps),
            case ns_orchestrator:update_bucket(BucketType, StorageMode,
                                               BucketId, UpdatedProps) of
                ok ->
                    ns_audit:modify_bucket(Req, BucketId, BucketType, UpdatedProps),
                    DisplayBucketType = ns_bucket:display_type(BucketType,
                                                               StorageMode),
                    ale:info(?USER_LOGGER, "Updated bucket \"~s\" (of type ~s) properties:~n~p",
                             [BucketId, DisplayBucketType, UpdatedProps]),
                    reply(Req, 200);
                rebalance_running ->
                    reply_text(Req,
                               "Cannot update bucket "
                               "while rebalance is running.", 503);
                in_recovery ->
                    reply_text(Req,
                               "Cannot update bucket "
                               "while recovery is in progress.", 503);
                in_bucket_hibernation ->
                    reply_text(Req, "Cannot update bucket while another bucket "
                                    "is pausing/resuming.", 503);
                {error, {need_more_space, Zones}} ->
                    reply_text(Req, need_more_space_error(Zones), 400);
                {exit, {not_found, _}, _} ->
                    %% if this happens then our validation raced, so repeat everything
                    handle_bucket_update_inner(BucketId, Req, Params, Limit-1)
            end;
        {true, true, {ok, _, JSONSummaries}} ->
            reply_json(Req, format_error_response([], JSONSummaries), 200);
        {true, false, {ok, ParsedProps, JSONSummaries}} ->
            FinalErrors = perform_warnings_validation(Ctx, ParsedProps, []),
            reply_json(Req, format_error_response(FinalErrors, JSONSummaries),
                       case FinalErrors of
                           [] -> 202;
                           _ -> 400
                       end)
    end.

maybe_cleanup_old_buckets() ->
    case ns_config_auth:is_system_provisioned() of
        true ->
            ok;
        false ->
            true = ns_node_disco:nodes_wanted() =:= [node()],
            ns_storage_conf:delete_unused_buckets_db_files()
    end.

create_bucket(Req, Name, Params) ->
    Ctx = init_bucket_validation_context(true, Name, false, false),
    do_bucket_create(Req, Name, Params, Ctx).

need_more_space_error(Zones) ->
    iolist_to_binary(
      io_lib:format("Need more space in availability zones ~p.", [Zones])).

do_bucket_create(Req, Name, ParsedProps) ->
    BucketType = proplists:get_value(bucketType, ParsedProps),
    StorageMode = proplists:get_value(storage_mode, ParsedProps, undefined),
    BucketProps = ns_bucket:extract_bucket_props(ParsedProps),
    maybe_cleanup_old_buckets(),
    case ns_orchestrator:create_bucket(BucketType, Name, BucketProps) of
        ok ->
            ns_audit:create_bucket(Req, Name, BucketType, BucketProps),
            DisplayBucketType = ns_bucket:display_type(BucketType, StorageMode),
            ?MENELAUS_WEB_LOG(?BUCKET_CREATED, "Created bucket \"~s\" of type: ~s~n~p",
                              [Name, DisplayBucketType, BucketProps]),
            ok;
        {error, {already_exists, _}} ->
            {errors, [{name, <<"Bucket with given name already exists">>}]};
        {error, {still_exists, _}} ->
            {errors_500, [{'_', <<"Bucket with given name still exists">>}]};
        {error, {need_more_space, Zones}} ->
            {errors, [{'_', need_more_space_error(Zones)}]};
        {error, {incorrect_parameters, Error}} ->
            {errors, [{'_', list_to_binary(Error)}]};
        rebalance_running ->
            {errors_500, [{'_', <<"Cannot create buckets during rebalance">>}]};
        in_recovery ->
            {errors_500,
             [{'_',
               <<"Cannot create buckets when cluster is in recovery mode">>}]};
        in_bucket_hibernation ->
            {errors_500,
             [{'_', <<"Cannot create bucket when pausing/resuming another
                      bucket">>}]}
    end.

do_bucket_create(Req, Name, Params, Ctx) ->
    MaxBuckets = ns_bucket:get_max_buckets(),
    case length(Ctx#bv_ctx.all_buckets) >= MaxBuckets of
        true ->
            {{[{'_',
                iolist_to_binary(io_lib:format(
                                   "Cannot create more than ~w buckets",
                                   [MaxBuckets]))}]}, 400};
        false ->
            case {Ctx#bv_ctx.validate_only, Ctx#bv_ctx.ignore_warnings,
                  parse_bucket_params(Ctx, Params)} of
                {_, _, {errors, Errors, JSONSummaries}} ->
                    {format_error_response(Errors, JSONSummaries), 400};
                {false, _, {ok, ParsedProps, _}} ->
                    case do_bucket_create(Req, Name, ParsedProps) of
                        ok -> ok;
                        {errors, Errors} ->
                            ?log_debug("Failed to create bucket '~s' with 40X error(s): ~p",
                                       [Name, Errors]),
                            {{Errors}, 400};
                        {errors_500, Errors} ->
                            ?log_debug("Failed to create bucket '~s' with 50X error(s): ~p",
                                       [Name, Errors]),
                            {{Errors}, 503}
                    end;
                {true, true, {ok, _, JSONSummaries}} ->
                    {format_error_response([], JSONSummaries), 200};
                {true, false, {ok, ParsedProps, JSONSummaries}} ->
                    FinalErrors =
                        perform_warnings_validation(Ctx, ParsedProps, []),
                    {format_error_response(FinalErrors, JSONSummaries),
                     case FinalErrors of
                         [] -> 200;
                         _ -> 400
                     end}
            end
    end.

handle_bucket_create(PoolId, Req) ->
    menelaus_web_rbac:assert_no_users_upgrade(),
    Params = mochiweb_request:parse_post(Req),
    Name = proplists:get_value("name", Params),
    Ctx = init_bucket_validation_context(true, Name, Req),

    case do_bucket_create(Req, Name, Params, Ctx) of
        ok ->
            respond_bucket_created(Req, PoolId, Name);
        {Struct, Code} ->
            reply_json(Req, Struct, Code)
    end.

assert_pause_resume_api_enabled() ->
    menelaus_util:assert_config_profile_flag(enable_pause_resume).

check_remote_path("s3://" ++ _REST = _RemotePath) ->
    ok.

validate_remote_path(Name, State) ->
    validator:validate(
      fun (Value) ->
              try check_remote_path(Value)
              catch _:_ -> {error, "Invalid remote path"}
              end
      end, Name, State).

validators_start_hibernation() ->
    [validator:required(bucket, _), validator:string(bucket, _),
     validator:required(remote_path, _), validator:string(remote_path, _),
     validate_remote_path(remote_path, _)].

validators_stop_hibernation() ->
    [validator:required(bucket, _), validator:string(bucket, _)].

handle_hibernation_response(Req, ok = _Response) ->
    menelaus_util:reply_json(Req, [], 200);
handle_hibernation_response(Req, {need_more_space, Zones} = _Response) ->
    reply_json(Req, {[{error, need_more_space_error(Zones)}]}, 503);
handle_hibernation_response(Req, Response) ->
    reply_json(Req, {[{error, Response}]}, 400).

process_req(Req, HandlerFunc, Validators) ->
    validator:handle(fun (Params) ->
                             handle_hibernation_response(Req,
                                                         HandlerFunc(Params))
                     end, Req, json, Validators()).

handle_hibernation_request(Req, Func, Validators) ->
    assert_pause_resume_api_enabled(),
    process_req(Req, Func, Validators).

handle_start_hibernation(Req, StartFunc) ->
    handle_hibernation_request(
      Req, fun(Params) ->
                   Bucket = proplists:get_value(bucket, Params),
                   RemotePath = proplists:get_value(remote_path, Params),
                   StartFunc(Bucket, RemotePath)
           end, fun validators_start_hibernation/0).

handle_start_pause(Req) ->
    handle_start_hibernation(Req,
                             fun ns_orchestrator:start_pause_bucket/2).

handle_start_resume(Req) ->
    handle_start_hibernation(
      Req, fun(Bucket, RemotePath) ->
                   Metadata = hibernation_utils:get_metadata_from_s3(
                                RemotePath),
                   ns_orchestrator:start_resume_bucket(Bucket, RemotePath,
                                                       Metadata)
           end).

handle_stop_hibernation(Req, StopFunc) ->
    handle_hibernation_request(
      Req, fun(Params) ->
                   Bucket = proplists:get_value(bucket, Params),
                   StopFunc(Bucket)
           end, fun validators_stop_hibernation/0).

handle_stop_pause(Req) ->
    handle_stop_hibernation(Req, fun ns_orchestrator:stop_pause_bucket/1).

handle_stop_resume(Req) ->
    handle_stop_hibernation(Req, fun ns_orchestrator:stop_resume_bucket/1).

perform_warnings_validation(Ctx, ParsedProps, Errors) ->
    Errors ++
        num_replicas_warnings_validation(Ctx, proplists:get_value(num_replicas, ParsedProps)).

num_replicas_warnings_validation(_Ctx, undefined) ->
    [];
num_replicas_warnings_validation(Ctx, NReplicas) ->
    Warnings =
        if
            NReplicas > Ctx#bv_ctx.max_replicas ->
                ["you do not have enough data servers or "
                 "server groups to support this number of replicas"];
            true ->
                []
        end ++
        case {Ctx#bv_ctx.new, Ctx#bv_ctx.bucket_config} of
            {true, _} ->
                [];
            {_, false} ->
                [];
            {false, BucketConfig} ->
                case ns_bucket:num_replicas(BucketConfig) of
                    NReplicas ->
                        [];
                    _ ->
                        ["changing replica number may require rebalance"]
                end
        end,
    Msg = case Warnings of
              [] ->
                  [];
              [A] ->
                  A;
              [B, C] ->
                  B ++ " and " ++ C
          end,
    case Msg of
        [] ->
            [];
        _ ->
            [{replicaNumber, ?l2b("Warning: " ++ Msg ++ ".")}]
    end.

handle_bucket_flush(_PoolId, Id, Req) ->
    XDCRDocs = goxdcr_rest:find_all_replication_docs(),
    case lists:any(
           fun (PList) ->
                   erlang:binary_to_list(proplists:get_value(source, PList)) =:= Id
           end, XDCRDocs) of
        false ->
            do_handle_bucket_flush(Id, Req);
        true ->
            reply_json(Req, {[{'_',
                               <<"Cannot flush buckets with outgoing XDCR">>}]},
                       503)
    end.

do_handle_bucket_flush(BucketName, Req) ->
    case ns_orchestrator:flush_bucket(BucketName) of
        ok ->
            ns_audit:flush_bucket(Req, BucketName),
            reply(Req, 200);
        rebalance_running ->
            reply_json(Req, {[{'_',
                               <<"Cannot flush buckets during rebalance">>}]},
                       503);
        in_recovery ->
            reply_json(Req, {[{'_',
                               <<"Cannot flush buckets when cluster is in "
                                 "recovery mode">>}]}, 503);
        in_bucket_hibernation ->
            reply_json(Req, {[{'_',
                               <<"Cannot flush buckets while another bucket "
                                 "is pausing/resuming.">>}]});
        bucket_not_found ->
            reply(Req, 404);
        flush_disabled ->
            reply_json(Req, {[{'_',
                               <<"Flush is disabled for the bucket">>}]}, 400);
        _ ->
            reply_json(Req, {[{'_',
                               <<"Flush failed with unexpected error. "
                                 "Check server logs for details.">>}]}, 500)
    end.


-record(ram_summary, {
          total,                                % total cluster quota
          other_buckets,
          per_node,                             % per node quota of this bucket
          nodes_count,                          % node count of this bucket
          this_alloc,
          this_used,                            % part of this bucket which is used already
          free}).                               % total - other_buckets - this_alloc.
                                                % So it's: Amount of cluster quota available for allocation

-record(hdd_summary, {
          total,                                % total cluster disk space
          other_data,                           % disk space used by something other than our data
          other_buckets,                        % space used for other buckets
          this_used,                            % space already used by this bucket
          free}).                               % total - other_data - other_buckets - this_alloc
                                                % So it's kind of: Amount of cluster disk space available of allocation,
                                                % but with a number of 'but's.

parse_bucket_params(Ctx, Params) ->
    RV = parse_bucket_params_without_warnings(Ctx, Params),
    case {Ctx#bv_ctx.ignore_warnings, RV} of
        {_, {ok, _, _} = X} -> X;
        {false, {errors, Errors, Summaries, OKs}} ->
            {errors, perform_warnings_validation(Ctx, OKs, Errors), Summaries};
        {true, {errors, Errors, Summaries, _}} ->
            {errors, Errors, Summaries}
    end.

parse_bucket_params_without_warnings(Ctx, Params) ->
    {OKs, Errors} = basic_bucket_params_screening(Ctx ,Params),
    IsNew = Ctx#bv_ctx.new,
    CurrentBucket = proplists:get_value(currentBucket, OKs),

    {RAMErrors, JSONSummaries} =
        process_ram_and_storage(Ctx, CurrentBucket, OKs),

    case RAMErrors ++ Errors ++
        validate_bucket_type(CurrentBucket, IsNew, OKs) of
        [] ->
            {ok, OKs, JSONSummaries};
        TotalErrors ->
            {errors, TotalErrors, JSONSummaries, OKs}
    end.

validate_bucket_type(undefined, _IsNew, _Props) ->
    [];
validate_bucket_type(_, true, _Props) ->
    [];
validate_bucket_type(CurrentBucket, false, Props) ->
    CurrentType = ns_bucket:bucket_type(CurrentBucket),
    case proplists:get_value(bucketType, Props) of
        undefined ->
            [];
        CurrentType ->
            [];
        _ ->
            [{bucketType, <<"Cannot change bucket type.">>}]
    end.

process_ram_and_storage(Ctx, CurrentBucket, ParsedProps) ->
    PropsToCheck = case CurrentBucket of
                       undefined ->
                           ParsedProps;
                       _ ->
                           CurrentBucket
                   end,
    process_ram_and_storage(Ctx, CurrentBucket, ParsedProps,
                            proplists:is_defined(width, PropsToCheck)).

process_ram_and_storage(_Ctx, _CurrentBucket, _ParsedProps, true) ->
    {[], undefined};
process_ram_and_storage(Ctx, CurrentBucket, ParsedProps, false) ->
    ClusterStorageTotals = Ctx#bv_ctx.cluster_storage_totals,

    Props = case proplists:is_defined(ram_quota, ParsedProps) of
                false ->
                    [{ram_quota, 0} | ParsedProps];
                true ->
                    ParsedProps
            end,

    RAMSummary =
        interpret_ram_quota(Ctx, CurrentBucket, Props, ClusterStorageTotals),

    HDDSummary =
        interpret_hdd_quota(CurrentBucket, Props, ClusterStorageTotals, Ctx),

    JSONSummaries = [{ramSummary, {ram_summary_to_proplist(RAMSummary)}},
                     {hddSummary, {hdd_summary_to_proplist(HDDSummary)}}],

    {validate_ram(RAMSummary), JSONSummaries}.

validate_ram(#ram_summary{free = Free}) when Free < 0 ->
    [{ramQuota, <<"RAM quota specified is too large to be provisioned into "
                  "this cluster.">>}];
validate_ram(#ram_summary{this_alloc = Alloc, this_used = Used}) ->
    %% All buckets should have the same quota, but only since Elixir has
    %% memcached supported a graceful quota reduction to values below the
    %% current RAM usage. As such, we should keep the existing check against
    %% RAM usage for mixed mode clusters as setting a quota below RAM usage
    %% on any pre-Elixir memcached will result in a period of temporary
    %% failures while memory is reduced.
    case cluster_compat_mode:is_cluster_elixir() of
        false when Alloc < Used ->
            [{ramQuota, <<"RAM quota cannot be set below current usage.">>}];
        _ ->
            []
    end.

additional_bucket_params_validation(Params, Ctx) ->
    NumReplicas = get_value_from_parms_or_bucket(num_replicas, Params, Ctx),
    DurabilityLevel = get_value_from_parms_or_bucket(durability_min_level,
                                                     Params, Ctx),
    NodesCount = length(get_nodes(Ctx)),
    Err1 = case {NumReplicas, DurabilityLevel, NodesCount} of
               {0, _, _} -> [];
               {_, none, _} -> [];
               {3, _, _} -> [{durability_min_level,
                              <<"Durability minimum level cannot be specified with "
                                "3 replicas">>}];
               %% memcached bucket
               {undefined, undefined, _} -> [];
               {_, _, 1} -> [{durability_min_level,
                              <<"You do not have enough data servers to support this "
                                "durability level">>}];
               {_, _, _} -> []
           end,

    StorageMode = get_value_from_parms_or_bucket(storage_mode, Params, Ctx),
    RamQuota = get_value_from_parms_or_bucket(ram_quota, Params, Ctx),
    MagmaMinMemoryQuota =
        ns_config:read_key_fast(magma_min_memory_quota,
                                ?DEFAULT_MAGMA_MIN_MEMORY_QUOTA),

    Err2 = case {StorageMode, RamQuota} of
               {magma, RamQuota}
                 when RamQuota < MagmaMinMemoryQuota * 1024 * 1024 ->
                   RamQ = list_to_binary(integer_to_list(MagmaMinMemoryQuota)),
                   [{ramQuota,
                     <<"Ram quota for magma must be at least ", RamQ/binary,
                       " MiB">>}];
               {_, _} ->
                   []
           end,

    PitrGranularity = get_value_from_parms_or_bucket(pitr_granularity,
                                                     Params, Ctx),
    PitrMaxHistoryAge = get_value_from_parms_or_bucket(pitr_max_history_age,
                                                       Params, Ctx),
    Err3 = case {PitrGranularity, PitrMaxHistoryAge} of
               {undefined, undefined} ->
                   %% memcached buckets don't support pitr
                   [];
               {Granularity, MaxAge} when Granularity > MaxAge ->
                   [{pitrGranularity,
                     <<"PITR granularity must be less than or equal to max "
                       "history age">>}];
               {_, _} ->
                   []
           end,

    Err1 ++ Err2 ++ Err3.

%% Get the value from the params. If it wasn't specified and this isn't
%% a bucket creation then get the existing value from the bucket config.
get_value_from_parms_or_bucket(Key, Params,
                               #bv_ctx{bucket_config = BucketConfig,
                                       new = IsNew}) ->
    case proplists:get_value(Key, Params) of
        undefined ->
            case IsNew of
                true -> undefined;
                false -> proplists:get_value(Key, BucketConfig, undefined)
            end;
        Value -> Value
    end.

basic_bucket_params_screening(#bv_ctx{bucket_config = false, new = false}, _Params) ->
    {[], [{name, <<"Bucket with given name doesn't exist">>}]};
basic_bucket_params_screening(Ctx, Params) ->
    CommonParams = validate_common_params(Ctx, Params),
    TypeSpecificParams =
        validate_bucket_type_specific_params(CommonParams, Params, Ctx),
    Candidates = CommonParams ++ TypeSpecificParams,
    assert_candidates(Candidates),
    %% Basic parameter checking has been done. Take the non-error key/values
    %% and do additional checking (e.g. relationships between different
    %% keys).
    OKs = [{K, V} || {ok, K, V} <- Candidates],
    Errors =  [{K, V} || {error, K, V} <- Candidates],
    AdditionalErrors = additional_bucket_params_validation(OKs, Ctx),
    {OKs, Errors ++ AdditionalErrors}.

validate_common_params(#bv_ctx{bucket_name = BucketName,
                               bucket_config = BucketConfig, new = IsNew,
                               all_buckets = AllBuckets}, Params) ->
    [{ok, name, BucketName},
     parse_validate_flush_enabled(Params, IsNew),
     validate_bucket_name(IsNew, BucketConfig, BucketName, AllBuckets),
     parse_validate_ram_quota(Params, BucketConfig)].

validate_bucket_placer_params(Params, IsNew, BucketConfig) ->
    case bucket_placer:is_enabled() of
        true ->
            [parse_validate_bucket_placer_param(width, weight, 1,
                                                Params, IsNew, BucketConfig),
             parse_validate_bucket_placer_param(weight, width, 0,
                                                Params, IsNew, BucketConfig)];
        false ->
            []
    end.

validate_bucket_type_specific_params(CommonParams, Params,
                                     #bv_ctx{new = IsNew,
                                             bucket_config = BucketConfig,
                                             cluster_version = Version,
                                             is_enterprise = IsEnterprise}) ->
    BucketType = get_bucket_type(IsNew, BucketConfig, Params),

    case BucketType of
        memcached ->
            validate_memcached_bucket_params(CommonParams, Params, IsNew,
                                             BucketConfig);
        membase ->
            validate_membase_bucket_params(CommonParams, Params, IsNew,
                                           BucketConfig, Version, IsEnterprise);
        _ ->
            validate_unknown_bucket_params(Params)
    end.

validate_memcached_params(Params) ->
    case proplists:get_value("replicaNumber", Params) of
        undefined ->
            ignore;
        _ ->
            {error, replicaNumber,
             <<"replicaNumber is not valid for memcached buckets">>}
    end.

validate_memcached_bucket_params(CommonParams, Params, IsNew, BucketConfig) ->
    [{ok, bucketType, memcached},
     validate_memcached_params(Params),
     quota_size_error(CommonParams, memcached, IsNew, BucketConfig)].

validate_membase_bucket_params(CommonParams, Params,
                               IsNew, BucketConfig, Version, IsEnterprise) ->
    AllowPitr = cluster_compat_mode:is_version_elixir(Version),
    AllowStorageLimit = config_profile:get_bool(enable_storage_limits),
    AllowThrottleLimit = config_profile:get_bool(enable_throttle_limits),
    ReplicasNumResult = validate_replicas_number(Params, IsNew),
    HistRetSecs = parse_validate_history_retention_seconds(
        Params, BucketConfig, IsNew, Version, IsEnterprise),
    BucketParams =
        [{ok, bucketType, membase},
         ReplicasNumResult,
         parse_validate_max_magma_shards(Params, BucketConfig, Version, IsNew),
         parse_validate_replica_index(Params, ReplicasNumResult, IsNew),
         parse_validate_num_vbuckets(Params, BucketConfig, IsNew),
         parse_validate_threads_number(Params, IsNew),
         parse_validate_eviction_policy(Params, BucketConfig, IsNew),
         quota_size_error(CommonParams, membase, IsNew, BucketConfig),
         parse_validate_storage_mode(Params, BucketConfig, IsNew, Version,
                                     IsEnterprise),
         parse_validate_durability_min_level(Params, BucketConfig, IsNew,
                                             Version),
         parse_validate_pitr_enabled(Params, IsNew, AllowPitr,
                                     IsEnterprise),
         parse_validate_pitr_granularity(Params, IsNew, AllowPitr,
                                         IsEnterprise),
         parse_validate_pitr_max_history_age(Params, IsNew, AllowPitr,
                                             IsEnterprise),
         parse_validate_storage_quota_percentage(Params, BucketConfig, IsNew, Version,
                                                 IsEnterprise),
         parse_validate_max_ttl(Params, BucketConfig, IsNew, IsEnterprise),
         parse_validate_compression_mode(Params, BucketConfig, IsNew,
                                         IsEnterprise),
         HistRetSecs,
         parse_validate_history_retention_bytes(Params, BucketConfig,
<<<<<<< HEAD
                                                IsNew, Version, IsEnterprise)
        | validate_bucket_auto_compaction_settings(Params)] ++
        parse_validate_limits(Params, BucketConfig, IsNew, AllowStorageLimit,
                              ?cut(get_storage_attributes())) ++
        parse_validate_limits(Params, BucketConfig, IsNew, AllowThrottleLimit,
                              ?cut(get_throttle_attributes())),
=======
                                                IsNew, Version, IsEnterprise),
         parse_validate_history_retention_collection_default(Params,
                                                             BucketConfig,
                                                             IsNew, Version,
                                                             IsEnterprise)
         | validate_bucket_auto_compaction_settings(Params)],
>>>>>>> 1702cada

    validate_bucket_purge_interval(Params, BucketConfig, IsNew) ++
        get_conflict_resolution_type_and_thresholds(
          Params, HistRetSecs, BucketConfig, IsNew) ++
        validate_bucket_placer_params(Params, IsNew, BucketConfig) ++
        BucketParams.

validate_unknown_bucket_params(Params) ->
    [{error, bucketType, <<"invalid bucket type">>}
     | validate_bucket_auto_compaction_settings(Params)].

parse_validate_flush_enabled(Params, IsNew) ->
    validate_with_missing(proplists:get_value("flushEnabled", Params),
                          "0", IsNew, fun parse_validate_flush_enabled/1).

validate_bucket_name(_IsNew, _BucketConfig, [] = _BucketName, _AllBuckets) ->
    {error, name, <<"Bucket name cannot be empty">>};
validate_bucket_name(_IsNew, _BucketConfig, undefined = _BucketName, _AllBuckets) ->
    {error, name, <<"Bucket name needs to be specified">>};
validate_bucket_name(_IsNew, _BucketConfig, BucketName, _AllBuckets)
  when length(BucketName) > ?MAX_BUCKET_NAME_LEN ->
    {error, name, ?l2b(io_lib:format("Bucket name cannot exceed ~p characters",
                                     [?MAX_BUCKET_NAME_LEN]))};
validate_bucket_name(true = _IsNew, _BucketConfig, BucketName, AllBuckets) ->
    case ns_bucket:is_valid_bucket_name(BucketName) of
        {error, invalid} ->
            {error, name,
             <<"Bucket name can only contain characters in range A-Z, a-z, 0-9 "
               "as well as underscore, period, dash & percent. Consult the documentation.">>};
        {error, reserved} ->
            {error, name, <<"This name is reserved for the internal use.">>};
        {error, starts_with_dot} ->
            {error, name, <<"Bucket name cannot start with dot.">>};
        _ ->
            %% we have to check for conflict here because we were looking
            %% for BucketConfig using case sensetive search (in basic_bucket_params_screening/4)
            %% but we do not allow buckets with the same names in a different register
            case ns_bucket:name_conflict(
                   BucketName, [N || {N, _} <- AllBuckets]) of
                false ->
                    ignore;
                _ ->
                    {error, name, <<"Bucket with given name already exists">>}
            end
    end;
validate_bucket_name(false = _IsNew, BucketConfig, _BucketName, _AllBuckets) ->
    true = (BucketConfig =/= false),
    {ok, currentBucket, BucketConfig}.

get_bucket_type(false = _IsNew, BucketConfig, _Params)
  when is_list(BucketConfig) ->
    ns_bucket:bucket_type(BucketConfig);
get_bucket_type(_IsNew, _BucketConfig, Params) ->
    DisallowMemcached = config_profile:get_bool(disallow_memcached_buckets),
    case proplists:get_value("bucketType", Params) of
        "memcached" when DisallowMemcached =/= true ->
            memcached;
        "membase" -> membase;
        "couchbase" -> membase;
        "ephemeral" -> membase;
        undefined -> membase;
        _ -> invalid
    end.

quota_size_error(CommonParams, BucketType, IsNew, BucketConfig) ->
    case lists:keyfind(ram_quota, 2, CommonParams) of
        {ok, ram_quota, RAMQuota} ->
            {MinQuota, Msg}
                = case BucketType of
                      membase ->
                          Q = misc:get_env_default(membase_min_ram_quota, 100),
                          Qv = list_to_binary(integer_to_list(Q)),
                          {Q, <<"RAM quota cannot be less than ", Qv/binary,
                                " MiB">>};
                      memcached ->
                          Q = misc:get_env_default(memcached_min_ram_quota, 64),
                          Qv = list_to_binary(integer_to_list(Q)),
                          {Q, <<"RAM quota cannot be less than ", Qv/binary,
                                " MiB">>}
                  end,
            if
                RAMQuota < MinQuota * ?MIB ->
                    {error, ramQuota, Msg};
                IsNew =/= true andalso BucketConfig =/= false andalso BucketType =:= memcached ->
                    case ns_bucket:raw_ram_quota(BucketConfig) of
                        RAMQuota -> ignore;
                        _ ->
                            {error, ramQuota, <<"cannot change quota of memcached buckets">>}
                    end;
                true ->
                    ignore
            end;
        _ ->
            ignore
    end.

validate_bucket_purge_interval(Params, _BucketConfig, true = IsNew) ->
    BucketType = proplists:get_value("bucketType", Params, "membase"),
    parse_validate_bucket_purge_interval(Params, BucketType, IsNew);
validate_bucket_purge_interval(Params, BucketConfig, false = IsNew) ->
    BucketType = ns_bucket:external_bucket_type(BucketConfig),
    parse_validate_bucket_purge_interval(Params, atom_to_list(BucketType), IsNew).

parse_validate_max_magma_shards(Params, BucketConfig, _Version, false) ->
    Request = proplists:get_value("magmaMaxShards", Params),
    Current = case proplists:get_value(magma_max_shards, BucketConfig) of
                  Num when is_number(Num) ->
                      integer_to_list(Num);
                  _ ->
                      undefined
              end,
    case Request =:= Current of
        true ->
            ignore;
        false ->
            {error, magmaMaxShards,
             <<"Number of maximum magma shards cannot be modified after bucket creation">>}
    end;
parse_validate_max_magma_shards(Params, _BucketConfig, Version, true) ->
    case proplists:is_defined("magmaMaxShards", Params) of
        true ->
            case config_profile:search({magma, can_set_max_shards}, false) of
                false ->
                    {error, magmaMaxShards,
                     <<"Cannot set maximum magma shards in this configuration profile">>};
                true ->
                    case proplists:get_value("storageBackend", Params) =:= "magma" of
                        false ->
                            {error, magmaMaxShards,
                             <<"Cannot set maximum magma shards on non-magma storage backend">>};
                        true ->
                            case cluster_compat_mode:is_version_elixir(Version) of
                                false ->
                                    {error, magmaMaxShards,
                                     <<"Not allowed until entire cluster is upgraded to elixir">>};
                                true ->
                                    parse_validate_max_magma_shards_inner(Params)
                            end
                    end
            end;
        false ->
            ignore
    end.

parse_validate_max_magma_shards_inner(Params) ->
    case proplists:get_value("bucketType", Params) =:= "ephemeral" of
        true ->
            {error, magmaMaxShards, <<"Not supported for ephemeral buckets">>};
        false ->
            RangeMsg = erlang:list_to_binary(
                         io_lib:format("Must be an integer between ~p and ~p",
                                       [?MIN_MAGMA_SHARDS, ?MAX_MAGMA_SHARDS])),
            case proplists:get_value("magmaMaxShards", Params) of
                N when is_list(N), length(N) > 0 ->
                    case (catch list_to_integer(N)) of
                        Num when is_integer(Num), Num >= ?MIN_MAGMA_SHARDS,
                                 Num =< ?MAX_MAGMA_SHARDS ->
                            {ok, magma_max_shards, Num};
                        _ ->
                            {error, magmaMaxShards, RangeMsg}
                    end;
                _ ->
                    {error, magmaMaxShards, RangeMsg}
            end
    end.

parse_validate_bucket_purge_interval(Params, "couchbase", IsNew) ->
    parse_validate_bucket_purge_interval(Params, "membase", IsNew);
parse_validate_bucket_purge_interval(Params, "membase", _IsNew) ->
    case menelaus_util:parse_validate_boolean_field("autoCompactionDefined", '_', Params) of
        [] -> [];
        [{error, _F, _V}] = Error -> Error;
        [{ok, _, false}] -> [{ok, purge_interval, undefined}];
        [{ok, _, true}] ->
            menelaus_web_autocompaction:parse_validate_purge_interval(Params,
                                                                      membase)
    end;
parse_validate_bucket_purge_interval(Params, "ephemeral", IsNew) ->
    case proplists:is_defined("autoCompactionDefined", Params) of
        true ->
            [{error, autoCompactionDefined,
              <<"autoCompactionDefined must not be set for ephemeral buckets">>}];
        false ->
            Val = menelaus_web_autocompaction:parse_validate_purge_interval(
                    Params, ephemeral),
            case Val =:= [] andalso IsNew =:= true of
                true ->
                    [{ok, purge_interval, ?DEFAULT_EPHEMERAL_PURGE_INTERVAL_DAYS}];
                false ->
                    Val
            end
    end.

validate_bucket_auto_compaction_settings(Params) ->
    case parse_validate_bucket_auto_compaction_settings(Params) of
        nothing ->
            [];
        false ->
            [{ok, autocompaction, false}];
        {errors, Errors} ->
            [{error, F, M} || {F, M} <- Errors];
        {ok, ACSettings} ->
            [{ok, autocompaction, ACSettings}]
    end.

parse_validate_bucket_auto_compaction_settings(Params) ->
    case menelaus_util:parse_validate_boolean_field("autoCompactionDefined", '_', Params) of
        [] -> nothing;
        [{error, F, V}] -> {errors, [{F, V}]};
        [{ok, _, false}] -> false;
        [{ok, _, true}] ->
            case menelaus_web_autocompaction:parse_validate_settings(Params, false) of
                {ok, AllFields, _} ->
                    {ok, AllFields};
                Error ->
                    Error
            end
    end.

validate_replicas_number(Params, IsNew) ->
    validate_with_missing(
      proplists:get_value("replicaNumber", Params),
      %% replicaNumber doesn't have
      %% default. Has to be given for
      %% creates, but may be omitted for
      %% updates. Later is for backwards
      %% compat, the former is from earlier
      %% code and stricter requirements is
      %% IMO ok to keep.
      undefined,
      IsNew,
      fun parse_validate_replicas_number/1).

is_ephemeral(Params, _BucketConfig, true = _IsNew) ->
    case proplists:get_value("bucketType", Params, "membase") of
        "membase" -> false;
        "couchbase" -> false;
        "ephemeral" -> true
    end;
is_ephemeral(_Params, BucketConfig, false = _IsNew) ->
    ns_bucket:is_ephemeral_bucket(BucketConfig).

%% The 'bucketType' parameter of the bucket create REST API will be set to
%% 'ephemeral' by user. As this type, in many ways, is similar in functionality
%% to 'membase' buckets we have decided to not store this as a new bucket type
%% atom but instead use 'membase' as type and rely on another config parameter
%% called 'storage_mode' to distinguish between membase and ephemeral buckets.
%% Ideally we should store this as a new bucket type but the bucket_type is
%% used/checked at multiple places and would need changes in all those places.
%% Hence the above described approach.
parse_validate_storage_mode(Params, _BucketConfig, true = _IsNew, Version,
                            IsEnterprise) ->
    case proplists:get_value("bucketType", Params, "membase") of
        "membase" ->
            get_storage_mode_based_on_storage_backend(Params, Version,
                                                      IsEnterprise);
        "couchbase" ->
            get_storage_mode_based_on_storage_backend(Params, Version,
                                                      IsEnterprise);
        "ephemeral" ->
            {ok, storage_mode, ephemeral}
    end;
parse_validate_storage_mode(_Params, BucketConfig, false = _IsNew, _Version,
                            _IsEnterprise)->
    {ok, storage_mode, ns_bucket:storage_mode(BucketConfig)}.

parse_validate_durability_min_level(Params, BucketConfig, IsNew, Version) ->
    IsEphemeral = is_ephemeral(Params, BucketConfig, IsNew),
    Level = proplists:get_value("durabilityMinLevel", Params),
    IsCompat = cluster_compat_mode:is_version_66(Version),
    do_parse_validate_durability_min_level(IsEphemeral, Level, IsNew, IsCompat).

do_parse_validate_durability_min_level(_IsEphemeral, Level, _IsNew,
                                       false = _IsCompat)
  when Level =/= undefined ->
    {error, durability_min_level,
     <<"Durability minimum level cannot be set until cluster is fully 6.6">>};
do_parse_validate_durability_min_level(false = _IsEphemeral, Level, IsNew,
                                       _IsCompat) ->
    validate_with_missing(Level, "none", IsNew,
      fun parse_validate_membase_durability_min_level/1);
do_parse_validate_durability_min_level(true = _IsEphemeral, Level, IsNew,
                                       _IsCompat) ->
    validate_with_missing(Level, "none", IsNew,
      fun parse_validate_ephemeral_durability_min_level/1).

parse_validate_membase_durability_min_level("none") ->
    {ok, durability_min_level, none};
parse_validate_membase_durability_min_level("majority") ->
    {ok, durability_min_level, majority};
parse_validate_membase_durability_min_level("majorityAndPersistActive") ->
    {ok, durability_min_level, majorityAndPersistActive};
parse_validate_membase_durability_min_level("persistToMajority") ->
    {ok, durability_min_level, persistToMajority};
parse_validate_membase_durability_min_level(_Other) ->
    {error, durability_min_level,
     <<"Durability minimum level must be one of 'none', 'majority', "
       "'majorityAndPersistActive', or 'persistToMajority'">>}.

parse_validate_ephemeral_durability_min_level("none") ->
    {ok, durability_min_level, none};
parse_validate_ephemeral_durability_min_level("majority") ->
    {ok, durability_min_level, majority};
parse_validate_ephemeral_durability_min_level(_Other) ->
    {error, durability_min_level,
     <<"Durability minimum level must be either 'none' or 'majority' for "
       "ephemeral buckets">>}.

-spec value_not_in_range_error(Param, Value, Min, Max) -> Result when
      Param :: atom(),
      Value :: string(),
      Min :: non_neg_integer(),
      Max :: non_neg_integer(),
      Result :: {error, atom(), bitstring()}.
value_not_in_range_error(Param, Value, Min, Max) ->
    NumericValue = list_to_integer(Value),
    {error, Param,
     list_to_binary(
       io_lib:format(
         "The value of ~p (~p) must be in the range ~p to ~p inclusive",
         [Param, NumericValue, Min, Max]))}.

value_not_numeric_error(Param, Value) ->
    {error, Param,
     list_to_binary(io_lib:format(
                      "The value of ~p (~s) must be a non-negative integer",
                      [Param, Value]))}.

value_not_boolean_error(Param) ->
    {error, Param,
     list_to_binary(io_lib:format("~p must be true or false",
                                  [Param]))}.

param_not_supported_in_ce_error(Param) ->
    {error, Param,
     list_to_binary(io_lib:format("~p can only be set in Enterprise edition",
                                  [Param]))}.

%% Point-in-time Recovery (PITR) parameter parsing and validation.

pitr_not_supported_error(Param) ->
    {error, Param,
     <<"Point in time recovery is not supported until cluster is fully "
        "Elixir">>}.

parse_validate_pitr_param_not_supported(Key, Params) ->
    case proplists:is_defined(Key, Params) of
        true ->
            pitr_not_supported_error(Key);
        false ->
            ignore
    end.

%% PITR parameter parsing and validation when not in enterprise mode.
parse_validate_pitr_param_not_enterprise(Key, Params) ->
    case proplists:is_defined(Key, Params) of
        true ->
            param_not_supported_in_ce_error(Key);
        false ->
            ignore
    end.

parse_validate_pitr_enabled(Params, _IsNew, false = _AllowPitr,
                            _IsEnterprise) ->
    parse_validate_pitr_param_not_supported("pitrEnabled", Params);
parse_validate_pitr_enabled(Params, _IsNew, true = _AllowPitr,
                            false = _IsEnterprise) ->
    parse_validate_pitr_param_not_enterprise("pitrEnabled", Params);
parse_validate_pitr_enabled(Params, IsNew, true = _AllowPitr,
                            true = _IsEnterprise) ->
    Result = menelaus_util:parse_validate_boolean_field("pitrEnabled",
                                                        '_', Params),
    case {Result, IsNew} of
        {[], true} ->
            %% The value wasn't supplied and we're creating a bucket:
            %% use the default value.
            {ok, pitr_enabled, false};
        {[], false} ->
            %% The value wasn't supplied and we're modifying a bucket:
            %% don't complain since the value was either specified or a
            %% default used when the bucket was created.
            ignore;
        {[{ok, _, Value}], _} ->
            {ok, pitr_enabled, Value};
        {[{error, _, _ErrorMsg}], _} ->
            value_not_boolean_error(pitrEnabled)
    end.

parse_validate_pitr_granularity(Params, _IsNew, false = _AllowPitr,
                                _IsEnterprise) ->
    parse_validate_pitr_param_not_supported("pitrGranularity", Params);
parse_validate_pitr_granularity(Params, _IsNew, true = _AllowPitr,
                                false = _IsEnterprise) ->
    parse_validate_pitr_param_not_enterprise("pitrGranularity", Params);
parse_validate_pitr_granularity(Params, IsNew, true = _AllowPitr,
                                true = _IsEnterprise) ->
    parse_validate_pitr_numeric_param(Params, pitrGranularity,
                                      pitr_granularity, IsNew).

parse_validate_pitr_max_history_age(Params, _IsNew, false = _AllowPitr,
                                    _IsEnterprise) ->
    parse_validate_pitr_param_not_supported("pitrMaxHistoryAge", Params);
parse_validate_pitr_max_history_age(Params, _IsNew, true = _AllowPitr,
                                    false = _IsEnterprise) ->
    parse_validate_pitr_param_not_enterprise("pitrMaxHistoryAge", Params);
parse_validate_pitr_max_history_age(Params, IsNew, true = _AllowPitr,
                                    true = _IsEnterprise) ->
    parse_validate_pitr_numeric_param(Params, pitrMaxHistoryAge,
                                      pitr_max_history_age, IsNew).

parse_validate_pitr_numeric_param(Params, Param, ConfigKey, IsNew) ->
    Value = proplists:get_value(atom_to_list(Param), Params),
    case {Value, IsNew} of
        {undefined, true} ->
            %% The value wasn't supplied and we're creating a bucket:
            %% use the default value.
            {ok, ConfigKey, ns_bucket:attribute_default(ConfigKey)};
        {undefined, false} ->
            %% The value wasn't supplied and we're modifying a bucket:
            %% don't complain since the value was either specified or a
            %% default used when the bucket was created.
            ignore;
        {_, _} ->
            validate_pitr_numeric_param(Value, Param, ConfigKey)
    end.

%% Validates defined numeric parameters.
validate_pitr_numeric_param(Value, Param, ConfigKey) ->
    Min = ns_bucket:attribute_min(ConfigKey),
    Max = ns_bucket:attribute_max(ConfigKey),
    Result = menelaus_util:parse_validate_number(Value, Min, Max),
    case Result of
        {ok, X} ->
            {ok, ConfigKey, X};
        invalid ->
            value_not_numeric_error(Param, Value);
        too_small ->
            value_not_in_range_error(Param, Value, Min, Max);
        too_large ->
            value_not_in_range_error(Param, Value, Min, Max)
    end.

get_storage_mode_based_on_storage_backend(Params, Version, IsEnterprise) ->
    StorageBackend = proplists:get_value("storageBackend", Params,
                                         "couchstore"),
    do_get_storage_mode_based_on_storage_backend(
      StorageBackend, IsEnterprise,
      cluster_compat_mode:is_version_71(Version)).

do_get_storage_mode_based_on_storage_backend("magma", false, _Is71) ->
    {error, storageBackend,
     <<"Magma is supported in enterprise edition only">>};
do_get_storage_mode_based_on_storage_backend("magma", true, false) ->
    {error, storageBackend,
     <<"Not allowed until entire cluster is upgraded to 7.1">>};
do_get_storage_mode_based_on_storage_backend(StorageBackend, _IsEnterprise,
                                             _Is71) ->
    case StorageBackend of
        "couchstore" ->
            {ok, storage_mode, couchstore};
        "magma" ->
            {ok, storage_mode, magma};
        _ ->
            {error, storage_mode,
             <<"storage backend must be couchstore or magma">>}
    end.

get_conflict_resolution_type_and_thresholds(Params, HistRetSecs, BucketConfig,
                                            true = IsNew) ->
    ConResType = case proplists:get_value("conflictResolutionType", Params) of
                     undefined ->
                         {ok, conflict_resolution_type, seqno};
                     Value ->
                         parse_validate_conflict_resolution_type(Value)
                 end,
    [ConResType |
     get_drift_thresholds(ConResType, Params, HistRetSecs, BucketConfig,
                          IsNew)];
get_conflict_resolution_type_and_thresholds(Params, HistRetSecs, BCfg,
                                            false = IsNew) ->
    case proplists:get_value("conflictResolutionType", Params) of
        undefined ->
            get_drift_thresholds(ns_bucket:conflict_resolution_type(BCfg),
                                 Params, HistRetSecs, BCfg, IsNew);
        _Any ->
            [{error, conflictResolutionType,
              <<"Conflict resolution type not allowed in update bucket">>}]
    end.

get_drift_thresholds(ConResType, Params, HistRetSecs, BCfg, IsNew) ->
    case drift_thresholds_needed(ConResType, HistRetSecs, BCfg, IsNew) of
        true ->
            %% Only assign default values when drift thresholds are first
            %% needed, either on bucket create with conflict_resolution_type lww
            %% or when retention_history_seconds is set non-zero
            IsDriftThresholdNew = BCfg == false orelse
                not proplists:is_defined(drift_ahead_threshold_ms, BCfg),
            [get_drift_ahead_threshold(Params, IsDriftThresholdNew),
             get_drift_behind_threshold(Params, IsDriftThresholdNew)];
        false -> []
    end.

drift_thresholds_needed(ConResType, HistRetSecs, _BCfg, true) ->
    case {ConResType, HistRetSecs} of
        {{ok, _, lww}, _} ->
            true;
        {_, {ok, _, undefined}} ->
            false;
        {_, {ok, _, Value}} when Value > 0 ->
            true;
        {{ok, _, seqno}, _} ->
            false;
        {{ok, _, custom}, _} ->
            false;
        {{error, _, _}, _} ->
            false
    end;
drift_thresholds_needed(ConResType, HistRetSecs, BCfg, false) ->
    case ConResType of
        lww -> true;
        _ ->
            HistRetSecsValue =
                case HistRetSecs of
                    {ok, _, Num} -> Num;
                    ignore -> ns_bucket:history_retention_seconds(BCfg);
                    {error, _, _} -> ns_bucket:history_retention_seconds(BCfg)
                end,
            case HistRetSecsValue of
                undefined -> false;
                V when V > 0 -> true;
                _ -> false
            end
    end.

assert_candidates(Candidates) ->
    %% this is to validate that Candidates elements have specific
    %% structure
    [case E of
         %% ok-s are used to keep correctly parsed/validated params
         {ok, _, _} -> [];
         %% error-s hold errors
         {error, _, _} -> [];
         %% ignore-s are used to "do nothing"
         ignore -> []
     end || E <- Candidates].

get_drift_ahead_threshold(Params, IsNew) ->
    validate_with_missing(proplists:get_value("driftAheadThresholdMs", Params),
                          "5000",
                          IsNew,
                          fun parse_validate_drift_ahead_threshold/1).

get_drift_behind_threshold(Params, IsNew) ->
    validate_with_missing(proplists:get_value("driftBehindThresholdMs", Params),
                          "5000",
                          IsNew,
                          fun parse_validate_drift_behind_threshold/1).

-define(PRAM(K, KO), {KO, V#ram_summary.K}).
ram_summary_to_proplist(V) ->
    [?PRAM(total, total),
     ?PRAM(other_buckets, otherBuckets),
     ?PRAM(nodes_count, nodesCount),
     ?PRAM(per_node, perNodeMegs),
     ?PRAM(this_alloc, thisAlloc),
     ?PRAM(this_used, thisUsed),
     ?PRAM(free, free)].

interpret_ram_quota(Ctx, CurrentBucket, ParsedProps, ClusterStorageTotals) ->
    RAMQuota = proplists:get_value(ram_quota, ParsedProps),
    NodesCount = length(get_nodes(Ctx)),
    ParsedQuota = RAMQuota * NodesCount,
    PerNode = RAMQuota div ?MIB,
    ClusterTotals = proplists:get_value(ram, ClusterStorageTotals),

    OtherBuckets = proplists:get_value(quotaUsedPerNode, ClusterTotals) * NodesCount
        - case CurrentBucket of
              [_|_] ->
                  ns_bucket:ram_quota(CurrentBucket);
              _ ->
                  0
          end,
    ThisUsed = case CurrentBucket of
                   [_|_] ->
                       menelaus_stats:bucket_ram_usage(
                         proplists:get_value(name, ParsedProps));
                   _ -> 0
               end,
    Total = proplists:get_value(quotaTotalPerNode, ClusterTotals) * NodesCount,
    #ram_summary{total = Total,
                 other_buckets = OtherBuckets,
                 nodes_count = NodesCount,
                 per_node = PerNode,
                 this_alloc = ParsedQuota,
                 this_used = ThisUsed,
                 free = Total - OtherBuckets - ParsedQuota}.

get_nodes(#bv_ctx{kv_nodes = KvNodes, bucket_config = BucketConfig}) ->
    case BucketConfig of
        false ->
            KvNodes;
        _ ->
            ns_bucket:get_expected_servers(BucketConfig)
    end.

-define(PHDD(K, KO), {KO, V#hdd_summary.K}).
hdd_summary_to_proplist(V) ->
    [?PHDD(total, total),
     ?PHDD(other_data, otherData),
     ?PHDD(other_buckets, otherBuckets),
     ?PHDD(this_used, thisUsed),
     ?PHDD(free, free)].

interpret_hdd_quota(CurrentBucket, ParsedProps, ClusterStorageTotals, Ctx) ->
    ClusterTotals = proplists:get_value(hdd, ClusterStorageTotals),
    UsedByUs = get_hdd_used_by_us(Ctx),
    OtherData = proplists:get_value(used, ClusterTotals) - UsedByUs,
    ThisUsed = get_hdd_used_by_this_bucket(CurrentBucket, ParsedProps),
    OtherBuckets = UsedByUs - ThisUsed,
    Total = proplists:get_value(total, ClusterTotals),
    #hdd_summary{total = Total,
                 other_data = OtherData,
                 other_buckets = OtherBuckets,
                 this_used = ThisUsed,
                 free = Total - OtherData - OtherBuckets}.

get_hdd_used_by_us(Ctx) ->
    {hdd, HDDStats} = lists:keyfind(hdd, 1, Ctx#bv_ctx.cluster_storage_totals),
    {usedByData, V} = lists:keyfind(usedByData, 1, HDDStats),
    V.

get_hdd_used_by_this_bucket([_|_] = _CurrentBucket, Props) ->
    menelaus_stats:bucket_disk_usage(
      proplists:get_value(name, Props));
get_hdd_used_by_this_bucket(_ = _CurrentBucket, _Props) ->
    0.

validate_with_missing(GivenValue, DefaultValue, IsNew, Fn) ->
    case Fn(GivenValue) of
        {error, _, _} = Error ->
            %% Parameter validation functions return error when GivenValue
            %% is undefined or was set to an invalid value.
            %% If the user did not pass any value for the parameter
            %% (given value is undefined) during bucket create and DefaultValue is
            %% available then use it. If this is not bucket create or if
            %% DefaultValue is not available then ignore the error.
            %% If the user passed some invalid value during either bucket create or
            %% edit then return error to the user.
            case GivenValue of
                undefined ->
                    case IsNew andalso DefaultValue =/= undefined of
                        true ->
                            {ok, _, _} = Fn(DefaultValue);
                        false ->
                            ignore
                    end;
                _Other ->
                    Error
            end;
        {ok, _, _} = RV -> RV
    end.

parse_validate_replicas_number(NumReplicas) ->
    case menelaus_util:parse_validate_number(NumReplicas, 0,
                                             ?MAX_NUM_REPLICAS) of
        invalid ->
            {error, replicaNumber, <<"The replica number must be specified and must be a non-negative integer.">>};
        too_small ->
            {error, replicaNumber, <<"The replica number cannot be negative.">>};
        too_large ->
            Msg = io_lib:format("Replica number larger than ~p is not "
                                "supported.", [?MAX_NUM_REPLICAS]),
            {error, replicaNumber, iolist_to_binary(Msg)};
        {ok, X} -> {ok, num_replicas, X}
    end.

parse_validate_replica_index(Params, ReplicasNum, true = _IsNew) ->
    case proplists:get_value("bucketType", Params) =:= "ephemeral" of
        true ->
            case proplists:is_defined("replicaIndex", Params) of
                true ->
                    {error, replicaIndex, <<"replicaIndex not supported for ephemeral buckets">>};
                false ->
                    ignore
            end;
        false ->
            parse_validate_replica_index(
              proplists:get_value("replicaIndex", Params,
                                  replicas_num_default(ReplicasNum)))
    end;
parse_validate_replica_index(_Params, _ReplicasNum, false = _IsNew) ->
    ignore.

replicas_num_default({ok, num_replicas, 0}) ->
    "0";
replicas_num_default(_) ->
    "1".

parse_validate_replica_index("0") -> {ok, replica_index, false};
parse_validate_replica_index("1") -> {ok, replica_index, true};
parse_validate_replica_index(_ReplicaValue) -> {error, replicaIndex, <<"replicaIndex can only be 1 or 0">>}.

parse_validate_compression_mode(Params, BucketConfig, IsNew, IsEnterprise) ->
    CompMode = proplists:get_value("compressionMode", Params),
    do_parse_validate_compression_mode(
      IsEnterprise, CompMode, BucketConfig, IsNew).

do_parse_validate_compression_mode(false, undefined, _BucketCfg, _IsNew) ->
    {ok, compression_mode, off};
do_parse_validate_compression_mode(false, _CompMode, _BucketCfg, _IsNew) ->
    {error, compressionMode,
     <<"Compression mode is supported in enterprise edition only">>};
do_parse_validate_compression_mode(true, CompMode, BucketCfg, IsNew) ->
    DefaultVal = case IsNew of
                     true -> passive;
                     false -> proplists:get_value(compression_mode, BucketCfg)
                 end,
    validate_with_missing(CompMode, atom_to_list(DefaultVal), IsNew,
                          fun parse_compression_mode/1).

parse_compression_mode(V) when V =:= "off"; V =:= "passive"; V =:= "active" ->
    {ok, compression_mode, list_to_atom(V)};
parse_compression_mode(_) ->
    {error, compressionMode,
     <<"compressionMode can be set to 'off', 'passive' or 'active'">>}.

parse_validate_max_ttl(Params, BucketConfig, IsNew, IsEnterprise) ->
    MaxTTL = proplists:get_value("maxTTL", Params),
    parse_validate_max_ttl_inner(IsEnterprise, MaxTTL, BucketConfig, IsNew).

parse_validate_max_ttl_inner(false, undefined, _BucketCfg, _IsNew) ->
    {ok, max_ttl, 0};
parse_validate_max_ttl_inner(false, _MaxTTL, _BucketCfg, _IsNew) ->
    {error, maxTTL, <<"Max TTL is supported in enterprise edition only">>};
parse_validate_max_ttl_inner(true, MaxTTL, BucketCfg, IsNew) ->
    DefaultVal = case IsNew of
                     true -> "0";
                     false -> proplists:get_value(max_ttl, BucketCfg)
                 end,
    validate_with_missing(MaxTTL, DefaultVal, IsNew, fun do_parse_validate_max_ttl/1).

do_parse_validate_max_ttl(Val) ->
    case menelaus_util:parse_validate_number(Val, 0, ?MC_MAXINT) of
        {ok, X} ->
            {ok, max_ttl, X};
        _Error ->
            Msg = io_lib:format("Max TTL must be an integer between 0 and ~p", [?MC_MAXINT]),
            {error, maxTTL, list_to_binary(Msg)}
    end.

is_magma(Params, _BucketCfg, true = _IsNew) ->
    proplists:get_value("storageBackend", Params, "couchstore") =:= "magma";
is_magma(_Params, BucketCfg, false = _IsNew) ->
    ns_bucket:storage_mode(BucketCfg) =:= magma.

parse_validate_storage_quota_percentage(Params, BucketConfig, IsNew, Version,
                                        IsEnterprise) ->
    Percent = proplists:get_value("storageQuotaPercentage", Params),
    IsCompat = cluster_compat_mode:is_version_71(Version),
    IsMagma = is_magma(Params, BucketConfig, IsNew),
    parse_validate_storage_quota_percentage_inner(IsEnterprise, IsCompat,
                                                  Percent, BucketConfig, IsNew,
                                                  IsMagma).

parse_validate_storage_quota_percentage_inner(false = _IsEnterprise, _IsCompat,
                                              undefined = _Percent, _BucketCfg,
                                              _IsNew, _IsMagma) ->
    %% Community edition but percent/ratio wasn't specified
    ignore;
parse_validate_storage_quota_percentage_inner(_IsEnterprise, false = _IsCompat,
                                              undefined = _Percent, _BucketCfg,
                                              _IsNew, _IsMagma) ->
    %% Not cluster compatible but percent/ratio wasn't specified
    ignore;
parse_validate_storage_quota_percentage_inner(false = _IsEnterprise, _IsCompat,
                                           _Percent, _BucketCfg, _IsNew,
                                           _IsMagma) ->
    {error, storageQuotaPercentage,
     <<"Storage Quota Percentage is supported in enterprise edition only">>};
parse_validate_storage_quota_percentage_inner(_IsEnterprise, false = _IsCompat,
                                              _Percent, _BucketCfg, _IsNew,
                                              _IsMagma) ->
    {error, storageQuotaPercentage,
     <<"Storage Quota Percentage cannot be set until the cluster is fully "
       "7.1">>};
parse_validate_storage_quota_percentage_inner(true = _IsEnterprise,
                                              true = _IsCompat, undefined,
                                              _BucketCfg, _IsNew,
                                              false = _IsMagma) ->
    %% Not a magma bucket and percent wasn't specified
    ignore;
parse_validate_storage_quota_percentage_inner(true = _IsEnterprise,
                                              true = _IsCompat, _Percent,
                                              _BucketCfg, _IsNew,
                                              false = _IsMagma) ->
    {error, storageQuotaPercentage,
     <<"Storage Quota Percentage is only used with Magma">>};
parse_validate_storage_quota_percentage_inner(true = _IsEnterprise,
                                              true = _IsCompat, Percent,
                                              BucketCfg, IsNew,
                                              true = _IsMagma) ->
    DefaultVal = case IsNew of
                     true -> integer_to_list(?MAGMA_STORAGE_QUOTA_PERCENTAGE);
                     false -> proplists:get_value(storage_quota_percentage,
                                                  BucketCfg)
                 end,
    validate_with_missing(Percent, DefaultVal, IsNew,
                          fun do_parse_validate_storage_quota_percentage/1).

do_parse_validate_storage_quota_percentage(Val) ->
    case menelaus_util:parse_validate_number(Val,
                                             ?MIN_MAGMA_STORAGE_QUOTA_PERCENTAGE,
                                             ?MAX_MAGMA_STORAGE_QUOTA_PERCENTAGE) of
        {ok, X} ->
            {ok, storage_quota_percentage, X};
        _Error ->
            Msg = io_lib:format("Storage Quota Percentage must be between ~p "
                                "and ~p, inclusive",
                                [?MIN_MAGMA_STORAGE_QUOTA_PERCENTAGE,
                                 ?MAX_MAGMA_STORAGE_QUOTA_PERCENTAGE]),
            {error, storageQuotaPercentage, iolist_to_binary(Msg)}
    end.

<<<<<<< HEAD
parse_validate_limits(Params, BucketConfig, IsNew, IsEnabled, AttrsFunc) ->
    LimitFunc = ?cut(proplists:get_value(_, Params)),
    [do_parse_validate_limit(Param, Key, LimitFunc(atom_to_list(Param)),
                             BucketConfig,
                             IsNew, IsEnabled) ||
        {Param, Key, _} <- AttrsFunc(),
        proplists:is_defined(atom_to_list(Param), Params)].

do_parse_validate_limit(_Param, _InternalName, undefined, _BucketConfig,
                        _IsNew, false = _IsEnabled) ->
    ignore;
do_parse_validate_limit(Param, _InternalName, _Limit, _BucketConfig,
                        _IsNew, false = _IsEnabled) ->
    Msg = io_lib:format("~p is not supported with this config profile",
                        [Param]),
    {error, Param, list_to_binary(Msg)};
do_parse_validate_limit(_Param, InternalName, Limit, BucketConfig,
                        IsNew, _IsEnabled) ->
    GlobalDefault =
        ns_config:read_key_fast(InternalName,
                                default_limit(InternalName)),
    DefaultLimitInt =
        case IsNew of
            true -> GlobalDefault;
            false -> proplists:get_value(InternalName,
                                         BucketConfig,
                                         GlobalDefault)
        end,
    DefaultLimit = integer_to_list(DefaultLimitInt),
    Fun = validate_limit_fun(InternalName),
    validate_with_missing(Limit, DefaultLimit, IsNew, Fun).

validate_limit_fun(kv_storage_limit) ->
    ?cut(do_validate_limit("dataStorageLimit", kv_storage_limit,
         _, ?MIN_KV_STORAGE_LIMIT, ?MAX_KV_STORAGE_LIMIT));
validate_limit_fun(index_storage_limit) ->
    ?cut(do_validate_limit("indexStorageLimit", index_storage_limit,
         _, ?MIN_INDEX_STORAGE_LIMIT, ?MAX_INDEX_STORAGE_LIMIT));
validate_limit_fun(fts_storage_limit) ->
    ?cut(do_validate_limit("searchStorageLimit", fts_storage_limit,
         _, ?MIN_FTS_STORAGE_LIMIT, ?MAX_FTS_STORAGE_LIMIT));
validate_limit_fun(kv_throttle_limit) ->
    ?cut(do_validate_limit("dataThrottleLimit", kv_throttle_limit,
         _, ?MIN_THROTTLE_LIMIT, ?MAX_THROTTLE_LIMIT));
validate_limit_fun(index_throttle_limit) ->
    ?cut(do_validate_limit("indexThrottleLimit", index_throttle_limit,
         _, ?MIN_THROTTLE_LIMIT, ?MAX_THROTTLE_LIMIT));
validate_limit_fun(fts_throttle_limit) ->
    ?cut(do_validate_limit("searchThrottleLimit", fts_throttle_limit,
         _, ?MIN_THROTTLE_LIMIT, ?MAX_THROTTLE_LIMIT));
validate_limit_fun(n1ql_throttle_limit) ->
    ?cut(do_validate_limit("queryThrottleLimit", n1ql_throttle_limit,
         _, ?MIN_THROTTLE_LIMIT, ?MAX_THROTTLE_LIMIT));
validate_limit_fun(sgw_read_throttle_limit) ->
    ?cut(do_validate_limit("sgwReadThrottleLimit", sgw_read_throttle_limit,
         _, ?MIN_THROTTLE_LIMIT, ?MAX_THROTTLE_LIMIT));
validate_limit_fun(sgw_write_throttle_limit) ->
    ?cut(do_validate_limit("sgwWriteThrottleLimit", sgw_write_throttle_limit,
         _, ?MIN_THROTTLE_LIMIT, ?MAX_THROTTLE_LIMIT)).

default_limit(kv_storage_limit) ->
    ?DEFAULT_KV_STORAGE_LIMIT;
default_limit(index_storage_limit) ->
    ?DEFAULT_INDEX_STORAGE_LIMIT;
default_limit(fts_storage_limit) ->
    ?DEFAULT_FTS_STORAGE_LIMIT;
default_limit(kv_throttle_limit) ->
    ?DEFAULT_KV_THROTTLE_LIMIT;
default_limit(index_throttle_limit) ->
    ?DEFAULT_INDEX_THROTTLE_LIMIT;
default_limit(fts_throttle_limit) ->
    ?DEFAULT_FTS_THROTTLE_LIMIT;
default_limit(n1ql_throttle_limit) ->
    ?DEFAULT_N1QL_THROTTLE_LIMIT;
default_limit(sgw_read_throttle_limit) ->
    ?DEFAULT_SGW_READ_THROTTLE_LIMIT;
default_limit(sgw_write_throttle_limit) ->
    ?DEFAULT_SGW_WRITE_THROTTLE_LIMIT.

do_validate_limit(Param, InternalName, Val, Min, Max) ->
    case menelaus_util:parse_validate_number(Val, Min, Max) of
        {ok, X} ->
            {ok, InternalName, X};
        _Error ->
            Msg = io_lib:format("~p must be an integer between ~p and ~p",
                                [Param, Min, Max]),
            {error, Param, list_to_binary(Msg)}
    end.

parse_validate_num_vbuckets(Params, BucketConfig, IsNew) ->
    NumVBs = proplists:get_value("numVBuckets", Params),
    IsEnabled = ns_bucket:allow_variable_num_vbuckets(),
    do_parse_validate_num_vbuckets(NumVBs, BucketConfig, IsNew, IsEnabled).

do_parse_validate_num_vbuckets(undefined, _BucketConfig, false = _IsNew,
                               _IsEnabled) ->
    ignore;
do_parse_validate_num_vbuckets(NumVBs, BucketConfig, false = _IsNew,
                               _IsEnabled) ->
    CurVal = integer_to_list(proplists:get_value(num_vbuckets, BucketConfig)),
    case NumVBs =:= CurVal of
        true ->
            ignore;
        false ->
            {error, numVbuckets,
             <<"Number of vbuckets cannot be modified">>}
    end;
do_parse_validate_num_vbuckets(NumVBs, _BucketConfig, true = _IsNew,
                               false = _IsEnabled) when NumVBs =/= undefined ->
    {error, numVbuckets,
     <<"Support for variable number of vbuckets is not enabled">>};
do_parse_validate_num_vbuckets(NumVBs, _BucketConfig, true = IsNew,
                               _IsEnabled) ->
    DefaultVal = integer_to_list(ns_bucket:get_default_num_vbuckets()),
    validate_with_missing(NumVBs, DefaultVal, IsNew,
                          fun validate_num_vbuckets/1).

validate_num_vbuckets(Val) ->
    case menelaus_util:parse_validate_number(Val, ?MIN_NUM_VBUCKETS,
                                             ?MAX_NUM_VBUCKETS) of
        {ok, X} ->
            {ok, num_vbuckets, X};
        _Error ->
            Msg = io_lib:format("Number of vbuckets must be an integer "
                                "between ~p and ~p",
                                [?MIN_NUM_VBUCKETS, ?MAX_NUM_VBUCKETS]),
            {error, numVbuckets, list_to_binary(Msg)}
=======
%% Helper function that remaps the user key to the internal key if the config
%% parameter is valid.
%%
%% The REST API has bucket parameters in camelCase, but parameters are stored
%% internally and passed to memcached in snake_case. This difference
%% frustratingly means that we must map the user (camelCase) key to the internal
%% (snake_case) key if the parameter is valid, otherwise we should return the
%% user (camelCase) key in any error messages. This function allows us to deal
%% with the user (camelCase) key throughout the parsing of the validation, then
%% map to the internal key when we've validated the parameter passed by the
%% user (if appropriate). This should allow for the consolidation of all of the
%% keys into the same parsing function which allows us to avoid passing user
%% (camelCase) and internal (snake_case) keys down all of the validation call
%% stacks.
remap_user_key_to_internal_key_if_valid(Result, InternalKey) ->
    case Result of
        {ok, _UserKey, Val} ->
            {ok, InternalKey, Val};
        Error ->
            Error
>>>>>>> 1702cada
    end.

parse_validate_history_retention_seconds(Params, BucketConfig, IsNew, Version,
                                         IsEnterprise) ->
    UserKey = historyRetentionSeconds,
    HistoryRetentionValue = proplists:get_value(atom_to_list(UserKey), Params),
    Ret = parse_validate_history_param_numeric(
        UserKey, HistoryRetentionValue, Params, BucketConfig, IsNew, Version,
        IsEnterprise, integer_to_list(?HISTORY_RETENTION_SECONDS_DEFAULT)),
    remap_user_key_to_internal_key_if_valid(Ret, history_retention_seconds).

parse_validate_history_retention_bytes(Params, BucketConfig, IsNew,
                                       Version, IsEnterprise) ->
    UserKey = historyRetentionBytes,
    HistoryRetentionValue = proplists:get_value(atom_to_list(UserKey), Params),
    Ret = parse_validate_history_param_numeric(
        UserKey, HistoryRetentionValue, Params, BucketConfig, IsNew, Version,
        IsEnterprise, integer_to_list(?HISTORY_RETENTION_BYTES_DEFAULT)),
    remap_user_key_to_internal_key_if_valid(Ret, history_retention_bytes).

parse_validate_history_retention_collection_default(Params, BucketConfig, IsNew,
                                                    Version, IsEnterprise) ->
    UserKey = historyRetentionCollectionDefault,
    HistoryRetentionValue = proplists:get_value(atom_to_list(UserKey), Params),
    Ret = parse_validate_history_param_bool(
        UserKey, HistoryRetentionValue, Params, BucketConfig, IsNew, Version,
        IsEnterprise,
        atom_to_list(?HISTORY_RETENTION_COLLECTION_DEFAULT_DEFAULT)),
    remap_user_key_to_internal_key_if_valid(
        Ret, history_retention_collection_default).

parse_validate_history_param_numeric(Key, Value, Params, BucketConfig, IsNew,
                                     Version, IsEnterprise, DefaultVal) ->
    IsCompat = cluster_compat_mode:is_version_72(Version),
    IsMagma = is_magma(Params, BucketConfig, IsNew),
    parse_validate_history_param_inner(
        Key, Value, IsEnterprise, IsCompat, IsNew, IsMagma,
        fun (Val, New) ->
            validate_with_missing(
                Val, DefaultVal, New,
                fun (V) ->
                    do_parse_validate_history_retention_numeric(Key, V)
                end)
        end).

parse_validate_history_param_bool(Key, Value, Params, BucketConfig, IsNew,
                                  Version, IsEnterprise, DefaultVal) ->
    IsCompat = cluster_compat_mode:is_version_72(Version),
    IsMagma = is_magma(Params, BucketConfig, IsNew),
    parse_validate_history_param_inner(
        Key, Value, IsEnterprise, IsCompat, IsNew, IsMagma,
        fun (Val, New) ->
            validate_with_missing(
                Val, DefaultVal, New,
                fun (V) ->
                    do_parse_validate_history_retention_bool(Key, V)
                end)
        end).

parse_validate_history_param_inner(_Key, undefined = _Value,
                                   false = _IsEnterprise, _IsCompat, _IsNew,
                                   _IsMagma, _ValidatorFn) ->
    %% Value wasn't specified and not enterprise
    ignore;
parse_validate_history_param_inner(_Key, undefined = _Value, _IsEnterprise,
                                   false = _IsCompat, _IsNew, _IsMagma,
                                   _ValidatorFn) ->
    %% Value wasn't specified and not 7.2
    ignore;
parse_validate_history_param_inner(_Key, undefined = _Value, _IsEnterprise,
                                   _IsCompat, _IsNew, false = _IsMagma,
                                   _ValidatorFn) ->
    %% Value wasn't specified and not magma
    ignore;
parse_validate_history_param_inner(Key, _Value, false = _IsEnterprise,
                                   _IsCompat, _IsNew, _IsMagma, _ValidatorFn) ->
    {error, Key,
        <<"History Retention is supported in enterprise edition only">>};
parse_validate_history_param_inner(Key, _Value, _IsEnterprise,
                                   false = _IsCompat, _IsNew, _IsMagma,
                                   _ValidatorFn) ->
    {error, Key,
        <<"History Retention cannot be set until the cluster is fully 7.2">>};
parse_validate_history_param_inner(Key, _Value, true = _IsEnterprise,
                                   true = _IsCompat, _IsNew, false = _IsMagma,
                                   _ValidatorFn) ->
    {error, Key,
        <<"History Retention can only used with Magma">>};
parse_validate_history_param_inner(_Key, Value, true = _IsEnterprise,
                                   true = _IsCompat, IsNew, true = _IsMagma,
                                   ValidatorFn) ->
    ValidatorFn(Value, IsNew).

do_parse_validate_history_retention_numeric(Key, Val) ->
    case menelaus_util:parse_validate_number(Val, 0, undefined) of
        {ok, X} ->
            {ok, Key, X};
        _Error ->
            {error, Key, <<"Value must be greater than or equal to 0">>}
    end.

do_parse_validate_history_retention_bool(Key, Val) ->
    case menelaus_util:parse_validate_boolean(Val) of
        {ok, X} ->
            {ok, Key, X};
        _Error ->
            {error, Key, <<"Value must be true or false">>}
    end.

parse_validate_threads_number(Params, IsNew) ->
    validate_with_missing(proplists:get_value("threadsNumber", Params),
                          "3", IsNew, fun parse_validate_threads_number/1).

parse_validate_flush_enabled("0") -> {ok, flush_enabled, false};
parse_validate_flush_enabled("1") -> {ok, flush_enabled, true};
parse_validate_flush_enabled(_ReplicaValue) -> {error, flushEnabled, <<"flushEnabled can only be 1 or 0">>}.

parse_validate_threads_number(NumThreads) ->
    case menelaus_util:parse_validate_number(NumThreads,
                                             ?MIN_NUM_WORKER_THREADS,
                                             ?MAX_NUM_WORKER_THREADS) of
        invalid ->
            Msg = io_lib:format("The number of threads must be an integer "
                                "between ~p and ~p, inclusive",
                                [?MIN_NUM_WORKER_THREADS,
                                 ?MAX_NUM_WORKER_THREADS]),
            {error, threadsNumber, iolist_to_binary(Msg)};
        too_small ->
            Msg = io_lib:format("The number of threads can't be less than ~p",
                                [?MIN_NUM_WORKER_THREADS]),
            {error, threadsNumber, iolist_to_binary(Msg)};
        too_large ->
            Msg = io_lib:format("The number of threads can't be greater "
                                "than ~p", [?MAX_NUM_WORKER_THREADS]),
            {error, threadsNumber, iolist_to_binary(Msg)};
        {ok, X} ->
            {ok, num_threads, X}
    end.

parse_validate_eviction_policy(Params, BCfg, IsNew) ->
    IsEphemeral = is_ephemeral(Params, BCfg, IsNew),
    IsMagma = is_magma(Params, BCfg, IsNew),
    do_parse_validate_eviction_policy(Params, BCfg, IsEphemeral, IsNew,
                                      IsMagma).

do_parse_validate_eviction_policy(Params, _BCfg, false = _IsEphemeral, IsNew,
                                  IsMagma) ->
    Default = case IsMagma of
                  false ->
                      "valueOnly";
                  true ->
                      "fullEviction"
              end,
    validate_with_missing(proplists:get_value("evictionPolicy", Params),
                          Default, IsNew,
                          fun parse_validate_membase_eviction_policy/1);
do_parse_validate_eviction_policy(Params, _BCfg, true = _IsEphemeral,
                                  true = IsNew, _IsMagma) ->
    validate_with_missing(proplists:get_value("evictionPolicy", Params),
                          "noEviction", IsNew,
                          fun parse_validate_ephemeral_eviction_policy/1);
do_parse_validate_eviction_policy(Params, BCfg, true = _IsEphemeral,
                                  false = _IsNew, _IsMagma) ->
    case proplists:get_value("evictionPolicy", Params) of
        undefined ->
            ignore;
        Val ->
            case build_eviction_policy(BCfg) =:= list_to_binary(Val) of
                true ->
                    ignore;
                false ->
                    {error, evictionPolicy,
                     <<"Eviction policy cannot be updated for ephemeral buckets">>}
            end
    end.

parse_validate_membase_eviction_policy("valueOnly") ->
    {ok, eviction_policy, value_only};
parse_validate_membase_eviction_policy("fullEviction") ->
    {ok, eviction_policy, full_eviction};
parse_validate_membase_eviction_policy(_Other) ->
    {error, evictionPolicy,
     <<"Eviction policy must be either 'valueOnly' or 'fullEviction' for couchbase buckets">>}.

parse_validate_ephemeral_eviction_policy("noEviction") ->
    {ok, eviction_policy, no_eviction};
parse_validate_ephemeral_eviction_policy("nruEviction") ->
    {ok, eviction_policy, nru_eviction};
parse_validate_ephemeral_eviction_policy(_Other) ->
    {error, evictionPolicy,
     <<"Eviction policy must be either 'noEviction' or 'nruEviction' for ephemeral buckets">>}.

parse_validate_drift_ahead_threshold(Threshold) ->
    case menelaus_util:parse_validate_number(Threshold, 100, undefined) of
        invalid ->
            {error, driftAheadThresholdMs,
             <<"The drift ahead threshold must be an integer not less than 100ms">>};
        too_small ->
            {error, driftAheadThresholdMs,
             <<"The drift ahead threshold can't be less than 100ms">>};
        {ok, X} ->
            {ok, drift_ahead_threshold_ms, X}
    end.

parse_validate_drift_behind_threshold(Threshold) ->
    case menelaus_util:parse_validate_number(Threshold,
                                             ?MIN_DRIFT_BEHIND_THRESHOLD,
                                             undefined) of
        invalid ->
            Msg = io_lib:format("The drift behind threshold must be an "
                                "integer not less than ~pms",
                                [?MIN_DRIFT_BEHIND_THRESHOLD]),
            {error, driftBehindThresholdMs, iolist_to_binary(Msg)};
        too_small ->
            Msg = io_lib:format("The drift behind threshold can't be less "
                                "than ~pms", [?MIN_DRIFT_BEHIND_THRESHOLD]),
            {error, driftBehindThresholdMs, iolist_to_binary(Msg)};
        {ok, X} ->
            {ok, drift_behind_threshold_ms, X}
    end.

parse_validate_ram_quota(Params, BucketConfig) ->
    RamQuota = case proplists:get_value("ramQuota", Params) of
                   undefined ->
                       %% Provide backward compatibility.
                       proplists:get_value("ramQuotaMB", Params);
                   Ram ->
                       Ram
               end,
    do_parse_validate_ram_quota(RamQuota, BucketConfig).

do_parse_validate_ram_quota(undefined, BucketConfig) when BucketConfig =/= false ->
    {ok, ram_quota, ns_bucket:raw_ram_quota(BucketConfig)};
do_parse_validate_ram_quota(Value, _BucketConfig) ->
    case menelaus_util:parse_validate_number(Value, 0, undefined) of
        invalid ->
            {error, ramQuota,
             <<"The RAM Quota must be specified and must be a positive integer.">>};
        too_small ->
            {error, ramQuota, <<"The RAM Quota cannot be negative.">>};
        {ok, X} ->
            {ok, ram_quota, X * ?MIB}
    end.

parse_validate_bucket_placer_param(What, Other, LowerLimit, Params, IsNew,
                                   BucketConfig) ->
    Err = ?cut(iolist_to_binary(io_lib:format(_, _))),

    case proplists:get_value(atom_to_list(What), Params) of
        undefined ->
            case {IsNew, proplists:get_value(atom_to_list(Other), Params)} of
                {true, Val} when Val =/= undefined ->
                    {error, What, Err("~p must be specified", [What])};
                {false, _} ->
                    case proplists:get_value(What, BucketConfig) of
                        undefined ->
                            ignore;
                        V ->
                            {ok, What, V}
                    end;
                _ ->
                    ignore
            end;
        Value ->
            case IsNew orelse
                proplists:get_value(What, BucketConfig) =/= undefined of
                false ->
                    {error, What, Err("~p cannot be updated since it was not "
                                      "specified during the bucket creation",
                                      [What])};
                true ->
                    case menelaus_util:parse_validate_number(Value, LowerLimit,
                                                             undefined) of
                        invalid ->
                            {error, What, Err("~p must be integer", [What])};
                        too_small ->
                            {error, What, Err("~p must be ~p or more",
                                              [What, LowerLimit])};
                        {ok, X} ->
                            {ok, What, X}
                    end
            end
    end.

parse_validate_conflict_resolution_type("seqno") ->
    {ok, conflict_resolution_type, seqno};
parse_validate_conflict_resolution_type("lww") ->
    case cluster_compat_mode:is_enterprise() of
        true ->
            {ok, conflict_resolution_type, lww};
        false ->
            {error, conflictResolutionType,
             <<"Conflict resolution type 'lww' is supported only in enterprise edition">>}
    end;
parse_validate_conflict_resolution_type("custom") ->
    case cluster_compat_mode:is_enterprise() of
        true ->
            case cluster_compat_mode:is_developer_preview() of
                true ->
                    {ok, conflict_resolution_type, custom};
                false ->
                    {error, conflictResolutionType,
                     <<"Conflict resolution type 'custom' is supported only "
                       "with developer preview enabled">>}
            end;
        false ->
            {error, conflictResolutionType,
             <<"Conflict resolution type 'custom' is supported only in "
               "enterprise edition">>}
    end;
parse_validate_conflict_resolution_type(_Other) ->
    {error, conflictResolutionType,
     <<"Conflict resolution type must be 'seqno' or 'lww' or 'custom'">>}.

handle_compact_bucket(_PoolId, Bucket, Req) ->
    ok = compaction_api:force_compact_bucket(Bucket),
    reply(Req, 200).

handle_purge_compact_bucket(_PoolId, Bucket, Req) ->
    ok = compaction_api:force_purge_compact_bucket(Bucket),
    reply(Req, 200).

handle_cancel_bucket_compaction(_PoolId, Bucket, Req) ->
    ok = compaction_api:cancel_forced_bucket_compaction(Bucket),
    reply(Req, 200).

handle_compact_databases(_PoolId, Bucket, Req) ->
    ok = compaction_api:force_compact_db_files(Bucket),
    reply(Req, 200).

handle_cancel_databases_compaction(_PoolId, Bucket, Req) ->
    ok = compaction_api:cancel_forced_db_compaction(Bucket),
    reply(Req, 200).

handle_compact_view(_PoolId, Bucket, DDocId, Req) ->
    ok = compaction_api:force_compact_view(Bucket, DDocId),
    reply(Req, 200).

handle_cancel_view_compaction(_PoolId, Bucket, DDocId, Req) ->
    ok = compaction_api:cancel_forced_view_compaction(Bucket, DDocId),
    reply(Req, 200).

handle_ddocs_list(PoolId, BucketName, Req) ->
    {ok, BucketConfig} = ns_bucket:get_bucket(BucketName),
    Nodes = ns_bucket:get_view_nodes(BucketConfig),
    case run_on_node({?MODULE, get_ddocs_list, [PoolId, BucketName]},
                     Nodes, Req) of
        {ok, DDocs} -> reply_json(Req, DDocs);
        {error, nonodes} -> reply_json(Req, {[{error, no_ddocs_service}]}, 400)
    end.

run_on_node({M, F, A}, Nodes, Req) ->
    case lists:member(node(), Nodes) of
        true -> {ok, erlang:apply(M, F, A)};
        _ when Nodes == [] -> {error, nonodes};
        _ ->
            Node = menelaus_util:choose_node_consistently(Req, Nodes),
            case rpc:call(Node, M, F, A) of
                {badrpc, _} = Error ->
                    ?log_error("RPC to node ~p (~p:~p) failed: ~p",
                               [Node, M, F, Error]),
                    {error, Error};
                Docs -> {ok, Docs}
            end
    end.

%% The function might be rpc'ed beginning from 6.5
get_ddocs_list(PoolId, Bucket) ->
    DDocs = capi_utils:sort_by_doc_id(capi_utils:full_live_ddocs(Bucket)),
    RV =
        [begin
             Id = capi_utils:extract_doc_id(Doc),
             {[{doc, capi_utils:couch_doc_to_json(Doc, parsed)},
               {controllers,
                {[{compact,
                   bin_concat_path(["pools", PoolId, "buckets", Bucket, "ddocs",
                                    Id, "controller", "compactView"])},
                  {setUpdateMinChanges,
                   bin_concat_path(["pools", PoolId, "buckets", Bucket,
                                    "ddocs", Id, "controller",
                                    "setUpdateMinChanges"])}]}}]}
         end || Doc <- DDocs],
    {[{rows, RV}]}.

handle_set_ddoc_update_min_changes(_PoolId, Bucket, DDocIdStr, Req) ->
    DDocId = list_to_binary(DDocIdStr),

    case ns_couchdb_api:get_doc(Bucket, DDocId) of
        {ok, #doc{body={Body}} = DDoc} ->
            {Options0} = proplists:get_value(<<"options">>, Body, {[]}),
            Params = mochiweb_request:parse_post(Req),

            {Options1, Errors} =
                lists:foldl(
                  fun (Key, {AccOptions, AccErrors}) ->
                          BinKey = list_to_binary(Key),
                          %% just unset the option
                          AccOptions1 = lists:keydelete(BinKey, 1, AccOptions),

                          case proplists:get_value(Key, Params) of
                              undefined ->
                                  {AccOptions1, AccErrors};
                              Value ->
                                  case menelaus_util:parse_validate_number(
                                         Value, 0, undefined) of
                                      {ok, Parsed} ->
                                          AccOptions2 =
                                              [{BinKey, Parsed} | AccOptions1],
                                          {AccOptions2, AccErrors};
                                      Error ->
                                          Msg = io_lib:format(
                                                  "Invalid ~s: ~p",
                                                  [Key, Error]),
                                          AccErrors1 =
                                              [{Key, iolist_to_binary(Msg)}],
                                          {AccOptions, AccErrors1}
                                  end
                          end
                  end, {Options0, []},
                  ["updateMinChanges", "replicaUpdateMinChanges"]),

            case Errors of
                [] ->
                    complete_update_ddoc_options(Req, Bucket, DDoc, Options1);
                _ ->
                    reply_json(Req, {Errors}, 400)
            end;
        {not_found, _} ->
            reply_json(Req, {[{'_', <<"Design document not found">>}]}, 400)
    end.

complete_update_ddoc_options(Req, Bucket, #doc{body={Body0}}= DDoc, Options0) ->
    Options = {Options0},
    NewBody0 = [{<<"options">>, Options} |
                lists:keydelete(<<"options">>, 1, Body0)],

    NewBody = {NewBody0},
    NewDDoc = DDoc#doc{body=NewBody},
    ok = ns_couchdb_api:update_doc(Bucket, NewDDoc),
    reply_json(Req, Options).

handle_local_random_key(Bucket, Scope, Collection, Req) ->
    menelaus_web_collections:assert_api_available(Bucket),
    do_handle_local_random_key(
      Bucket,
      menelaus_web_crud:assert_collection_uid(Bucket, Scope, Collection),
      Req).

handle_local_random_key(Bucket, Req) ->
    CollectionUid = menelaus_web_crud:assert_default_collection_uid(Bucket),
    do_handle_local_random_key(Bucket, CollectionUid, Req).

do_handle_local_random_key(Bucket, CollectionUId, Req) ->
    {ok, BucketConfig} = ns_bucket:get_bucket(Bucket),
    Nodes = ns_bucket:get_servers(BucketConfig),

    Args = [X || X <- [Bucket, CollectionUId],
                 X =/= undefined],
    {ok, Res} = run_on_node({ns_memcached, get_random_key, Args},
                            Nodes, Req),
    case Res of
        {ok, Key} ->
            reply_json(Req, {[{ok, true},
                              {key, Key}]});
        {memcached_error, key_enoent, _} ->
            ?log_debug("No keys were found for bucket ~p. "
                       "Fallback to all docs approach.", [Bucket]),
            reply_json(Req, {[{ok, false},
                              {error, <<"fallback_to_all_docs">>}]}, 404);
        {memcached_error, Status, Msg} ->
            ?log_error("Unable to retrieve random key for bucket ~p. "
                       "Memcached returned error ~p. ~p",
                       [Bucket, Status, Msg]),
            reply_json(Req, {[{ok, false}]}, 404)
    end.

build_terse_bucket_info(BucketName) ->
    case bucket_info_cache:terse_bucket_info(BucketName) of
        {ok, _, _, V} -> V;
        %% NOTE: {auth_bucket for this route handles 404 for us albeit
        %% harmlessly racefully
        not_present ->
            %% Bucket disappeared from under us
            {error, not_present};
        {T, E, Stack} ->
            erlang:raise(T, E, Stack)
    end.

serve_short_bucket_info(BucketName, Req) ->
    case build_terse_bucket_info(BucketName) of
        {error, not_present} ->
            menelaus_util:reply_json(Req, <<"Bucket not found">>, 404);
        V ->
            menelaus_util:reply_ok(Req, "application/json", V)
    end.

serve_streaming_short_bucket_info(BucketName, Req) ->
    handle_streaming(
      fun (_, _UpdateID) ->
              case build_terse_bucket_info(BucketName) of
                  {error, not_present} ->
                      exit(normal);
                  V ->
                      {just_write, {write, V}}
              end
      end, Req).


-ifdef(TEST).
%% for test
basic_bucket_params_screening(IsNew, Name, Params, AllBuckets) ->
    basic_bucket_params_screening(IsNew, Name, Params, AllBuckets,
                                  [node1, node2]).

basic_bucket_params_screening(IsNew, Name, Params, AllBuckets, KvNodes) ->
    basic_bucket_params_screening(IsNew, Name, Params, AllBuckets, KvNodes,
                                  true).

basic_bucket_params_screening(IsNew, Name, Params, AllBuckets,
                              KvNodes, IsEnterprise) ->
    Version = cluster_compat_mode:supported_compat_version(),
    Groups = [[{uuid, N},
               {name, N},
               {nodes, [N]}] || N <- KvNodes],
    Ctx = init_bucket_validation_context(IsNew, Name, AllBuckets,
                                         KvNodes, Groups, [],
                                         false, false,
                                         Version, IsEnterprise,
                                         %% Change when developer_preview
                                         %% defaults to false
                                         true),
    basic_bucket_params_screening(Ctx, Params).

basic_bucket_params_screening_test() ->
    meck:new(config_profile, [passthrough]),
    meck:expect(config_profile, search,
                fun (_, Default) ->
                        Default
                end),
    meck:new(ns_config, [passthrough]),
    meck:expect(ns_config, read_key_fast,
                fun (_, Default) ->
                        Default
                end),
    meck:expect(ns_config, search,
                fun (couchbase_num_vbuckets_default) ->
                        {value, 1024}
                end),
    meck:expect(ns_config, search_node_with_default,
                fun (_, Default) -> Default end),
    meck:new(cluster_compat_mode, [passthrough]),
    meck:expect(cluster_compat_mode, is_cluster_elixir,
                fun () -> true end),
    meck:expect(ns_config, search_node_with_default,
                fun (_, Default) ->
                        Default
                end),
    AllBuckets = [{"mcd",
                   [{type, memcached},
                    {num_vbuckets, 16},
                    {num_replicas, 1},
                    {servers, [node1, node2]},
                    {ram_quota, 76 * ?MIB}]},
                  {"default",
                   [{type, membase},
                    {num_vbuckets, 16},
                    {num_replicas, 1},
                    {servers, [node1, node2]},
                    {ram_quota, 512 * ?MIB}]},
                  {"third",
                   [{type, membase},
                    {num_vbuckets, 16},
                    {num_replicas, 1},
                    {servers, [node1, node2]},
                    {ram_quota, 768 * ?MIB}]},
                  {"fourth",
                   [{type, membase},
                    {num_vbuckets, 16},
                    {num_replicas, 3},
                    {servers, [node1, node2]},
                    {ram_quota, 100 * ?MIB}]},
                  {"fifth",
                   [{type, membase},
                    {num_vbuckets, 16},
                    {num_replicas, 0},
                    {servers, [node1]},
                    {ram_quota, 300 * ?MIB}]}],

    %% it is possible to create bucket with ok params
    {OK1, E1} = basic_bucket_params_screening(true, "mcd",
                                              [{"bucketType", "membase"},
                                               {"ramQuota", "400"}, {"replicaNumber", "2"}],
                                              tl(AllBuckets)),
    [] = E1,
    %% missing fields have their defaults set
    true = proplists:is_defined(num_threads, OK1),
    true = proplists:is_defined(eviction_policy, OK1),
    true = proplists:is_defined(replica_index, OK1),

    % Not enterprise/magma/7.2.0+ so history not set
    ?assertNot(proplists:is_defined(history_retention_seconds, OK1)),
    ?assertNot(proplists:is_defined(history_retention_bytes, OK1)),
    ?assertNot(proplists:is_defined(history_retention_collection_default, OK1)),

    %% it is not possible to create bucket with duplicate name
    {_OK2, E2} = basic_bucket_params_screening(true, "mcd",
                                               [{"bucketType", "membase"},
                                                {"ramQuota", "400"}, {"replicaNumber", "2"}],
                                               AllBuckets),
    true = lists:member(name, proplists:get_keys(E2)), % mcd is already present

    %% it is not possible to update missing bucket. And specific format of errors
    {OK3, E3} = basic_bucket_params_screening(false, "missing",
                                              [{"bucketType", "membase"},
                                               {"ramQuota", "400"}, {"replicaNumber", "2"}],
                                              AllBuckets),
    [] = OK3,
    [name] = proplists:get_keys(E3),

    %% it is not possible to update missing bucket. And specific format of errors
    {OK4, E4} = basic_bucket_params_screening(false, "missing",
                                              [],
                                              AllBuckets),
    [] = OK4,
    [name] = proplists:get_keys(E4),

    %% it is not possible to update missing bucket. And specific format of errors
    {OK5, E5} = basic_bucket_params_screening(false, "missing",
                                              [{"ramQuota", "222"}],
                                              AllBuckets),
    [] = OK5,
    [name] = proplists:get_keys(E5),

    %% it is possible to update only some fields
    {OK6, E6} = basic_bucket_params_screening(false, "third",
                                              [{"bucketType", "membase"},
                                               {"replicaNumber", "2"}],
                                              AllBuckets),
    {num_replicas, 2} = lists:keyfind(num_replicas, 1, OK6),
    [] = E6,
    ?assertEqual(false, lists:keyfind(num_threads, 1, OK6)),
    ?assertEqual(false, lists:keyfind(eviction_policy, 1, OK6)),
    ?assertEqual(false, lists:keyfind(replica_index, 1, OK6)),

    %% its not possible to update memcached bucket ram quota
    {_OK7, E7} = basic_bucket_params_screening(false, "mcd",
                                               [{"bucketType", "membase"},
                                                {"ramQuota", "1024"}, {"replicaNumber", "2"}],
                                               AllBuckets),
    ?assertEqual(true, lists:member(ramQuota, proplists:get_keys(E7))),

    {_OK8, E8} = basic_bucket_params_screening(true, undefined,
                                               [{"bucketType", "membase"},
                                                {"ramQuota", "400"}, {"replicaNumber", "2"}],
                                               AllBuckets),
    ?assertEqual([{name, <<"Bucket name needs to be specified">>}], E8),

    {_OK9, E9} = basic_bucket_params_screening(false, undefined,
                                               [{"bucketType", "membase"},
                                                {"ramQuota", "400"}, {"replicaNumber", "2"}],
                                               AllBuckets),
    ?assertEqual([{name, <<"Bucket with given name doesn't exist">>}], E9),

    %% it is not possible to create bucket with duplicate name in different register
    {_OK10, E10} = basic_bucket_params_screening(true, "Mcd",
                                                 [{"bucketType", "membase"},
                                                  {"ramQuota", "400"}, {"replicaNumber", "2"}],
                                                 AllBuckets),
    ?assertEqual([{name, <<"Bucket with given name already exists">>}], E10),

    %% it is not possible to create bucket with name longer than 100 characters
    {_OK11, E11} = basic_bucket_params_screening(true, "12345678901234567890123456789012345678901234567890123456789012345678901234567890123456789012345678901",
                                                 [{"bucketType", "membase"},
                                                  {"ramQuota", "400"}, {"replicaNumber", "2"}],
                                                 AllBuckets),
    ?assertEqual([{name, ?l2b(io_lib:format("Bucket name cannot exceed ~p characters",
                                            [?MAX_BUCKET_NAME_LEN]))}], E11),

    %% it is possible to update optional fields
    {OK12, E12} = basic_bucket_params_screening(false, "third",
                                                [{"bucketType", "membase"},
                                                 {"threadsNumber", "8"},
                                                 {"evictionPolicy", "fullEviction"}],
                                                AllBuckets),
    [] = E12,
    ?assertEqual(8, proplists:get_value(num_threads, OK12)),
    ?assertEqual(full_eviction, proplists:get_value(eviction_policy, OK12)),

    %% it is not possible to CREATE a bucket or UPDATE an existing bucket
    %% with 3 replicas and durability level that isn't none.
    DurabilityLevels = ["majority", "majorityAndPersistActive",
                        "persistToMajority"],
    lists:map(
      fun (Level) ->
              %% Create
              {_OK14a, E14a} = basic_bucket_params_screening(
                                 true, "ReplicaDurability",
                                 [{"bucketType", "membase"},
                                  {"ramQuota", "400"},
                                  {"replicaNumber", "3"},
                                  {"durabilityMinLevel", Level}],
                                 AllBuckets),
              ?assertEqual([{durability_min_level,
                             <<"Durability minimum level cannot be specified "
                               "with 3 replicas">>}],
                           E14a),

              %% Update
              {_OK14b, E14b} = basic_bucket_params_screening(
                                 false, "fourth",
                                 [{"durabilityMinLevel", Level}],
                                 AllBuckets),
              ?assertEqual([{durability_min_level,
                             <<"Durability minimum level cannot be specified "
                               "with 3 replicas">>}],
                           E14b)
      end, DurabilityLevels),

    %% it is possible to create a bucket with 3 replicas when durability is
    %% none.
    lists:map(
      fun (BucketType) ->
              {_OK15, E15} = basic_bucket_params_screening(
                               true, "ReplicaDurability",
                               [{"bucketType", BucketType},
                                {"ramQuota", "400"},
                                {"replicaNumber", "3"},
                                {"durabilityMinLevel", "none"}],
                               AllBuckets),
              [] = E15
      end, ["membase", "ephemeral"]),

    %% is is not possible to create an ephemeral bucket with 3 replicas and
    %% durability level that isn't none.
    {_OK16, E16} = basic_bucket_params_screening(
                     true, "ReplicaDurability",
                     [{"bucketType", "ephemeral"},
                      {"ramQuota", "400"},
                      {"replicaNumber", "3"},
                      {"durabilityMinLevel", "majority"}],
                     AllBuckets),
    ?assertEqual([{durability_min_level,
                   <<"Durability minimum level cannot be specified "
                     "with 3 replicas">>}],
                 E16),

    %% it is possible to crete a bucket using the deprecated ramQuotaMB
    %% (to ensure backwards compatibility).
    {OK17, E17} = basic_bucket_params_screening(
                   true, "Bucket17", [{"bucketType", "membase"},
                    {"ramQuotaMB", "400"}, {"replicaNumber", "2"}],
                   AllBuckets),
    [] = E17,
    true = proplists:is_defined(ram_quota, OK17),

    %% it is not possible to create or update a bucket with 1 and 2 replicas
    %% and durability level that isn't none if there is one active kv node
    MajorityDurabilityLevelReplicas = [{D, R} || D <- DurabilityLevels, R <- ["1", "2"]],

    lists:map(
      fun ({DurabilityLevel, ReplicaNumber}) ->
              %% Create
              {_OK18a, E18a} = basic_bucket_params_screening(
                                 true, "ReplicaDurability",
                                 [{"bucketType", "membase"},
                                  {"ramQuota", "400"},
                                  {"replicaNumber", ReplicaNumber},
                                  {"durabilityMinLevel", DurabilityLevel}],
                                 AllBuckets,
                                 [node1]),
              ?assertEqual([{durability_min_level,
                             <<"You do not have enough data servers to "
                               "support this durability level">>}],
                           E18a),

              %% Update
              {_OK18b, E18b} = basic_bucket_params_screening(
                                 false, "fifth",
                                 [{"replicaNumber", ReplicaNumber},
                                  {"durabilityMinLevel", DurabilityLevel}],
                                 AllBuckets,
                                 [node1]),
              ?assertEqual([{durability_min_level,
                             <<"You do not have enough data servers to "
                               "support this durability level">>}],
                           E18b)
      end, MajorityDurabilityLevelReplicas),

    %% it is possible to create a bucket with 1 and 2 replicas and
    %% durability level that isn't none if there is more than one active kv node
    lists:map(
      fun ({DurabilityLevel, ReplicaNumber}) ->
              {_OK19, E19} = basic_bucket_params_screening(
                               true, "ReplicaDurability",
                               [{"bucketType", "membase"},
                                {"ramQuota", "400"},
                                {"replicaNumber", ReplicaNumber},
                                {"durabilityMinLevel", DurabilityLevel}],
                               AllBuckets,
                               [node1, node2]),
              [] = E19
      end, MajorityDurabilityLevelReplicas),

    {_OK20, E20} = basic_bucket_params_screening(
                     true,
                     "HistoryNotEnterpriseMagma",
                     [{"bucketType", "membase"},
                      {"ramQuota", "1024"},
                      {"storageBackend", "magma"},
                      {"historyRetentionSeconds", "10"},
                      {"historyRetentionBytes", "10"},
                      {"historyRetentionCollectionDefault", "true"}],
                     AllBuckets,
                     [node1],
                     false),
    ?assertEqual([{storageBackend,
                   <<"Magma is supported in enterprise edition only">>},
                  {historyRetentionSeconds,
                   <<"History Retention is supported in enterprise edition "
                     "only">>},
                  {historyRetentionBytes,
                   <<"History Retention is supported in enterprise edition "
                      "only">>},
                  {historyRetentionCollectionDefault,
                   <<"History Retention is supported in enterprise edition "
                     "only">>}],
                 E20),

    {_OK21, E21} = basic_bucket_params_screening(
                     true,
                     "HistoryEnterpriseNotMagma",
                     [{"bucketType", "membase"},
                      {"ramQuota", "400"},
                      {"historyRetentionSeconds", "10"},
                      {"historyRetentionBytes", "10"},
                      {"historyRetentionCollectionDefault", "true"}],
                     AllBuckets,
                     [node1]),
    ?assertEqual([{historyRetentionSeconds,
                   <<"History Retention can only used with Magma">>},
                  {historyRetentionBytes,
                   <<"History Retention can only used with Magma">>},
                  {historyRetentionCollectionDefault,
                   <<"History Retention can only used with Magma">>}],
                 E21),

    meck:expect(cluster_compat_mode, supported_compat_version,
        fun() ->
            ?VERSION_71
        end),

    {_OK22, E22} = basic_bucket_params_screening(
                     true,
                     "HistoryEnterpriseMagma7.1",
                     [{"bucketType", "membase"},
                      {"ramQuota", "1024"},
                      {"storageBackend", "magma"},
                      {"historyRetentionSeconds", "10"},
                      {"historyRetentionBytes", "10"},
                      {"historyRetentionCollectionDefault", "true"}],
                     AllBuckets,
                     [node1]),
    ?assertEqual([{historyRetentionSeconds,
                    <<"History Retention cannot be set until the cluster is "
                       "fully 7.2">>},
                  {historyRetentionBytes,
                    <<"History Retention cannot be set until the cluster is "
                      "fully 7.2">>},
                  {historyRetentionCollectionDefault,
                    <<"History Retention cannot be set until the cluster is "
                      "fully 7.2">>}],
                 E22),

    %% put back the compat_mode to elixir
    meck:expect(cluster_compat_mode, supported_compat_version,
                fun() ->
                        ?VERSION_ELIXIR
                end),

    {_OK23, E23} = basic_bucket_params_screening(
        true,
        "HistoryEnterpriseMagma7.1",
        [{"bucketType", "membase"},
            {"ramQuota", "1024"},
            {"storageBackend", "magma"},
            {"historyRetentionSeconds", "-1"},
            {"historyRetentionBytes", "-1"},
            {"historyRetentionCollectionDefault", "-1"}],
        AllBuckets,
        [node1]),
    ?assertEqual([{historyRetentionSeconds,
                   <<"Value must be greater than or equal to 0">>},
                  {historyRetentionBytes,
                   <<"Value must be greater than or equal to 0">>},
                  {historyRetentionCollectionDefault,
                   <<"Value must be true or false">>}],
        E23),

    {OK24, E24} = basic_bucket_params_screening(
                     true,
                     "HistoryEnterpriseMagma",
                     [{"bucketType", "membase"},
                      {"ramQuota", "1024"},
                      {"storageBackend", "magma"},
                      {"historyRetentionSeconds", "10"},
                      {"historyRetentionBytes", "10"},
                      {"historyRetentionCollectionDefault", "true"}],
                     AllBuckets,
                     [node1]),
    ?assertEqual([], E24),
    ?assert(lists:any(fun (Elem) ->
                          Elem =:= {history_retention_seconds, 10}
                      end, OK24)),
    ?assert(lists:any(fun (Elem) ->
                          Elem =:= {history_retention_bytes, 10}
                      end, OK24)),
    ?assert(lists:any(fun (Elem) ->
        Elem =:= {history_retention_collection_default, true}
                      end, OK24)),

    %% Test defaults for history when we are enterprise/magma/7.2.0+
    {OK25, E25} = basic_bucket_params_screening(
        true,
        "mcd",
        [{"bucketType", "membase"},
         {"ramQuota", "1024"},
         {"replicaNumber", "2"},
         {"storageBackend", "magma"}],
        tl(AllBuckets)),
    ?assertEqual([], E25),

    ?assertEqual({history_retention_seconds, 0},
                  proplists:lookup(history_retention_seconds, OK25)),
    ?assertEqual({history_retention_bytes, 0},
                  proplists:lookup(history_retention_bytes, OK25)),
    ?assertEqual({history_retention_collection_default, true},
                  proplists:lookup(history_retention_collection_default, OK25)),

    meck:unload(ns_config),
    meck:unload(config_profile),
    meck:unload(cluster_compat_mode),

    ok.

basic_parse_validate_bucket_auto_compaction_settings_test() ->
    meck:new(cluster_compat_mode, [passthrough]),
    meck:expect(cluster_compat_mode, is_cluster_71,
                fun () -> true end),
    meck:expect(cluster_compat_mode, is_cluster_elixir,
                fun () -> true end),
    meck:new(ns_config, [passthrough]),
    meck:expect(ns_config, get,
                fun () -> [] end),
    meck:expect(ns_config, search_node_with_default,
                fun (_, Default) ->
                        Default
                end),
    meck:new(config_profile, [passthrough]),
    meck:expect(config_profile, search,
                fun (_, Default) ->
                        Default
                end),
    meck:new(chronicle_kv, [passthrough]),
    meck:expect(chronicle_kv, get,
                fun (_, _) ->
                        {ok,
                         {[{database_fragmentation_threshold, {30, undefined}},
                           {view_fragmentation_threshold, {30, undefined}},
                           {magma_fragmentation_percentage, 50}],
                          {<<"f663189bff34bd2523ee5ff25480d845">>, 4}}}
                end),
    Value0 = parse_validate_bucket_auto_compaction_settings([{"not_autoCompactionDefined", "false"},
                                                             {"databaseFragmentationThreshold[percentage]", "10"},
                                                             {"viewFragmentationThreshold[percentage]", "20"},
                                                             {"parallelDBAndViewCompaction", "false"},
                                                             {"allowedTimePeriod[fromHour]", "0"},
                                                             {"allowedTimePeriod[fromMinute]", "1"},
                                                             {"allowedTimePeriod[toHour]", "2"},
                                                             {"allowedTimePeriod[toMinute]", "3"},
                                                             {"allowedTimePeriod[abortOutside]", "false"}]),
    ?assertMatch(nothing, Value0),
    Value1 = parse_validate_bucket_auto_compaction_settings([{"autoCompactionDefined", "false"},
                                                             {"databaseFragmentationThreshold[percentage]", "10"},
                                                             {"viewFragmentationThreshold[percentage]", "20"},
                                                             {"parallelDBAndViewCompaction", "false"},
                                                             {"allowedTimePeriod[fromHour]", "0"},
                                                             {"allowedTimePeriod[fromMinute]", "1"},
                                                             {"allowedTimePeriod[toHour]", "2"},
                                                             {"allowedTimePeriod[toMinute]", "3"},
                                                             {"allowedTimePeriod[abortOutside]", "false"}]),
    ?assertMatch(false, Value1),
    {ok, Stuff0} = parse_validate_bucket_auto_compaction_settings([{"autoCompactionDefined", "true"},
                                                                   {"databaseFragmentationThreshold[percentage]", "10"},
                                                                   {"viewFragmentationThreshold[percentage]", "20"},
                                                                   {"parallelDBAndViewCompaction", "false"},
                                                                   {"allowedTimePeriod[fromHour]", "0"},
                                                                   {"allowedTimePeriod[fromMinute]", "1"},
                                                                   {"allowedTimePeriod[toHour]", "2"},
                                                                   {"allowedTimePeriod[toMinute]", "3"},
                                                                   {"allowedTimePeriod[abortOutside]", "false"}]),
    Stuff1 = lists:sort(Stuff0),
    ?assertEqual([{allowed_time_period, [{from_hour, 0},
                                         {to_hour, 2},
                                         {from_minute, 1},
                                         {to_minute, 3},
                                         {abort_outside, false}]},
                  {database_fragmentation_threshold, {10, undefined}},
                  {parallel_db_and_view_compaction, false},
                  {view_fragmentation_threshold, {20, undefined}}],
                 Stuff1),
    meck:unload(cluster_compat_mode),
    meck:unload(ns_config),
    meck:unload(config_profile),
    meck:unload(chronicle_kv),
    ok.

parse_validate_pitr_max_history_age_test() ->
    %% "Constants" used to make parse_validate_pitr_numeric_param() calls in
    %% this test clearer.
    IsNewTrue = true,
    IsNewFalse = false,

    LegitParams = [{"pitrMaxHistoryAge", "100"}],

    %% For these legitimate params tests, the value of IsNew shouldn't matter.

    %% sub-test: legitimate params, IsNew true
    Result1 = parse_validate_pitr_numeric_param(
                LegitParams,
                pitrMaxHistoryAge,
                pitr_max_history_age,
                IsNewTrue),
    Expected1 = {ok, pitr_max_history_age, 100},
    ?assertEqual(Expected1, Result1),

    %% sub-test: legitimate params, IsNew false
    Result2 = parse_validate_pitr_numeric_param(
                LegitParams,
                pitrMaxHistoryAge,
                pitr_max_history_age,
                IsNewFalse),
    Expected2 = {ok, pitr_max_history_age, 100},
    ?assertEqual(Expected2, Result2),

    NonNumericParams = [{"pitrMaxHistoryAge", "foo"}],

    %% sub-test: non-numeric params, IsNew true
    Result3 = parse_validate_pitr_numeric_param(
                NonNumericParams,
                pitrMaxHistoryAge,
                pitr_max_history_age,
                IsNewTrue),
    Expected3 = value_not_numeric_error(pitrMaxHistoryAge, "foo"),
    ?assertEqual(Expected3, Result3),

    %% sub-test: non-numeric params, IsNew false
    Result4 = parse_validate_pitr_numeric_param(
                NonNumericParams,
                pitrMaxHistoryAge,
                pitr_max_history_age,
                IsNewFalse),
    Expected4 = value_not_numeric_error(pitrMaxHistoryAge, "foo"),
    ?assertEqual(Expected4, Result4),

    TooSmallParams = [{"pitrMaxHistoryAge", "0"}],

    %% sub-test: too small params, IsNew true
    Result5 = parse_validate_pitr_numeric_param(
                TooSmallParams,
                pitrMaxHistoryAge,
                pitr_max_history_age,
                IsNewTrue),
    Expected5 = value_not_in_range_error(
                  pitrMaxHistoryAge, "0",
                  ns_bucket:attribute_min(pitr_max_history_age),
                  ns_bucket:attribute_max(pitr_max_history_age)),
    ?assertEqual(Expected5, Result5),

    %% sub-test: too small params, IsNew false
    Result6 = parse_validate_pitr_numeric_param(
                TooSmallParams,
                pitrMaxHistoryAge,
                pitr_max_history_age,
                IsNewFalse),
    Expected6 = value_not_in_range_error(
                  pitrMaxHistoryAge, "0",
                  ns_bucket:attribute_min(pitr_max_history_age),
                  ns_bucket:attribute_max(pitr_max_history_age)),
    ?assertEqual(Expected6, Result6),

    TooBigParams = [{"pitrMaxHistoryAge", "172801"}],

    %% sub-test: too big params, IsNew true
    Result7 = parse_validate_pitr_numeric_param(
                TooBigParams,
                pitrMaxHistoryAge,
                pitr_max_history_age,
                IsNewTrue),
    Expected7 = value_not_in_range_error(
                  pitrMaxHistoryAge, "172801",
                  ns_bucket:attribute_min(pitr_max_history_age),
                  ns_bucket:attribute_max(pitr_max_history_age)),
    ?assertEqual(Expected7, Result7),

    %% sub-test: too big params, IsNew false
    Result8 = parse_validate_pitr_numeric_param(
                TooBigParams,
                pitrMaxHistoryAge,
                pitr_max_history_age,
                IsNewFalse),
    Expected8 = value_not_in_range_error(
                  pitrMaxHistoryAge, "172801",
                  ns_bucket:attribute_min(pitr_max_history_age),
                  ns_bucket:attribute_max(pitr_max_history_age)),
    ?assertEqual(Expected8, Result8),

    MissingParams = [],

    %% sub-test: missing params, IsNew true
    %% The result should be the default value.
    Result9 = parse_validate_pitr_numeric_param(
                MissingParams,
                pitrMaxHistoryAge,
                pitr_max_history_age,
                IsNewTrue),
    Expected9 = {ok, pitr_max_history_age, 86400},
    ?assertEqual(Expected9, Result9),

    %% sub-test: missing params, IsNew false.
    %% The missing parameters should be ignored.
    Result10 = parse_validate_pitr_numeric_param(
                 MissingParams,
                 pitrMaxHistoryAge,
                 pitr_max_history_age,
                 IsNewFalse),
    Expected10 = ignore,
    ?assertEqual(Expected10, Result10).

parse_validate_max_magma_shards_test() ->
    meck:new(config_profile, [passthrough]),
    meck:expect(config_profile, search,
                fun (_, Default) ->
                        Default
                end),
    Params = [{"bucketType", "membase"},
              {"ramQuota", "400"},
              {"replicaNumber", "3"},
              {"durabilityMinLevel", "majority"},
              {"magmaMaxShards", "101"}],
    BucketConfig = [],
    Version = ?VERSION_ELIXIR,

    Resp = parse_validate_max_magma_shards(Params, BucketConfig, Version, true),
    ?assertEqual(Resp,
                 {error, magmaMaxShards,
                  <<"Cannot set maximum magma shards in this configuration profile">>}),

    Resp2 = parse_validate_max_magma_shards(Params, BucketConfig, Version, false),
    ?assertEqual(Resp2,
                 {error, magmaMaxShards,
                  <<"Number of maximum magma shards cannot be modified after bucket creation">>}),

    meck:expect(config_profile, search,
                fun (_, _) ->
                        true
                end),
    Params2 = [{"bucketType", "membase"},
              {"ramQuota", "400"},
              {"replicaNumber", "3"},
              {"durabilityMinLevel", "majority"},
              {"magmaMaxShards", "10000"}],
    Resp3 = parse_validate_max_magma_shards(Params2, BucketConfig, Version, true),
    ?assertEqual(Resp3,
                 {error,magmaMaxShards,
                  <<"Cannot set maximum magma shards on non-magma storage backend">>}),

    Msg = erlang:list_to_binary(
            io_lib:format("Must be an integer between ~p and ~p",
                          [?MIN_MAGMA_SHARDS, ?MAX_MAGMA_SHARDS])),
    Params4 = [{"bucketType", "membase"},
               {"ramQuota", "400"},
               {"replicaNumber", "3"},
               {"durabilityMinLevel", "majority"},
               {"magmaMaxShards", "10000"},
               {"storageBackend", "magma"}],
    Resp4 = parse_validate_max_magma_shards(Params4, BucketConfig, Version, true),
    ?assertEqual(Resp4, {error, magmaMaxShards, Msg}),

    Params5 = [{"bucketType", "membase"},
               {"ramQuota", "400"},
               {"replicaNumber", "3"},
               {"durabilityMinLevel", "majority"},
               {"magmaMaxShards", "100"},
               {"storageBackend", "magma"}],
    Resp5 = parse_validate_max_magma_shards(Params5, BucketConfig, Version, true),
    ?assertEqual(Resp5, {ok, magma_max_shards, 100}),

    meck:unload(config_profile),
    ok.

validate_ram_used_elixir_test() ->
    meck:new(cluster_compat_mode),
    meck:expect(cluster_compat_mode, is_cluster_elixir, fun () -> true end),

    ?assertEqual([],
        validate_ram(#ram_summary{this_alloc = 1, this_used = 2})),

    ?assertEqual([],
        validate_ram(#ram_summary{this_alloc = 2, this_used = 2})),

    ?assertEqual([],
        validate_ram(#ram_summary{this_alloc = 3, this_used = 2})),

    meck:unload(cluster_compat_mode).

validate_ram_used_pre_elixir_test() ->
    meck:new(cluster_compat_mode),
    meck:expect(cluster_compat_mode, is_cluster_elixir, fun () -> false end),

    ?assertEqual(
        [{ramQuota, <<"RAM quota cannot be set below current usage.">>}],
        validate_ram(#ram_summary{this_alloc = 1, this_used = 2})),

    ?assertEqual([],
        validate_ram(#ram_summary{this_alloc = 2, this_used = 2})),

    ?assertEqual([],
        validate_ram(#ram_summary{this_alloc = 3, this_used = 2})),

    meck:unload(cluster_compat_mode).

validate_ram_quota_before_server_list_populated_test() ->
    meck:new(chronicle_compat, [passthrough]),
    meck:expect(chronicle_compat,
                backend, fun() -> ns_config end),

    meck:new(ns_config),
    meck:expect(ns_config,
                search_prop, fun(_, buckets, configs, []) -> [] end),
    meck:expect(ns_config,
                latest, fun() -> 'latest-config-marker' end),

    meck:new(menelaus_stats),
    %% We aren't interested in this
    meck:expect(menelaus_stats,
                bucket_ram_usage, fun(_) -> 0 end),

    meck:new(ns_cluster_membership, [passthrough]),
    meck:expect(ns_cluster_membership, service_active_nodes,
                fun (_) -> [node1] end),

    %% BucketConfig before the server list has been populated, Ram quota: 1MiB
    BucketConfig = [{ram_quota, ?MIB}, {servers, []}],

    %% Bucket is currently using the entire quota, 1MiB
    ClusterStorageTotals = [{ram, [{quotaUsedPerNode, ?MIB},
                                   {quotaTotalPerNode, ?MIB}]}],
    Ctx = #bv_ctx{
             bucket_config=BucketConfig,
             %% Pretend to have 1 node in kv_nodes
             kv_nodes = [node1],
             cluster_storage_totals=ClusterStorageTotals
            },

    %% Attempt to increase ram_quota to 2MiB
    ParsedProps = [{ram_quota, 2*?MIB}],

    Summary = interpret_ram_quota(Ctx, BucketConfig, ParsedProps,
                                  ClusterStorageTotals),

    ?assertEqual(#ram_summary{
                    % Total cluster quota is still 1MiB
                    total=?MIB,
                    % There are no other buckets
                    other_buckets=0,
                    % New per node quota in MiB
                    per_node=2,
                    % Node count is still 1
                    nodes_count=1,
                    % We are trying to allocate 2MiB
                    this_alloc=2*?MIB,
                    % this_used is irrelevant
                    this_used=0,
                    % total - other - new quota = free
                    % 1MiB  - 0     - 2MiB      = -1MiB
                    free=-?MIB},
                 Summary),

    meck:unload(ns_cluster_membership),
    meck:unload(chronicle_compat),
    meck:unload(ns_config),
    meck:unload(menelaus_stats).

validate_dura_min_level_before_server_list_populated_test() ->
    meck:new(ns_config, [passthrough]),
    meck:expect(ns_config,
                read_key_fast, fun(_, Default) -> Default end),
    %% BucketConfig before the server list has been populated
    BucketConfig = [{servers, []},
                    {desired_servers, [node1]},
                    {num_replicas, 1}],
    Ctx = #bv_ctx{
             bucket_config=BucketConfig,
             %% Pretend to have 2 nodes in kv_nodes
             kv_nodes = [node1, node2],
             new = false
            },
    %% Attempt to increase durability_min_level to majority
    Params = [{durability_min_level, majority}],
    Errors = additional_bucket_params_validation(Params, Ctx),
    ?assertEqual([{durability_min_level,
                   <<"You do not have enough data servers to support this "
                     "durability level">>}],
                 Errors),
    meck:unload(ns_config).

get_conflict_resolution_type_and_thresholds_test() ->
    meck:new(cluster_compat_mode),
    meck:expect(cluster_compat_mode, is_enterprise,
                fun () -> false end),

    %% When not specified, conflict_resolution_type gets defaulted to seqno
    ParamsNoOp = [],
    ParsedNoOp = get_conflict_resolution_type_and_thresholds(
                   ParamsNoOp, ignore, false, true),
    ?assertEqual([{ok, conflict_resolution_type, seqno}], ParsedNoOp),

    %% Can't set to lww if not enterprise
    ParamsNotEnterprise = [{"conflictResolutionType", "lww"}],
    ParsedNotEnterprise = get_conflict_resolution_type_and_thresholds(
                            ParamsNotEnterprise, ignore, false, true),
    ?assertEqual([{error, conflictResolutionType,
                   <<"Conflict resolution type 'lww' is supported only in "
                     "enterprise edition">>}], ParsedNotEnterprise),

    meck:expect(cluster_compat_mode, is_enterprise,
                fun () -> true end),

    %% Can set to lww when enterprise and drift thresholds get default values
    ParamsEnterprise = [{"conflictResolutionType", "lww"}],
    ParsedEnterprise = get_conflict_resolution_type_and_thresholds(
                         ParamsEnterprise, ignore, false, true),
    ?assertEqual([{ok, conflict_resolution_type, lww},
                  {ok, drift_ahead_threshold_ms, 5000},
                  {ok, drift_behind_threshold_ms, 5000}], ParsedEnterprise),

    %% Drift behind still gets default value when drift ahead specified for lww
    ParamsWithDriftAhead = [{"conflictResolutionType", "lww"},
                            {"driftAheadThresholdMs", "1000"}],
    ParsedWithDriftAhead = get_conflict_resolution_type_and_thresholds(
                             ParamsWithDriftAhead, ignore, false, true),
    ?assertEqual([{ok, conflict_resolution_type, lww},
                  {ok, drift_ahead_threshold_ms, 1000},
                  {ok, drift_behind_threshold_ms, 5000}], ParsedWithDriftAhead),

    %% Both drift thresholds are parsed when lww
    ParamsWithBoth = [{"conflictResolutionType", "lww"},
                      {"driftAheadThresholdMs", "1000"},
                      {"driftBehindThresholdMs", "1000"}],
    ParsedWithBoth = get_conflict_resolution_type_and_thresholds(
                       ParamsWithBoth, ignore, false, true),
    ?assertEqual([{ok, conflict_resolution_type, lww},
                  {ok, drift_ahead_threshold_ms, 1000},
                  {ok, drift_behind_threshold_ms, 1000}], ParsedWithBoth),

    %% Drift thresholds are parsed when updating an lww bucket
    ParamsUpdateDriftLWW = [{"driftAheadThresholdMs", "1000"},
                            {"driftBehindThresholdMs", "1000"}],
    BucketConfigUpdateDriftLWW = [{conflict_resolution_type, lww}],
    ParsedUpdateDriftLWW = get_conflict_resolution_type_and_thresholds(
                             ParamsUpdateDriftLWW, ignore,
                             BucketConfigUpdateDriftLWW, false),
    ?assertEqual([{ok, drift_ahead_threshold_ms, 1000},
                  {ok, drift_behind_threshold_ms, 1000}], ParsedUpdateDriftLWW),

    %% Drift thresholds get default values when history_retention_seconds > 0
    ParamsCreateWithHRS = [],
    HRSCreateWithHRS = {ok, history_retention_seconds, 10},
    ParsedCreateWithHRS = get_conflict_resolution_type_and_thresholds(
                            ParamsCreateWithHRS, HRSCreateWithHRS, false, true),
    ?assertEqual([{ok, conflict_resolution_type, seqno},
                  {ok, drift_ahead_threshold_ms, 5000},
                  {ok, drift_behind_threshold_ms, 5000}],
                 ParsedCreateWithHRS),

    %% Drift thresholds get parsed when HRS (history_retention_seconds) > 0
    ParamsCreateWithHRSAndDrift = [{"driftAheadThresholdMs", "1000"},
                                   {"driftBehindThresholdMs", "1000"}],
    HRSCreateWithHrsAndDrift = {ok, history_retention_seconds, 10},
    ParsedCreateWithHRSAndDrift = get_conflict_resolution_type_and_thresholds(
                                    ParamsCreateWithHRSAndDrift,
                                    HRSCreateWithHrsAndDrift,
                                    false, true),
    ?assertEqual([{ok, conflict_resolution_type, seqno},
                  {ok, drift_ahead_threshold_ms, 1000},
                  {ok, drift_behind_threshold_ms, 1000}],
                 ParsedCreateWithHRSAndDrift),

    %% Drift thresholds get default values when HRS is updated to > 0
    ParamsUpdateHRS = [],
    HRSUpdateHRS = {ok, history_retention_seconds, 10},
    ParsedUpdateHRS = get_conflict_resolution_type_and_thresholds(
                        ParamsUpdateHRS, HRSUpdateHRS, [], false),
    ?assertEqual([{ok, drift_ahead_threshold_ms, 5000},
                  {ok, drift_behind_threshold_ms, 5000}],
                 ParsedUpdateHRS),

    %% Drift thresholds get parsed when HRS is updated from undefined to > 0
    ParamsUpdateHRSAndDrift = [{"driftAheadThresholdMs", "1000"},
                               {"driftBehindThresholdMs", "1000"}],
    HRSUpdateHRSAndDrift = {ok, history_retention_seconds, 10},
    ParsedUpdateHRSAndDrift = get_conflict_resolution_type_and_thresholds(
                                ParamsUpdateHRSAndDrift, HRSUpdateHRSAndDrift,
                                [], false),
    ?assertEqual([{ok, drift_ahead_threshold_ms, 1000},
                  {ok, drift_behind_threshold_ms, 1000}],
                 ParsedUpdateHRSAndDrift),

    %% Drift thresholds get parsed when HRS is updated from 0 to > 0
    ParamsEnableDrift = [{"driftAheadThresholdMs", "1000"},
                         {"driftBehindThresholdMs", "1000"}],
    HRSEnableDrift = {ok, history_retention_seconds, 10},
    BucketConfigEnableDrift = [{history_retention_seconds, 0}],
    ParsedEnableDrift = get_conflict_resolution_type_and_thresholds(
                          ParamsEnableDrift, HRSEnableDrift,
                          BucketConfigEnableDrift, false),
    ?assertEqual([{ok, drift_ahead_threshold_ms, 1000},
                  {ok, drift_behind_threshold_ms, 1000}], ParsedEnableDrift),

    %% Drift thresholds don't get reset when HRS is updated back to > 0
    BucketConfigDontResetDrift = [{drift_ahead_threshold_ms, 1000},
                                  {drift_behind_threshold_ms, 1000}],
    ParsedDontResetDrift = get_conflict_resolution_type_and_thresholds(
                             [], {ok, history_retention_seconds, 10},
                             BucketConfigDontResetDrift, false),
    ?assertEqual([ignore, ignore],
                 ParsedDontResetDrift),

    %% Drift thresholds get parsed when HRS is already > 0
    ParamsUpdateDriftHRS = [{"driftAheadThresholdMs", "1000"},
                            {"driftBehindThresholdMs", "1000"}],
    BucketConfigUpdateDriftHRS = [{history_retention_seconds, 10}],
    ParsedUpdateDriftHRS = get_conflict_resolution_type_and_thresholds(
                             ParamsUpdateDriftHRS, ignore,
                             BucketConfigUpdateDriftHRS, false),
    ?assertEqual([{ok, drift_ahead_threshold_ms, 1000},
                  {ok, drift_behind_threshold_ms, 1000}], ParsedUpdateDriftHRS),

    %% Drift thresholds don't get default values when HRS is set to 0
    HRSDontEnableDrift1 = {ok, history_retention_seconds, 0},
    ParsedDontEnableDrift1 = get_conflict_resolution_type_and_thresholds(
                               [], HRSDontEnableDrift1, false, true),
    ?assertEqual([{ok,conflict_resolution_type, seqno}],
                 ParsedDontEnableDrift1),

    %% Drift thresholds don't get default values when HRS is updated to 0
    HRSDontEnableDrift2 = {ok, history_retention_seconds, 0},
    ParsedDontEnableDrift2 = get_conflict_resolution_type_and_thresholds(
                               [], HRSDontEnableDrift2, [], false),
    ?assertEqual([], ParsedDontEnableDrift2),

    %% Drift thresholds don't get default values when HRS is already 0
    BucketConfigDontEnableDrift3 = [{history_retention_seconds, 0}],
    ParsedDontEnableDrift3 = get_conflict_resolution_type_and_thresholds(
                               [], ignore, BucketConfigDontEnableDrift3, false),
    ?assertEqual([], ParsedDontEnableDrift3),

    meck:unload(cluster_compat_mode).

build_dynamic_bucket_info_test_setup(Version, IsEnterprise) ->
    meck:new(ns_config, [passthrough]),
    meck:expect(ns_config, search,
        fun(_, cluster_compat_version, _) ->
            Version
        end),

    meck:new(cluster_compat_mode, [passthrough]),
    meck:expect(cluster_compat_mode, get_compat_version, fun(_) -> Version end),
    meck:expect(cluster_compat_mode, is_enterprise, fun() -> IsEnterprise end),

    meck:new(chronicle_compat, [passthrough]),
    meck:expect(chronicle_compat, get,
        fun(_, cluster_compat_version, _) ->
            Version
        end),

    meck:new(ns_bucket, [passthrough]).

build_dynamic_bucket_info_test_teardown() ->
    meck:unload(ns_config),
    meck:unload(cluster_compat_mode),
    meck:unload(chronicle_compat),
    meck:unload(ns_bucket).

%% Test the output of build_dynamic_bucket_info. Aspirationally this would test
%% the entire output of the function, but for now it just tests a subset of it.
build_dynamic_bucket_info_test(Version, IsEnterprise, IsMagma) ->
    ?log_debug("\n Version ~p, Enterprise ~p, Magma ~p",
               [Version, IsEnterprise, IsMagma]),
    BucketConfigBase = [{type, membase},
                        {num_replicas, 1},
                        {ram_quota, 1024},
                        {servers, ["a"]},
                        {num_thread, 3}],
    BucketConfig = BucketConfigBase ++
                   case IsMagma of
                       true -> [{storage_mode, magma}];
                       false -> [{storage_mode, couchstore}]
                   end,

    meck:expect(ns_bucket, get_bucket, fun("Bucket") -> {ok, BucketConfig} end),

    BucketInfo = build_dynamic_bucket_info([], "Bucket", BucketConfig, []),
    ?assertNotEqual([], BucketInfo),

    case IsMagma of
        false ->
            % No couchstore specific bucket conf, nothing to check here
            ok;
        true ->
            % The output from build_dynamic_bucket_info isn't particularly nice,
            % various elements are lists that are unnamed, such as the magma
            % bucket configuration that is output. We have to get a little
            % creative in parsing the output to find the magma bucket config as
            % a result.
            MainBucketConf =
                lists:last(
                    lists:filter(
                        fun (List) when is_list(List) ->
                                proplists:is_defined(replicaNumber, List);
                            (_) -> false
                        end,
                        BucketInfo)),

            MagmaBucketConf =
                lists:last(
                    lists:filter(
                        fun (List) when is_list(List) ->
                                proplists:is_defined(storageQuotaPercentage,
                                                     List);
                            (_) -> false
                        end,
                        MainBucketConf)),

            ExpectedConfBase = [{storageQuotaPercentage, 50}],
            ExpectedConf = ExpectedConfBase ++
                           case Version of
                               ?VERSION_71 ->
                                   [];
                               ?VERSION_72 ->
                                   [{historyRetentionSeconds, 0},
                                    {historyRetentionBytes, 0},
                                    {historyRetentionCollectionDefault, true}]
                           end,

            ?assertEqual(ExpectedConf, MagmaBucketConf)
    end.

build_dynamic_bucket_info_test_() ->
    Tests = [{?VERSION_71, false, false},
             {?VERSION_71, true, false},
             {?VERSION_71, true, true},
             {?VERSION_72, false, false},
             {?VERSION_72, true, false},
             {?VERSION_72, true, true}],

    TestFun = fun({Version, IsEnterprise, IsMagma}, _R) ->
                  fun() ->
                      build_dynamic_bucket_info_test(Version, IsEnterprise,
                                                     IsMagma)
                  end
              end,

    {foreachx,
        fun ({Version, IsEnterprise, _IsMagma}) ->
            build_dynamic_bucket_info_test_setup(Version, IsEnterprise)
        end,
        fun (_X, _R) ->
            build_dynamic_bucket_info_test_teardown()
        end,
        [{Test, TestFun} || Test <- Tests]}.

-endif.<|MERGE_RESOLUTION|>--- conflicted
+++ resolved
@@ -455,21 +455,8 @@
     case ns_bucket:storage_mode(BucketConfig) of
         magma ->
             [{storageQuotaPercentage,
-<<<<<<< HEAD
               proplists:get_value(storage_quota_percentage,
                                   BucketConfig,
-                                  ?MAGMA_STORAGE_QUOTA_PERCENTAGE)}]
-                ++
-                case config_profile:search({magma, can_set_max_shards}, false) of
-                    true ->
-                        [{magmaMaxShards,
-                          proplists:get_value(magma_max_shards, BucketConfig,
-                                              ?DEFAULT_MAGMA_SHARDS)}];
-                    false -> []
-                end;
-        _ -> []
-=======
-              proplists:get_value(storage_quota_percentage, BucketConfig,
                                   ?MAGMA_STORAGE_QUOTA_PERCENTAGE)}]
             ++
             case cluster_compat_mode:is_cluster_72() of
@@ -482,10 +469,17 @@
                      {historyRetentionCollectionDefault,
                       ns_bucket:history_retention_collection_default(
                           BucketConfig)}]
+            end
+            ++
+            case config_profile:search({magma, can_set_max_shards}, false) of
+                true ->
+                    [{magmaMaxShards,
+                      proplists:get_value(magma_max_shards, BucketConfig,
+                                          ?DEFAULT_MAGMA_SHARDS)}];
+                false -> []
             end;
         _ ->
             []
->>>>>>> 1702cada
     end.
 
 handle_sasl_buckets_streaming(_PoolId, Req) ->
@@ -1262,21 +1256,16 @@
                                          IsEnterprise),
          HistRetSecs,
          parse_validate_history_retention_bytes(Params, BucketConfig,
-<<<<<<< HEAD
-                                                IsNew, Version, IsEnterprise)
+                                                IsNew, Version, IsEnterprise),
+         parse_validate_history_retention_collection_default(Params,
+                                                             BucketConfig,
+                                                             IsNew, Version,
+                                                             IsEnterprise)
         | validate_bucket_auto_compaction_settings(Params)] ++
         parse_validate_limits(Params, BucketConfig, IsNew, AllowStorageLimit,
                               ?cut(get_storage_attributes())) ++
         parse_validate_limits(Params, BucketConfig, IsNew, AllowThrottleLimit,
                               ?cut(get_throttle_attributes())),
-=======
-                                                IsNew, Version, IsEnterprise),
-         parse_validate_history_retention_collection_default(Params,
-                                                             BucketConfig,
-                                                             IsNew, Version,
-                                                             IsEnterprise)
-         | validate_bucket_auto_compaction_settings(Params)],
->>>>>>> 1702cada
 
     validate_bucket_purge_interval(Params, BucketConfig, IsNew) ++
         get_conflict_resolution_type_and_thresholds(
@@ -2100,7 +2089,6 @@
             {error, storageQuotaPercentage, iolist_to_binary(Msg)}
     end.
 
-<<<<<<< HEAD
 parse_validate_limits(Params, BucketConfig, IsNew, IsEnabled, AttrsFunc) ->
     LimitFunc = ?cut(proplists:get_value(_, Params)),
     [do_parse_validate_limit(Param, Key, LimitFunc(atom_to_list(Param)),
@@ -2228,7 +2216,8 @@
                                 "between ~p and ~p",
                                 [?MIN_NUM_VBUCKETS, ?MAX_NUM_VBUCKETS]),
             {error, numVbuckets, list_to_binary(Msg)}
-=======
+    end.
+
 %% Helper function that remaps the user key to the internal key if the config
 %% parameter is valid.
 %%
@@ -2249,7 +2238,6 @@
             {ok, InternalKey, Val};
         Error ->
             Error
->>>>>>> 1702cada
     end.
 
 parse_validate_history_retention_seconds(Params, BucketConfig, IsNew, Version,
@@ -3736,13 +3724,25 @@
             Version
         end),
 
-    meck:new(ns_bucket, [passthrough]).
+    meck:new(ns_bucket, [passthrough]),
+    meck:new(menelaus_web_node, [passthrough]),
+    meck:expect(menelaus_web_node, get_snapshot,
+        fun(_) ->
+            []
+        end),
+    meck:new(menelaus_stats, [passthrough]),
+    meck:expect(menelaus_stats, basic_stats,
+        fun(_, _) ->
+            []
+        end).
 
 build_dynamic_bucket_info_test_teardown() ->
     meck:unload(ns_config),
     meck:unload(cluster_compat_mode),
     meck:unload(chronicle_compat),
-    meck:unload(ns_bucket).
+    meck:unload(ns_bucket),
+    meck:unload(menelaus_web_node),
+    meck:unload(menelaus_stats).
 
 %% Test the output of build_dynamic_bucket_info. Aspirationally this would test
 %% the entire output of the function, but for now it just tests a subset of it.
