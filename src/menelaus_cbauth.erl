--- conflicted
+++ resolved
@@ -41,25 +41,6 @@
 -define(VERSION_1, "v1").
 
 handle_rpc_connect(?VERSION_1, Label, Req) ->
-<<<<<<< HEAD
-    case ns_cluster_membership:get_cluster_membership(node()) of
-        active ->
-            validator:handle(
-              fun (Params) ->
-                      json_rpc_connection_sup:handle_rpc_connect(
-                        Label ++ "-auth",
-                        misc:update_proplist(
-                          Params, [{type, auth}, {version, ?VERSION_1}]), Req)
-              end, Req, qs,
-              [validator:integer(heartbeat, 1, infinity, _),
-               validator:no_duplicates(_),
-               validator:unsupported(_)]);
-        Other ->
-            ?log_debug(
-               "Reject the revrpc connection from ~s because node is ~p",
-               [Label, Other]),
-            menelaus_util:reply_text(Req, "Node is not active", 503)
-=======
     case ns_config_auth:is_system_provisioned() of
         true ->
             case ns_cluster_membership:get_cluster_membership(node()) of
@@ -73,6 +54,7 @@
                                   [{type, auth}, {version, ?VERSION_1}]), Req)
                       end, Req, qs,
                       [validator:integer(heartbeat, 1, infinity, _),
+                       validator:no_duplicates(_),
                        validator:unsupported(_)]);
                 Other ->
                     ?log_debug(
@@ -84,7 +66,6 @@
             ?log_debug("Reject the revrpc connection from ~s because the "
                        "cluster is not provisioned", [Label]),
             menelaus_util:reply_text(Req, "Cluster is not provisioned", 503)
->>>>>>> 9ea452a3
     end;
 handle_rpc_connect(_, _Label, Req) ->
     menelaus_util:reply_text(Req, "Version is not supported", 400).
