%% @author Northscale <info@northscale.com>
%% @copyright 2009 NorthScale, Inc.
%%
%% Licensed under the Apache License, Version 2.0 (the "License");
%% you may not use this file except in compliance with the License.
%% You may obtain a copy of the License at
%%
%%      http://www.apache.org/licenses/LICENSE-2.0
%%
%% Unless required by applicable law or agreed to in writing, software
%% distributed under the License is distributed on an "AS IS" BASIS,
%% WITHOUT WARRANTIES OR CONDITIONS OF ANY KIND, either express or implied.
%% See the License for the specific language governing permissions and
%% limitations under the License.
%%
%% @doc Web server for menelaus.

-module(menelaus_stats).
-author('NorthScale <info@northscale.com>').

-include("ns_stats.hrl").
-include("ns_common.hrl").

-include_lib("eunit/include/eunit.hrl").

-export([handle_bucket_stats/3,
         handle_bucket_node_stats/4,
         handle_specific_stat_for_buckets/4,
         handle_specific_stat_for_buckets_group_per_node/4,
         handle_overview_stats/2,
         basic_stats/1,
         basic_stats/2, basic_stats/3,
         bucket_disk_usage/1,
         bucket_ram_usage/1,
         serve_stats_directory/3]).

%% External API
bucket_disk_usage(BucketName) ->
    {_, _, _, _, DiskUsed, _}
        = last_membase_sample(BucketName, ns_bucket:live_bucket_nodes(BucketName)),
    DiskUsed.

bucket_ram_usage(BucketName) ->
    %% NOTE: we're getting last membase sample, but first stat name is
    %% same in memcached buckets, so it works for them too.
    element(1, last_membase_sample(BucketName, ns_bucket:live_bucket_nodes(BucketName))).

extract_stat(StatName, Sample) ->
    case orddict:find(StatName, Sample#stat_entry.values) of
        error -> 0;
        {ok, V} -> V
    end.

last_membase_sample(BucketName, Nodes) ->
    lists:foldl(fun ({_Node, []}, Acc) -> Acc;
                    ({_Node, [Sample|_]}, {AccMem, AccItems, AccOps, AccFetches, AccDisk, AccData}) ->
                        {extract_stat(mem_used, Sample) + AccMem,
                         extract_stat(curr_items, Sample) + AccItems,
                         extract_stat(ops, Sample) + AccOps,
                         extract_stat(ep_bg_fetched, Sample) + AccFetches,
                         extract_stat(couch_docs_actual_disk_size, Sample) +
                           extract_stat(couch_view_actual_disk_size, Sample) + AccDisk,
                         extract_stat(couch_docs_data_size, Sample) + AccData}
                end, {0, 0, 0, 0, 0, 0}, invoke_archiver(BucketName, Nodes, {1, minute, 1})).

last_memcached_sample(BucketName, Nodes) ->
    {MemUsed,
     CurrItems,
     Ops,
     CmdGet,
     GetHits} = lists:foldl(fun ({_Node, []}, Acc) -> Acc;
                                ({_Node, [Sample|_]}, {AccMem, AccItems, AccOps, AccGet, AccGetHits}) ->
                                    {extract_stat(mem_used, Sample) + AccMem,
                                     extract_stat(curr_items, Sample) + AccItems,
                                     extract_stat(ops, Sample) + AccOps,
                                     extract_stat(cmd_get, Sample) + AccGet,
                                     extract_stat(get_hits, Sample) + AccGetHits}
                            end, {0, 0, 0, 0, 0}, invoke_archiver(BucketName, Nodes, {1, minute, 1})),
    {MemUsed,
     CurrItems,
     Ops,
     case CmdGet == 0 of
         true -> 0;
         _ -> GetHits / CmdGet
     end}.

last_bucket_stats(membase, BucketName, Nodes) ->
    {MemUsed, ItemsCount, Ops, Fetches, Disk, Data}
        = last_membase_sample(BucketName, Nodes),
    [{opsPerSec, Ops},
     {diskFetches, Fetches},
     {itemCount, ItemsCount},
     {diskUsed, Disk},
     {dataUsed, Data},
     {memUsed, MemUsed}];
last_bucket_stats(memcached, BucketName, Nodes) ->
    {MemUsed, ItemsCount, Ops, HitRatio} = last_memcached_sample(BucketName, Nodes),
    [{opsPerSec, Ops},
     {hitRatio, HitRatio},
     {itemCount, ItemsCount},
     {memUsed, MemUsed}].

basic_stats(BucketName, Nodes) ->
    basic_stats(BucketName, Nodes, undefined).

basic_stats(BucketName, Nodes, MaybeBucketConfig) ->
    {ok, BucketConfig} = ns_bucket:maybe_get_bucket(BucketName, MaybeBucketConfig),
    QuotaBytes = ns_bucket:ram_quota(BucketConfig),
    Stats = last_bucket_stats(ns_bucket:bucket_type(BucketConfig), BucketName, Nodes),
    MemUsed = proplists:get_value(memUsed, Stats),
    QuotaPercent = try (MemUsed * 100.0 / QuotaBytes) of
                       X -> X
                   catch
                       error:badarith -> 0
                   end,
    [{quotaPercentUsed, lists:min([QuotaPercent, 100])}
     | Stats].

basic_stats(BucketName) ->
    basic_stats(BucketName, ns_bucket:live_bucket_nodes(BucketName)).

handle_overview_stats(PoolId, Req) ->
    Names = lists:sort(menelaus_web_buckets:all_accessible_bucket_names(PoolId, Req)),
    AllSamples = lists:map(fun (Name) ->
                                   element(1, grab_aggregate_op_stats(Name, all, [{"zoom", "hour"}]))
                           end, Names),
    MergedSamples = case AllSamples of
                        [FirstBucketSamples | RestSamples] ->
                            merge_all_samples_normally(FirstBucketSamples, RestSamples);
                        [] -> []
                    end,
    TStamps = [X#stat_entry.timestamp || X <- MergedSamples],
    Ops = [extract_stat(ops, X) || X <- MergedSamples],
    DiskReads = [extract_stat(ep_io_num_read, X) || X <- MergedSamples],
    menelaus_util:reply_json(Req, {struct, [{timestamp, TStamps},
                                            {ops, Ops},
                                            {ep_io_num_read, DiskReads}]}).

%% GET /pools/default/stats
%% Supported query params:
%%  resampleForUI - pass 1 if you need 60 samples
%%  zoom - stats zoom level (minute | hour | day | week | month | year)
%%  haveTStamp - omit samples earlier than given
%%
%% Response:
%%  {hot_keys: [{name: "key, ops: 12.4}, ...],
%%   op: {lastTStamp: 123343434, // last timestamp in served samples. milliseconds
%%        tstampParam: 123342434, // haveTStamp param is given, understood and found
%%        interval: 1000, // samples interval in milliseconds
%%        samplesCount: 60, // number of samples that cover selected zoom level
%%        samples: {timestamp: [..tstamps..],
%%                  ops: [..ops samples..],
%%                  ...}
%%        }}

handle_bucket_stats(PoolId, all, Req) ->
    BucketNames = menelaus_web_buckets:all_accessible_bucket_names(PoolId, Req),
    handle_buckets_stats(PoolId, BucketNames, Req);

%% GET /pools/{PoolID}/buckets/{Id}/stats
handle_bucket_stats(PoolId, Id, Req) ->
    handle_buckets_stats(PoolId, [Id], Req).

handle_buckets_stats(PoolId, BucketIds, Req) ->
    Params = Req:parse_qs(),
    {struct, PropList1} = build_buckets_stats_ops_response(PoolId, all, BucketIds, Params),
    {struct, PropList2} = build_buckets_stats_hks_response(PoolId, BucketIds),
    menelaus_util:reply_json(Req, {struct, PropList1 ++ PropList2}).

%% Per-Node Stats
%% GET /pools/{PoolID}/buckets/{Id}/nodes/{NodeId}/stats
%%
%% Per-node stats match bucket stats with the addition of a 'hostname' key,
%% stats specific to the node (obviously), and removal of any cross-node stats
handle_bucket_node_stats(PoolId, BucketName, HostName, Req) ->
    menelaus_web:checking_bucket_hostname_access(
      PoolId, BucketName, HostName, Req,
      fun (_Req, _BucketInfo, HostInfo) ->
              Node = binary_to_atom(proplists:get_value(otpNode, HostInfo), latin1),
              Params = Req:parse_qs(),
              {struct, [{op, {struct, OpsPropList}}]} = build_buckets_stats_ops_response(PoolId, [Node], [BucketName], Params),

              SystemStatsSamples =
                  case grab_aggregate_op_stats("@system", [Node], Params) of
                      {SystemRawSamples, _, _, _} ->
                          samples_to_proplists(SystemRawSamples)
                  end,
              {samples, {struct, OpsSamples}} = lists:keyfind(samples, 1, OpsPropList),

              ModifiedOpsPropList = lists:keyreplace(samples, 1, OpsPropList, {samples, {struct, SystemStatsSamples ++ OpsSamples}}),
              Ops = [{op, {struct, ModifiedOpsPropList}}],

              {struct, HKS} = jsonify_hks(hot_keys_keeper:bucket_hot_keys(BucketName, Node)),
              menelaus_util:reply_json(
                Req,
                {struct, [{hostname, list_to_binary(HostName)}
                          | HKS ++ Ops]})
      end).

%% Specific Stat URL for all buckets
%% GET /pools/{PoolID}/buckets/{Id}/stats/{StatName}
handle_specific_stat_for_buckets(PoolId, Id, StatName, Req) ->
    Params = Req:parse_qs(),
    case proplists:get_value("per_node", Params, "true") of
        undefined ->
            Req:respond({501, [], []});
        "true" ->
            handle_specific_stat_for_buckets_group_per_node(PoolId, Id, StatName, Req)
    end.

%% Specific Stat URL grouped by nodes
%% GET /pools/{PoolID}/buckets/{Id}/stats/{StatName}?per_node=true
%%
%% Req:ok({"application/json",
%%         menelaus_util:server_header(),
%%         <<"{
%%     \"timestamp\": [1,2,3,4,5],
%%     \"nodeStats\": [{\"127.0.0.1:9000\": [1,2,3,4,5]},
%%                     {\"127.0.0.1:9001\": [1,2,3,4,5]}]
%%   }">>}).
handle_specific_stat_for_buckets_group_per_node(PoolId, BucketName, StatName, Req) ->
    menelaus_web_buckets:checking_bucket_access(
      PoolId, BucketName, Req,
      fun (_Pool, _BucketConfig) ->
              Params = Req:parse_qs(),
              try
                  menelaus_util:reply_json(
                    Req,
                    build_per_node_stats(BucketName, StatName, Params, menelaus_util:local_addr(Req)))
              catch throw:bad_stat_name ->
                      menelaus_util:reply_json(Req, <<"unknown stat">>, 404)
              end
      end).

build_simple_stat_extractor(StatAtom) ->
    fun (#stat_entry{timestamp = TS, values = VS}) ->
            {TS, dict_safe_fetch(StatAtom, VS, undefined)}
    end.

build_stat_extractor(StatName) ->
    ExtraStats = computed_stats_lazy_proplist(),
    StatAtom = try list_to_existing_atom(StatName)
               catch error:badarg ->
                       erlang:throw(bad_stat_name)
               end,
    case lists:keyfind(StatAtom, 1, ExtraStats) of
        {_K, {F, Meta}} ->
            fun (#stat_entry{timestamp = TS, values = VS}) ->
                    Args = [dict_safe_fetch(Name, VS, undefined) || Name <- Meta],
                    case lists:member(undefined, Args) of
                        true -> {TS, undefined};
                        _ -> {TS, erlang:apply(F, Args)}
                    end
            end;
        false ->
            build_simple_stat_extractor(StatAtom)
    end.

dict_safe_fetch(K, Dict, Default) ->
    case orddict:find(K, Dict) of
        error -> Default;
        {ok, V} -> V
    end.

build_per_node_stats(BucketName, StatName, Params, LocalAddr) ->
    {MainSamples, Replies, ClientTStamp, {Step, _, Window}}
        = gather_op_stats(BucketName, all, Params),

    StatExtractor = build_stat_extractor(StatName),

    RestSamplesRaw = lists:keydelete(node(), 1, Replies),
    Nodes = [node() | [N || {N, _} <- RestSamplesRaw]],
    AllNodesSamples = [{node(), lists:reverse(MainSamples)} | RestSamplesRaw],

    NodesSamples = [lists:map(StatExtractor, NodeSamples) || {_, NodeSamples} <- AllNodesSamples],

    Config = ns_config:get(),
    Hostnames = [list_to_binary(menelaus_web:build_node_hostname(Config, N, LocalAddr)) || N <- Nodes],

    Timestamps = [TS || {TS, _} <- hd(NodesSamples)],
    MainValues = [VS || {_, VS} <- hd(NodesSamples)],

    AllignedRestValues
        = lists:map(fun (undefined) -> [undefined || _ <- Timestamps];
                        (Samples) ->
                            Dict = orddict:from_list(Samples),
                            [dict_safe_fetch(T, Dict, 0) || T <- Timestamps]
                    end, tl(NodesSamples)),
    OpPropList0 = [{samplesCount, Window},
                   {isPersistent, ns_bucket:is_persistent(BucketName)},
                   {lastTStamp, case Timestamps of
                                    [] -> 0;
                                    L -> lists:last(L)
                                end},
                   {interval, Step * 1000},
                   {timestamp, Timestamps},
                   {nodeStats, {struct, lists:zipwith(fun (H, VS) ->
                                                              {H, VS}
                                                      end,
                                                      Hostnames, [MainValues | AllignedRestValues])}}],
    OpPropList = case ClientTStamp of
                     undefined -> OpPropList0;
                     _ -> [{tstampParam, ClientTStamp}
                           | OpPropList0]
                 end,
    {struct, OpPropList}.

%% ops SUM(cmd_get, cmd_set,
%%         incr_misses, incr_hits,
%%         decr_misses, decr_hits,
%%         cas_misses, cas_hits, cas_badval,
%%         delete_misses, delete_hits,
%%         cmd_flush)
%% cmd_get (cmd_get)
%% get_misses (get_misses)
%% get_hits (get_hits)
%% cmd_set (cmd_set)
%% evictions (evictions)
%% replacements (if available in time)
%% misses SUM(get_misses, delete_misses, incr_misses, decr_misses,
%%            cas_misses)
%% updates SUM(cmd_set, incr_hits, decr_hits, cas_hits)
%% bytes_read (bytes_read)
%% bytes_written (bytes_written)
%% hit_ratio (get_hits / cmd_get)
%% curr_items (curr_items)

%% Implementation

merge_all_samples_normally(MainSamples, ListOfLists) ->
    ETS = ets:new(ok, [{keypos, #stat_entry.timestamp}]),
    try do_merge_all_samples_normally(ETS, MainSamples, ListOfLists)
    after
        ets:delete(ETS)
    end.

do_merge_all_samples_normally(ETS, MainSamples, ListOfLists) ->
    ets:insert(ETS, MainSamples),
    lists:foreach(
      fun (OtherSamples) ->
              lists:foreach(
                fun (OtherS) ->
                        TS = OtherS#stat_entry.timestamp,
                        case ets:lookup(ETS, TS) of
                            [S|_] ->
                                ets:insert(ETS, aggregate_stat_entries(S, OtherS));
                            _ ->
                                nothing
                        end
                end, OtherSamples)
      end, ListOfLists),
    [hd(ets:lookup(ETS, T)) || #stat_entry{timestamp = T} <- MainSamples].

grab_aggregate_op_stats(Bucket, Nodes, Params) ->
    {MainSamples, Replies, ClientTStamp, {Step, _, Window}} = gather_op_stats(Bucket, Nodes, Params),
    RV = merge_all_samples_normally(MainSamples, [S || {N,S} <- Replies, N =/= node()]),
    V = lists:reverse(RV),
    case V =/= [] andalso (hd(V))#stat_entry.timestamp of
        ClientTStamp -> {V, ClientTStamp, Step, Window};
        _ -> {V, undefined, Step, Window}
    end.

gather_op_stats(Bucket, Nodes, Params) ->
    ClientTStamp = case proplists:get_value("haveTStamp", Params) of
                       undefined -> undefined;
                       X -> try list_to_integer(X) of
                                XI -> XI
                            catch
                                _:_ -> undefined
                            end
                   end,
    {Step0, Period, Window0} = case proplists:get_value("zoom", Params) of
                         "minute" -> {1, minute, 60};
                         "hour" -> {60, hour, 900};
                         "day" -> {1440, day, 1440};
                         "week" -> {11520, week, 1152};
                         "month" -> {44640, month, 1488};
                         "year" -> {527040, year, 1464};
                         undefined -> {1, minute, 60}
                     end,
    {Step, Window} = case proplists:get_value("resampleForUI", Params) of
                         undefined -> {1, Window0};
                         _ -> {Step0, 60}
                     end,
    Self = self(),
    Ref = make_ref(),
    Subscription = ns_pubsub:subscribe_link(
                     ns_stats_event,
                     fun (_, done) -> done;
                         ({sample_archived, Name, _}, _)
                           when Name =:= Bucket ->
                             Self ! Ref,
                             done;
                         (_, X) -> X
                     end, []),
    %% don't wait next sample for anything other than real-time stats
    RefToPass = case Period of
                    minute -> Ref;
                    _ -> []
                end,
    try gather_op_stats_body(Bucket, Nodes, ClientTStamp, RefToPass,
                             {Step, Period, Window}) of
        Something -> Something
    after
        ns_pubsub:unsubscribe(Subscription),

        misc:flush(Ref)
    end.

invoke_archiver(Bucket, NodeS, {Step, Period, Window}) ->
    RV = case Step of
             1 ->
                 catch stats_reader:latest(Period, NodeS, Bucket, Window);
             _ ->
                 catch stats_reader:latest(Period, NodeS, Bucket, Step, Window)
         end,
    case is_list(NodeS) of
        true -> [{K, V} || {K, {ok, V}} <- RV];
        _ ->
            case RV of
                {ok, List} -> List;
                _ -> []
            end
    end.

gather_op_stats_body(Bucket, Nodes, ClientTStamp,
                   Ref, PeriodParams) ->
    FirstNode = case Nodes of
                    all -> node();
                    [X] -> X
                end,
    RV = invoke_archiver(Bucket, FirstNode, PeriodParams),
    case RV of
        [] -> {[], [], ClientTStamp, PeriodParams};
        [_] -> {[], [], ClientTStamp, PeriodParams};
        _ ->
            %% we throw out last sample 'cause it might be missing on other nodes yet
            %% previous samples should be ok on all live nodes
            Samples = tl(lists:reverse(RV)),
            LastTStamp = (hd(Samples))#stat_entry.timestamp,
            case LastTStamp of
                %% wait if we don't yet have fresh sample
                ClientTStamp when Ref =/= [] ->
                    receive
                        Ref ->
                            gather_op_stats_body(Bucket, Nodes, ClientTStamp, [], PeriodParams)
                    after 2000 ->
                            {[], [], ClientTStamp, PeriodParams}
                    end;
                _ ->
                    %% cut samples up-to and including ClientTStamp
                    CutSamples = lists:dropwhile(fun (Sample) ->
                                                         Sample#stat_entry.timestamp =/= ClientTStamp
                                                 end, lists:reverse(Samples)),
                    MainSamples = case CutSamples of
                                      [] -> Samples;
                                      _ -> lists:reverse(CutSamples)
                                  end,
                    OtherNodes = case Nodes of
                                     all -> ns_bucket:live_bucket_nodes(Bucket);
                                     [_] -> []
                                 end,
                    Replies = invoke_archiver(Bucket, OtherNodes, PeriodParams),
                    {MainSamples, Replies, ClientTStamp, PeriodParams}
            end
    end.

computed_stats_lazy_proplist() ->
    Z2 = fun (StatNameA, StatNameB, Combiner) ->
                 {Combiner, [StatNameA, StatNameB]}
         end,
    HitRatio = Z2(cmd_get, get_hits,
                  fun (Gets, _Hits) when Gets == 0 -> 0; % this handles int and float 0
                      (Gets, Hits) -> Hits * 100/Gets
                  end),
    EPCacheMissRatio = Z2(ep_bg_fetched, cmd_get,
                         fun (BGFetches, Gets) ->
                                 try (100 - (Gets - BGFetches) * 100 / Gets)
                                 catch error:badarith -> 0
                                 end
                         end),
    ResidentItemsRatio = Z2(ep_num_non_resident, curr_items_tot,
                            fun (NonResident, CurrItems) ->
                                    try (CurrItems - NonResident) * 100 / CurrItems
                                    catch error:badarith -> 100
                                    end
                            end),
    AvgActiveQueueAge = Z2(vb_active_queue_age, curr_items,
                           fun (ActiveAge, ActiveCount) ->
                                   try ActiveAge / ActiveCount / 1000
                                   catch error:badarith -> 0
                                   end
                           end),
    AvgReplicaQueueAge = Z2(vb_replica_queue_age, vb_replica_curr_items,
                            fun (ReplicaAge, ReplicaCount) ->
                                    try ReplicaAge / ReplicaCount / 1000
                                    catch error:badarith -> 0
                                    end
                            end),
    AvgPendingQueueAge = Z2(vb_pending_queue_age, vb_pending_curr_items,
                            fun (PendingAge, PendingCount) ->
                                    try PendingAge / PendingCount / 1000
                                    catch error:badarith -> 0
                                    end
                            end),
    AvgTotalQueueAge = Z2(vb_total_queue_age, curr_items_tot,
                          fun (TotalAge, TotalCount) ->
                                  try TotalAge / TotalCount / 1000
                                  catch error:badarith -> 0
                                  end
                          end),
    TotalDisk = Z2(couch_docs_actual_disk_size, couch_views_actual_disk_size,
                          fun (Views, Docs) ->
                                  Views + Docs
                          end),

    ResidenceCalculator = fun (NonResident, Total) ->
                                  try (Total - NonResident) * 100 / Total
                                  catch error:badarith -> 0
                                  end
                          end,

    MinFileSize = list_to_integer(
                    couch_config:get("compaction_daemon", "min_file_size", "131072")),

    Fragmentation = fun(_Data, Disk) when Disk < MinFileSize -> 0;
                       (0, _) -> 100;
                       (Data, Disk) -> round((Disk - Data) / Disk * 100)
                    end,

    DocsFragmentation = Z2(couch_docs_data_size, couch_docs_disk_size,
                           Fragmentation),
    ViewsFragmentation = Z2(couch_views_data_size, couch_views_disk_size,
                           Fragmentation),

    ActiveResRate = Z2(vb_active_num_non_resident, curr_items,
                       ResidenceCalculator),
    ReplicaResRate = Z2(vb_replica_num_non_resident, vb_replica_curr_items,
                        ResidenceCalculator),
    PendingResRate = Z2(vb_pending_num_non_resident, vb_pending_curr_items,
                        ResidenceCalculator),
<<<<<<< HEAD
    [{couch_total_disk_size, TotalDisk},
     {couch_docs_fragmentation, DocsFragmentation},
     {couch_views_fragmentation, ViewsFragmentation},
     {hit_ratio, HitRatio},
=======

    AverageWriteSeekDistance = Z2(write_seeks_distance, write_seeks_count,
                                  fun (Distance, Count) ->
                                          try Distance / Count
                                          catch error:badarith -> 0
                                          end
                                  end),

    [{hit_ratio, HitRatio},
>>>>>>> a4057aad
     {ep_cache_miss_rate, EPCacheMissRatio},
     {ep_resident_items_rate, ResidentItemsRatio},
     {vb_avg_active_queue_age, AvgActiveQueueAge},
     {vb_avg_replica_queue_age, AvgReplicaQueueAge},
     {vb_avg_pending_queue_age, AvgPendingQueueAge},
     {vb_avg_total_queue_age, AvgTotalQueueAge},
     {vb_active_resident_items_ratio, ActiveResRate},
     {vb_replica_resident_items_ratio, ReplicaResRate},
     {vb_pending_resident_items_ratio, PendingResRate},
     {avg_write_seek_distance, AverageWriteSeekDistance}].

%% converts list of samples to proplist of stat values.
%%
%% null values should be uncommon, but they are not impossible. They
%% will be used for samples which lack some particular stat, for
%% example due to older membase version. I.e. when we upgrade we
%% sometimes add new kinds of stats and null values are used to mark
%% those past samples that don't have new stats gathered.
-spec samples_to_proplists([#stat_entry{}]) -> [{atom(), [null | number()]}].
samples_to_proplists([]) -> [{timestamp, []}];
samples_to_proplists(Samples) ->
    %% we're assuming that last sample has currently supported stats,
    %% that's why we are folding from backward and why we're ignoring
    %% other keys of other samples
    [LastSample | ReversedRest] = lists:reverse(Samples),
    InitialAcc0 = orddict:map(fun (_, V) -> [V] end, LastSample#stat_entry.values),
    InitialAcc = orddict:store(timestamp, [LastSample#stat_entry.timestamp], InitialAcc0),
    Dict = lists:foldl(fun (Sample, Acc) ->
                               orddict:map(fun (timestamp, AccValues) ->
                                                [Sample#stat_entry.timestamp | AccValues];
                                            (K, AccValues) ->
                                                case orddict:find(K, Sample#stat_entry.values) of
                                                    {ok, ThisValue} -> [ThisValue | AccValues];
                                                    _ -> [null | AccValues]
                                                end
                                        end, Acc)
                       end, InitialAcc, ReversedRest),

    ExtraStats = lists:map(fun ({K, {F, [StatNameA, StatNameB]}}) ->
                                   ResA = orddict:find(StatNameA, Dict),
                                   ResB = orddict:find(StatNameB, Dict),
                                   ValR = case {ResA, ResB} of
                                              {{ok, ValA}, {ok, ValB}} ->
                                                  lists:zipwith(F, ValA, ValB);
                                              _ -> undefined
                                          end,
                                   {K, ValR}
                           end, computed_stats_lazy_proplist()),

    lists:filter(fun ({_, undefined}) -> false;
                     ({_, _}) -> true
                 end, ExtraStats)
        ++ orddict:to_list(Dict).

build_buckets_stats_ops_response(_PoolId, Nodes, [BucketName], Params) ->
    {Samples, ClientTStamp, Step, TotalNumber} = grab_aggregate_op_stats(BucketName, Nodes, Params),


    PropList2 = samples_to_proplists(Samples),
    OpPropList0 = [{samples, {struct, PropList2}},
                   {samplesCount, TotalNumber},
                   {isPersistent, ns_bucket:is_persistent(BucketName)},
                   {lastTStamp, case proplists:get_value(timestamp, PropList2) of
                                    [] -> 0;
                                    L -> lists:last(L)
                                end},
                   {interval, Step * 1000}],
    OpPropList = case ClientTStamp of
                     undefined -> OpPropList0;
                     _ -> [{tstampParam, ClientTStamp}
                           | OpPropList0]
                 end,
    {struct, [{op, {struct, OpPropList}}]}.

is_safe_key_name(Name) ->
    lists:all(fun (C) ->
                      C >= 16#20 andalso C =< 16#7f
              end, Name).

build_buckets_stats_hks_response(_PoolId, [BucketName]) ->
    BucketsTopKeys = case hot_keys_keeper:bucket_hot_keys(BucketName) of
                         undefined -> [];
                         X -> X
                     end,
    jsonify_hks(BucketsTopKeys).

jsonify_hks(BucketsTopKeys) ->
    HotKeyStructs = lists:map(fun ({Key, PList}) ->
                                      EscapedKey = case is_safe_key_name(Key) of
                                                       true -> Key;
                                                       _ -> "BIN_" ++ base64:encode_to_string(Key)
                                                   end,
                                      {struct, [{name, list_to_binary(EscapedKey)},
                                                {ops, proplists:get_value(ops, PList)}]}
                              end, BucketsTopKeys),
    {struct, [{hot_keys, HotKeyStructs}]}.

aggregate_stat_kv_pairs([], _BValues, Acc) ->
    lists:reverse(Acc);
aggregate_stat_kv_pairs(APairs, [], Acc) ->
    lists:reverse(Acc, APairs);
aggregate_stat_kv_pairs([{AK, AV} = APair | ARest] = A,
                        [{BK, BV} | BRest] = B,
                        Acc) ->
    case AK of
        BK ->
            NewAcc = [{AK,
                       try AV+BV
                       catch error:badarith ->
                               case ([X || X <- [AV,BV],
                                           X =/= undefined]) of
                                   [] -> 0;
                                   [X|_] -> X
                               end
                       end} | Acc],
            aggregate_stat_kv_pairs(ARest, BRest, NewAcc);
        _ when AK < BK ->
            case AV of
                undefined ->
                    aggregate_stat_kv_pairs(ARest, B, [{AK, 0} | Acc]);
                _ ->
                    aggregate_stat_kv_pairs(ARest, B, [APair | Acc])
            end;
        _ ->
            aggregate_stat_kv_pairs(A, BRest, Acc)
    end.

aggregate_stat_kv_pairs_test() ->
    ?assertEqual([{a, 3}, {b, 0}, {c, 1}, {d,1}],
                 aggregate_stat_kv_pairs([{a, 1}, {b, undefined}, {c,1}, {d, 1}],
                                         [{a, 2}, {b, undefined}, {d, undefined}, {e,1}],
                                         [])),
    ?assertEqual([{a, 3}, {b, 0}, {c, 1}, {d,1}],
                 aggregate_stat_kv_pairs([{a, 1}, {b, undefined}, {c,1}, {d, 1}],
                                         [{a, 2}, {b, undefined}, {ba, 123}],
                                         [])),
    ?assertEqual([{a, 3}, {b, 0}, {c, 1}, {d,1}],
                 aggregate_stat_kv_pairs([{a, 1}, {b, undefined}, {c,1}, {d, 1}],
                                         [{a, 2}, {c,0}, {d, undefined}, {e,1}],
                                         [])).


aggregate_stat_entries(A, B) ->
    true = (B#stat_entry.timestamp =:= A#stat_entry.timestamp),
    NewValues = aggregate_stat_kv_pairs(A#stat_entry.values,
                                        B#stat_entry.values,
                                        []),
    A#stat_entry{values = NewValues}.

membase_stats_description() ->
    [{struct,[{blockName,<<"Summary">>},
              {stats,
               [{struct,[{title,<<"ops per second">>},
                         {name,<<"ops">>},
                         {desc,<<"Total amount of operations per second to this bucket (measured from cmd_get + cmd_set + incr_misses + incr_hits + decr_misses + decr_hits + delete_misses + delete_hits)">>},
                         {default,true}]},
                {struct,[{title,<<"cache miss ratio">>},
                         {name,<<"ep_cache_miss_rate">>},
                         {desc,<<"Percentage of reads per second to this bucket from disk as opposed to RAM (measured from 100 - (gets - ep_bg_fetches) * 100 / gets)">>},
                         {maxY,100}]},
                {struct,[{title,<<"creates per sec.">>},
                         {name,<<"ep_ops_create">>},
                         {desc,<<"Number of new items created per second in this bucket (measured from vb_active_ops_create + vb_replica_ops_create + vb_pending_ops_create)">>}]},
                {struct,[{title,<<"updates per sec.">>},
                         {name,<<"ep_ops_update">>},
                         {desc,<<"Number of existing items mutated per second in this bucket (measured from vb_active_ops_update + vb_replica_ops_update + vb_pending_ops_update)">>}]},
                {struct,[{title,<<"disk reads per sec.">>},
                         {name,<<"ep_bg_fetched">>},
                         {desc,<<"Number of reads per second from disk for this bucket (measured from ep_bg_fetched)">>}]},
                {struct,[{title,<<"temp OOM per sec.">>},
                         {name,<<"ep_tmp_oom_errors">>},
                         {desc,<<"Number of back-offs sent per second to drivers due to \"out of memory\" situations from this bucket (measured from ep_tmp_oom_errors)">>}]},
                {struct,[{title,<<"gets per sec.">>},
                         {name,<<"cmd_get">>},
                         {desc,<<"Number of reads (get operations) per second from this bucket (measured from cmd_get)">>}]},
                {struct,[{title,<<"sets per sec.">>},
                         {name,<<"cmd_set">>},
                         {desc,<<"Number of writes (set operations) per second to this bucket (measured from cmd_set)">>}]},
                {struct,[{title,<<"CAS ops per sec.">>},
                         {name,<<"cas_hits">>},
                         {desc,<<"Number of operations with a CAS id per second for this bucket (measured from cas_hits)">>}]},
                {struct,[{title,<<"deletes per sec.">>},
                         {name,<<"delete_hits">>},
                         {desc,<<"Number of delete operations per second for this bucket (measured from delete_hits)">>}]},
                {struct,[{title,<<"items">>},
                         {name,<<"curr_items">>},
                         {desc,<<"Number of unique items in this bucket - only active items, not replica (measured from curr_items)">>}]},
                {struct,[{title,<<"disk write queue">>},
                         {name,<<"disk_write_queue">>},
                         {desc,<<"Number of items waiting to be written to disk in this bucket (measured from ep_queue_size+ep_flusher_todo)">>}]},
<<<<<<< HEAD
                {struct,[{name,<<"couch_docs_data_size">>},
                         {title,<<"docs data size">>},
                         {desc,<<"The size of active data in this bucket">>}]},
                {struct,[{name,<<"couch_docs_actual_disk_size">>},
                         {title,<<"docs total disk size">>},
                         {desc,<<"The size of all data files for this bucket, including the data itself, meta data and temporary files.">>}]},
                {struct,[{name,<<"couch_docs_fragmentation">>},
                         {title,<<"docs fragmentation %">>},
                         {desc,<<"How much fragmented data there is to be compacted compared to real data for the data files in this bucket">>}]},
                {struct,[{name,<<"couch_total_disk_size">>},
                         {title,<<"total disk size">>},
                         {desc,<<"The total size on disk of all data and view files for this bucket.)">>}]},
               {struct,[{name,<<"couch_views_data_size">>},
                         {title,<<"views data size">>},
                         {desc,<<"The size of active data on for all the indexes in this bucket">>}]},
                {struct,[{name,<<"couch_views_actual_disk_size">>},
                         {title,<<"views total disk size">>},
                         {desc,<<"The size of all active items in all the indexes for this bucket on disk">>}]},
                {struct,[{name,<<"couch_views_fragmentation">>},
                         {title,<<"views fragmentation %">>},
                         {desc,<<"How much fragmented data there is to be compacted compared to real data for the view index files in this bucket">>}]}
               ]}]},
=======
                {struct, [{title, <<"memory used">>},
                          {name, <<"mem_used">>},
                          {desc, <<"Memory used as measured from mem_used">>}]},
                {struct, [{title, <<"high water mark">>},
                          {name, <<"ep_mem_high_wat">>},
                          {desc, <<"High water mark for auto-evictions (measured from ep_mem_high_wat)">>}]},
                {struct, [{title, <<"low water mark">>},
                          {name, <<"ep_mem_low_wat">>},
                          {desc, <<"Low water mark for auto-evictions (measured from ep_mem_low_wat)">>}]},
                {struct, [{title, <<"write seek distance">>},
                          {name, <<"avg_write_seek_distance">>},
                          {desc, <<"Average write seek distance in bytes as measured from writeSeek histogram of kvtimings">>}]}
             ]}]},
>>>>>>> a4057aad
     {struct,[{blockName,<<"vBucket Resources">>},
              {extraCSSClasses,<<"withtotal closed">>},
              {columns,
               [<<"Active">>,<<"Replica">>,<<"Pending">>,<<"Total">>]},
              {stats,
               [{struct,[{title,<<"vBuckets">>},
                         {name,<<"vb_active_num">>},
                         {desc,<<"Number of vBuckets in the \"active\" state for this bucket (measured from vb_active_num)">>}]},
                {struct,[{title,<<"vBuckets">>},
                         {name,<<"vb_replica_num">>},
                         {desc,<<"Number of vBuckets in the \"replica\" state for this bucket (measured from vb_replica_num)">>}]},
                {struct,[{title,<<"vBuckets">>},
                         {name,<<"vb_pending_num">>},
                         {desc,<<"Number of vBuckets in the \"pending\" state for this bucket and should be transient during rebalancing (measured from vb_pending_num)">>}]},
                {struct,[{title,<<"vBuckets">>},
                         {name,<<"ep_vb_total">>},
                         {desc,<<"Total number of vBuckets for this bucket (measured from ep_vb_total)">>}]},
                {struct,[{title,<<"items">>},
                         {name,<<"curr_items">>},
                         {desc,<<"Number of items in \"active\" vBuckets in this bucket (measured from curr_items)">>}]},
                {struct,[{title,<<"items">>},
                         {name,<<"vb_replica_curr_items">>},
                         {desc,<<"Number of items in \"replica\" vBuckets in this bucket (measured from vb_replica_curr_items)">>}]},
                {struct,[{title,<<"items">>},
                         {name,<<"vb_pending_curr_items">>},
                         {desc,<<"Number of items in \"pending\" vBuckets in this bucket and should be transient during rebalancing (measured from vb_pending_curr_items)">>}]},
                {struct,[{title,<<"items">>},
                         {name,<<"curr_items_tot">>},
                         {desc,<<"Total number of items in this bucket (measured from curr_items_tot)">>}]},
                {struct,[{title,<<"resident %">>},
                         {name,<<"vb_active_resident_items_ratio">>},
                         {desc,<<"Percentage of active items cached in RAM in this bucket (measured from vb_active_resident_items_ratio)">>},
                         {maxY,100}]},
                {struct,[{title,<<"resident %">>},
                         {name,<<"vb_replica_resident_items_ratio">>},
                         {desc,<<"Percentage of replica items cached in RAM in this bucket (measured from vb_replica_resident_items_ratio)">>},
                         {maxY,100}]},
                {struct,[{title,<<"resident %">>},
                         {name,<<"vb_pending_resident_items_ratio">>},
                         {desc,<<"Percentage of replica items cached in RAM in this bucket (measured from vb_replica_resident_items_ratio)">>},
                         {maxY,100}]},
                {struct,[{title,<<"resident %">>},
                         {name,<<"ep_resident_items_rate">>},
                         {desc,<<"Percentage of all items cached in RAM in this bucket (measured from ep_resident_items_rate)">>},
                         {maxY,100}]},
                {struct,[{title,<<"new items per sec.">>},
                         {name,<<"vb_active_ops_create">>},
                         {desc,<<"New items per second being inserted into \"active\" vBuckets in this bucket (measured from vb_active_ops_create)">>}]},
                {struct,[{title,<<"new items per sec.">>},
                         {name,<<"vb_replica_ops_create">>},
                         {desc,<<"New items per second being inserted into \"replica\" vBuckets in this bucket (measured from vb_replica_ops_create">>}]},
                {struct,[{title,<<"new items per sec.">>},
                         {name,<<"vb_pending_ops_create">>},
                         {desc,<<"New items per second being instead into \"pending\" vBuckets in this bucket and should be transient during rebalancing (measured from vb_pending_ops_create)">>}]},
                {struct,[{title,<<"new items per sec.">>},
                         {name,<<"ep_ops_create">>},
                         {desc,<<"Total number of new items being inserted into this bucket (measured from ep_ops_create)">>}]},
                {struct,[{title,<<"ejections per sec.">>},
                         {name,<<"vb_active_eject">>},
                         {desc,<<"Number of items per second being ejected to disk from \"active\" vBuckets in this bucket (measured from vb_active_eject)">>}]},
                {struct,[{title,<<"ejections per sec.">>},
                         {name,<<"vb_replica_eject">>},
                         {desc,<<"Number of items per second being ejected to disk from \"replica\" vBuckets in this bucket (measured from vb_replica_eject)">>}]},
                {struct,[{title,<<"ejections per sec.">>},
                         {name,<<"vb_pending_eject">>},
                         {desc,<<"Number of items per second being ejected to disk from \"pending\" vBuckets in this bucket and should be transient during rebalancing (measured from vb_pending_eject)">>}]},
                {struct,[{title,<<"ejections per sec.">>},
                         {name,<<"ep_num_value_ejects">>},
                         {desc,<<"Total number of items per second being ejected to disk in this bucket (measured from ep_num_value_ejects)">>}]},
                {struct,[{title,<<"user data in RAM">>},
                         {name,<<"vb_active_itm_memory">>},
                         {desc,<<"Amount of active user data cached in RAM in this bucket (measured from vb_active_itm_memory)">>}]},
                {struct,[{title,<<"user data in RAM">>},
                         {name,<<"vb_replica_itm_memory">>},
                         {desc,<<"Amount of replica user data cached in RAM in this bucket (measured from vb_replica_itm_memory)">>}]},
                {struct,[{title,<<"user data in RAM">>},
                         {name,<<"vb_pending_itm_memory">>},
                         {desc,<<"Amount of pending user data cached in RAM in this bucket and should be transient during rebalancing (measured from vb_pending_itm_memory)">>}]},
                {struct,[{title,<<"user data in RAM">>},
                         {name,<<"ep_kv_size">>},
                         {desc,<<"Total amount of user data cached in RAM in this bucket (measured from ep_kv_size)">>}]},
                {struct,[{title,<<"metadata in RAM">>},
                         {name,<<"vb_active_ht_memory">>},
                         {desc,<<"Amount of active item metadata consuming RAM in this bucket (measured from vb_active_ht_memory)">>}]},
                {struct,[{title,<<"metadata in RAM">>},
                         {name,<<"vb_replica_ht_memory">>},
                         {desc,<<"Amount of replica item metadata consuming in RAM in this bucket (measured from vb_replica_ht_memory)">>}]},
                {struct,[{title,<<"metadata in RAM">>},
                         {name,<<"vb_pending_ht_memory">>},
                         {desc,<<"Amount of pending item metadata consuming RAM in this bucket and should be transient during rebalancing (measured from vb_pending_ht_memory)">>}]},
                {struct,[{title,<<"metadata in RAM">>},
                         {name,<<"ep_ht_memory">>},
                         {desc,<<"Total amount of item  metadata consuming RAM in this bucket (measured from ep_ht_memory)">>}]}]}]},
     {struct,[{blockName,<<"Disk Queues">>},
              {extraCSSClasses,<<"withtotal closed">>},
              {columns,
               [<<"Active">>,<<"Replica">>,<<"Pending">>,<<"Total">>]},
              {stats,
               [{struct,[{title,<<"items">>},
                         {name,<<"vb_active_queue_size">>},
                         {desc,<<"Number of active items waiting to be written to disk in this bucket (measured from vb_active_queue_size)">>}]},
                {struct,[{title,<<"items">>},
                         {name,<<"vb_replica_queue_size">>},
                         {desc,<<"Number of replica items waiting to be written to disk in this bucket (measured from vb_replica_queue_size)">>}]},
                {struct,[{title,<<"items">>},
                         {name,<<"vb_pending_queue_size">>},
                         {desc,<<"Number of pending items waiting to be written to disk in this bucket and should be transient during rebalancing  (measured from vb_pending_queue_size)">>}]},
                {struct,[{title,<<"items">>},
                         {name,<<"ep_diskqueue_items">>},
                         {desc,<<"Total number of items waiting to be written to disk in this bucket (measured from ep_diskqueue_items)">>}]},
                {struct,[{title,<<"fill rate">>},
                         {name,<<"vb_active_queue_fill">>},
                         {desc,<<"Number of active items per second being put on the active item disk queue in this bucket (measured from vb_active_queue_fill)">>}]},
                {struct,[{title,<<"fill rate">>},
                         {name,<<"vb_replica_queue_fill">>},
                         {desc,<<"Number of replica items per second being put on the replica item disk queue in this bucket (measured from vb_replica_queue_fill)">>}]},
                {struct,[{title,<<"fill rate">>},
                         {name,<<"vb_pending_queue_fill">>},
                         {desc,<<"Number of pending items per second being put on the pending item disk queue in this bucket and should be transient during rebalancing (measured from vb_pending_queue_fill)">>}]},
                {struct,[{title,<<"fill rate">>},
                         {name,<<"ep_diskqueue_fill">>},
                         {desc,<<"Total number of items per second being put on the disk queue in this bucket (measured from ep_diskqueue_fill)">>}]},
                {struct,[{title,<<"drain rate">>},
                         {name,<<"vb_active_queue_drain">>},
                         {desc,<<"Number of active items per second being written to disk in this bucket (measured from vb_active_queue_drain)">>}]},
                {struct,[{title,<<"drain rate">>},
                         {name,<<"vb_replica_queue_drain">>},
                         {desc,<<"Number of replica items per second being written to disk in this bucket (measured from vb_replica_queue_drain)">>}]},
                {struct,[{title,<<"drain rate">>},
                         {name,<<"vb_pending_queue_drain">>},
                         {desc,<<"Number of pending items per second being written to disk in this bucket and should be transient during rebalancing (measured from vb_pending_queue_drain)">>}]},
                {struct,[{title,<<"drain rate">>},
                         {name,<<"ep_diskqueue_drain">>},
                         {desc,<<"Total number of items per second being written to disk in this bucket (measured from ep_diskqueue_drain)">>}]},
                {struct,[{title,<<"average age">>},
                         {name,<<"vb_avg_active_queue_age">>},
                         {desc,<<"Average age in seconds of active items in the active item queue for this bucket (measured from vb_avg_active_queue_age)">>}]},
                {struct,[{title,<<"average age">>},
                         {name,<<"vb_avg_replica_queue_age">>},
                         {desc,<<"Average age in seconds of replica items in the replica item queue for this bucket (measured from vb_avg_replica_queue_age)">>}]},
                {struct,[{title,<<"average age">>},
                         {name,<<"vb_avg_pending_queue_age">>},
                         {desc,<<"Average age in seconds of pending items in the pending item queue for this bucket and should be transient during rebalancing (measured from vb_avg_pending_queue_age)">>}]},
                {struct,[{title,<<"average age">>},
                         {name,<<"vb_avg_total_queue_age">>},
                         {desc,<<"Average age in seconds of all items in the disk write queue for this bucket (measured from vb_avg_total_queue_age)">>}]}]}]},
     {struct,[{blockName,<<"Tap Queues">>},
              {extraCSSClasses,<<"withtotal closed">>},
              {columns,
               [<<"Replication">>,<<"Rebalance">>,<<"Clients">>,<<"Total">>]},
              {stats,
               [{struct,[{title,<<"TAP senders">>},
                         {name,<<"ep_tap_replica_count">>},
                         {desc,<<"Number of internal replication TAP queues in this bucket (measured from ep_tap_replica_count)">>}]},
                {struct,[{title,<<"TAP senders">>},
                         {name,<<"ep_tap_rebalance_count">>},
                         {desc,<<"Number of internal rebalancing TAP queues in this bucket (measured from ep_tap_rebalance_count)">>}]},
                {struct,[{title,<<"TAP senders">>},
                         {name,<<"ep_tap_user_count">>},
                         {desc,<<"Number of internal \"user\" TAP queues in this bucket (measured from ep_tap_user_count)">>}]},
                {struct,[{title,<<"TAP senders">>},
                         {name,<<"ep_tap_total_count">>},
                         {desc,<<"Total number of internal TAP queues in this bucket (measured from ep_tap_total_count)">>}]},
                {struct,[{title,<<"items">>},
                         {name,<<"ep_tap_replica_qlen">>},
                         {desc,<<"Number of items in the replication TAP queues in this bucket (measured from ep_tap_replica_qlen)">>}]},
                {struct,[{title,<<"items">>},
                         {name,<<"ep_tap_rebalance_qlen">>},
                         {desc,<<"Number of items in the rebalance TAP queues in this bucket (measured from ep_tap_rebalance_qlen)">>}]},
                {struct,[{title,<<"items">>},
                         {name,<<"ep_tap_user_qlen">>},
                         {desc,<<"Number of items in \"user\" TAP queues in this bucket (measured from ep_tap_user_qlen)">>}]},
                {struct,[{title,<<"items">>},
                         {name,<<"ep_tap_total_qlen">>},
                         {desc,<<"Total number of items in TAP queues in this bucket (measured from ep_tap_total_qlen)">>}]},
                {struct,[{title,<<"drain rate">>},
                         {name,<<"ep_tap_replica_queue_drain">>},
                         {desc,<<"Number of items per second being sent over replication TAP connections to this bucket, i.e. removed from queue (measured from ep_tap_replica_queue_drain)">>}]},
                {struct,[{title,<<"drain rate">>},
                         {name,<<"ep_tap_rebalance_queue_drain">>},
                         {desc,<<"Number of items per second being sent over rebalancing TAP connections to this bucket, i.e. removed from queue (measured from ep_tap_rebalance_queue_drain)">>}]},
                {struct,[{title,<<"drain rate">>},
                         {name,<<"ep_tap_user_queue_drain">>},
                         {desc,<<"Number of items per second being sent over \"user\" TAP connections to this bucket, i.e. removed from queue (measured from ep_tap_user_queue_drain)">>}]},
                {struct,[{title,<<"drain rate">>},
                         {name,<<"ep_tap_total_queue_drain">>},
                         {desc,<<"Total number of items per second being sent over TAP connections to this bucket (measured from ep_tap_total_queue_drain)">>}]},
                {struct,[{title,<<"back-off rate">>},
                         {name,<<"ep_tap_replica_queue_backoff">>},
                         {desc,<<"Number of back-offs received per second while sending data over replication TAP connections to this bucket (measured from ep_tap_replica_queue_backoff)">>}]},
                {struct,[{title,<<"back-off rate">>},
                         {name,<<"ep_tap_rebalance_queue_backoff">>},
                         {desc,<<"Number of back-offs received per second while sending data over rebalancing TAP connections to this bucket (measured from ep_tap_rebalance_queue_backoff)">>}]},
                {struct,[{title,<<"back-off rate">>},
                         {name,<<"ep_tap_user_queue_backoff">>},
                         {desc,<<"Number of back-offs received per second while sending data over \"user\" TAP connections to this bucket (measured from ep_tap_user_queue_backoff)">>}]},
                {struct,[{title,<<"back-off rate">>},
                         {name,<<"ep_tap_total_queue_backoff">>},
                         {desc,<<"Total number of back-offs received per second while sending data over TAP connections to this bucket (measured from ep_tap_total_queue_backoff)">>}]},
                {struct,[{title,<<"backfill remaining">>},
                         {name,<<"ep_tap_replica_queue_backfillremaining">>},
                         {desc,<<"Number of items in the backfill queues of replication TAP connections for this bucket (measured from ep_tap_replica_queue_backfillremaining)">>}]},
                {struct,[{title,<<"backfill remaining">>},
                         {name,<<"ep_tap_rebalance_queue_backfillremaining">>},
                         {desc,<<"Number of items in the backfill queues of rebalancing TAP connections to this bucket (measured from ep_tap_rebalance_queue_backfillreamining)">>}]},
                {struct,[{title,<<"backfill remaining">>},
                         {name,<<"ep_tap_user_queue_backfillremaining">>},
                         {desc,<<"Number of items in the backfill queues of \"user\" TAP connections to this bucket (measured from ep_tap_user_queue_backfillremaining)">>}]},
                {struct,[{title,<<"backfill remaining">>},
                         {name,<<"ep_tap_total_queue_backfillremaining">>},
                         {desc,<<"Total number of items in the backfill queues of TAP connections to this bucket (measured from ep_tap_total_queue_backfillremaining)">>}]},
                {struct,[{title,<<"remaining on disk">>},
                         {name,<<"ep_tap_replica_queue_itemondisk">>},
                         {desc,<<"Number of items still on disk to be loaded for replication TAP connections to this bucket (measured from ep_tap_replica_queue_itemondisk)">>}]},
                {struct,[{title,<<"remaining on disk">>},
                         {name,<<"ep_tap_rebalance_queue_itemondisk">>},
                         {desc,<<"Number of items still on disk to be loaded for rebalancing TAP connections to this bucket (measured from ep_tap_rebalance_queue_itemondisk)">>}]},
                {struct,[{title,<<"remaining on disk">>},
                         {name,<<"ep_tap_user_queue_itemondisk">>},
                         {desc,<<"Number of items still on disk to be loaded for \"client\" TAP connections to this bucket (measured from ep_tap_user_queue_itemondisk)">>}]},
                {struct,[{title,<<"remaining on disk">>},
                         {name,<<"ep_tap_total_queue_itemondisk">>},
                         {desc,<<"Total number of items still on disk to be loaded for TAP connections to this bucket (measured from ep_tao_total_queue_itemonsidk)">>}]}]}]}].


memcached_stats_description() ->
    [{struct,[{blockName,<<"Memcached">>},
              {stats,
               [{struct,[{name,<<"ops">>},
                         {title,<<"ops per sec.">>},
                         {default,true},
                         {desc,<<"Total operations per second serviced by this bucket (measured from cmd_get + cmd_set + incr_misses + incr_hits + decr_misses + decr_hits + delete_misses + delete_hits)">>}]},
                {struct,[{name,<<"hit_ratio">>},
                         {title,<<"hit ratio">>},
                         {maxY,100},
                         {desc,<<"Percentage of get requests served with data from this bucket (measured from get_hits * 100/cmd_get)">>}]},
                {struct,[{name,<<"mem_used">>},
                         {title,<<"RAM used">>},
                         {desc,<<"Total amount of RAM used by this bucket (measured from mem_used)">>}]},
                {struct,[{name,<<"curr_items">>},
                         {title,<<"items">>},
                         {desc,<<"Number of items stored in this bucket (measured from curr_items)">>}]},
                {struct,[{name,<<"evictions">>},
                         {title,<<"evictions per sec.">>},
                         {desc,<<"Number of items per second evicted from this bucket (measured from evictions)">>}]},
                {struct,[{name,<<"cmd_set">>},
                         {title,<<"sets per sec.">>},
                         {desc,<<"Number of set operations serviced by this bucket (measured from cmd_set)">>}]},
                {struct,[{name,<<"cmd_get">>},
                         {title,<<"gets per sec.">>},
                         {desc,<<"Number of get operations serviced by this bucket (measured from cmd_get)">>}]},
                {struct,[{name,<<"bytes_written">>},
                         {title,<<"bytes TX per sec.">>},
                         {desc,<<"Number of bytes per second sent from this bucket (measured from bytes_written)">>}]},
                {struct,[{name,<<"bytes_read">>},
                         {title,<<"bytes RX per sec.">>},
                         {desc,<<"Number of bytes per second sent into this bucket (measured from bytes_read)">>}]},
                {struct,[{name,<<"get_hits">>},
                         {title,<<"get hits per sec.">>},
                         {desc,<<"Number of get operations per second for data that this bucket contains (measured from get_hits)">>}]},
                {struct,[{name,<<"delete_hits">>},
                         {title,<<"delete hits per sec.">>},
                         {desc,<<"Number of delete operations per second for data that this bucket contains (measured from delete_hits)">>}]},
                {struct,[{name,<<"incr_hits">>},
                         {title,<<"incr hits per sec.">>},
                         {desc,<<"Number of increment operations per second for data that this bucket contains (measured from incr_hits)">>}]},
                {struct,[{name,<<"decr_hits">>},
                         {title,<<"decr hits per sec.">>},
                         {desc,<<"Number of decrement operations per second for data that this bucket contains (measured from decr_hits)">>}]},
                {struct,[{name,<<"delete_misses">>},
                         {title,<<"delete misses per sec.">>},
                         {desc,<<"Number of delete operations per second for data that this bucket does not contain (measured from delete_misses)">>}]},
                {struct,[{name,<<"decr_misses">>},
                         {title,<<"decr misses per sec.">>},
                         {desc,<<"Number of decr operations per second for data that this bucket does not contain (measured from decr_misses)">>}]},
                {struct,[{name,<<"get_misses">>},
                         {title,<<"get misses per sec.">>},
                         {desc,<<"Number of get operations per second for data that this bucket does not contain (measured from get_misses)">>}]},
                {struct,[{name,<<"incr_misses">>},
                         {title,<<"incr misses per sec.">>},
                         {desc,<<"Number of increment operations per second for data that this bucket does not contain (measured from incr_misses)">>}]},
                {struct,[{name,<<"cas_hits">>},
                         {title,<<"CAS hits per sec.">>},
                         {desc,<<"Number of CAS operations per second for data that this bucket contains (measured from cas_hits)">>}]},
                {struct,[{name,<<"cas_badval">>},
                         {title,<<"CAS badval per sec.">>},
                         {desc,<<"Number of CAS operations per second using an incorrect CAS ID for data that this bucket contains (measured from cas_badval)">>}]},
                {struct,[{name,<<"cas_misses">>},
                         {title,<<"CAS misses per sec.">>},
                         {desc,<<"Number of CAS operations per second for data that this bucket does not contain (measured from cas_misses)">>}]}]}]}].

server_resources_stats_description() ->
    [{blockName,<<"Server Resources">>},
     {serverResources, true},
     {extraCSSClasses,<<"server_resources">>},
     {stats,
      [{struct,[{name,<<"swap_used">>},
                {title,<<"swap usage">>},
                {desc,<<"Amount of swap space in use on this server (B=bytes, M=megabytes, G=gigabytes)">>}]},
       {struct,[{name,<<"mem_actual_free">>},
                {title,<<"free RAM">>},
                {desc,<<"Amount of RAM available on this server (B=bytes, M=megabytes, G=gigabytes)">>}]},
       {struct,[{name,<<"cpu_utilization_rate">>},
                {title,<<"CPU utilization %">>},
                {desc,<<"Percentage of CPU in use across all available cores on this server">>},
                {maxY,100}]},
       {struct,[{name,<<"curr_connections">>},
                {title,<<"connections">>},
                {desc,<<"Number of connections to this server "
                        "including connections from external drivers, proxies, "
                        "TAP requests and internal statistic gathering "
                        "(measured from curr_connections)">>}]}]}].

serve_stats_directory(_PoolId, BucketId, Req) ->
    {ok, BucketConfig} = ns_bucket:get_bucket(BucketId),
    BaseDescription = case ns_bucket:bucket_type(BucketConfig) of
                          membase -> membase_stats_description();
                          memcached -> memcached_stats_description()
                      end,
    BaseDescription1 = [{struct, server_resources_stats_description()} | BaseDescription],
    Prefix = menelaus_util:concat_url_path(["pools", "default", "buckets", BucketId, "stats"]),
    Desc = [{struct, add_specific_stats_url(BD, Prefix)} || {struct, BD} <- BaseDescription1],
    menelaus_util:reply_json(Req, {struct, [{blocks, Desc}]}).

add_specific_stats_url(BlockDesc, Prefix) ->
    {stats, Infos} = lists:keyfind(stats, 1, BlockDesc),
    NewInfos =
        [{struct, [{specificStatsURL, begin
                                          {name, Name} = lists:keyfind(name, 1, KV),
                                          iolist_to_binary(Prefix ++ "/" ++ mochiweb_util:quote_plus(Name))
                                      end} |
                   KV]} || {struct, KV} <- Infos],
    lists:keyreplace(stats, 1, BlockDesc, {stats, NewInfos}).<|MERGE_RESOLUTION|>--- conflicted
+++ resolved
@@ -539,13 +539,6 @@
                         ResidenceCalculator),
     PendingResRate = Z2(vb_pending_num_non_resident, vb_pending_curr_items,
                         ResidenceCalculator),
-<<<<<<< HEAD
-    [{couch_total_disk_size, TotalDisk},
-     {couch_docs_fragmentation, DocsFragmentation},
-     {couch_views_fragmentation, ViewsFragmentation},
-     {hit_ratio, HitRatio},
-=======
-
     AverageWriteSeekDistance = Z2(write_seeks_distance, write_seeks_count,
                                   fun (Distance, Count) ->
                                           try Distance / Count
@@ -553,8 +546,10 @@
                                           end
                                   end),
 
-    [{hit_ratio, HitRatio},
->>>>>>> a4057aad
+    [{couch_total_disk_size, TotalDisk},
+     {couch_docs_fragmentation, DocsFragmentation},
+     {couch_views_fragmentation, ViewsFragmentation},
+     {hit_ratio, HitRatio},
      {ep_cache_miss_rate, EPCacheMissRatio},
      {ep_resident_items_rate, ResidentItemsRatio},
      {vb_avg_active_queue_age, AvgActiveQueueAge},
@@ -745,7 +740,6 @@
                 {struct,[{title,<<"disk write queue">>},
                          {name,<<"disk_write_queue">>},
                          {desc,<<"Number of items waiting to be written to disk in this bucket (measured from ep_queue_size+ep_flusher_todo)">>}]},
-<<<<<<< HEAD
                 {struct,[{name,<<"couch_docs_data_size">>},
                          {title,<<"docs data size">>},
                          {desc,<<"The size of active data in this bucket">>}]},
@@ -758,7 +752,7 @@
                 {struct,[{name,<<"couch_total_disk_size">>},
                          {title,<<"total disk size">>},
                          {desc,<<"The total size on disk of all data and view files for this bucket.)">>}]},
-               {struct,[{name,<<"couch_views_data_size">>},
+                {struct,[{name,<<"couch_views_data_size">>},
                          {title,<<"views data size">>},
                          {desc,<<"The size of active data on for all the indexes in this bucket">>}]},
                 {struct,[{name,<<"couch_views_actual_disk_size">>},
@@ -766,9 +760,7 @@
                          {desc,<<"The size of all active items in all the indexes for this bucket on disk">>}]},
                 {struct,[{name,<<"couch_views_fragmentation">>},
                          {title,<<"views fragmentation %">>},
-                         {desc,<<"How much fragmented data there is to be compacted compared to real data for the view index files in this bucket">>}]}
-               ]}]},
-=======
+                         {desc,<<"How much fragmented data there is to be compacted compared to real data for the view index files in this bucket">>}]},
                 {struct, [{title, <<"memory used">>},
                           {name, <<"mem_used">>},
                           {desc, <<"Memory used as measured from mem_used">>}]},
@@ -781,8 +773,7 @@
                 {struct, [{title, <<"write seek distance">>},
                           {name, <<"avg_write_seek_distance">>},
                           {desc, <<"Average write seek distance in bytes as measured from writeSeek histogram of kvtimings">>}]}
-             ]}]},
->>>>>>> a4057aad
+               ]}]},
      {struct,[{blockName,<<"vBucket Resources">>},
               {extraCSSClasses,<<"withtotal closed">>},
               {columns,
