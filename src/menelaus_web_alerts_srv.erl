-module(menelaus_web_alerts_srv).

-include("ns_common.hrl").
-include("ns_stats.hrl").

-behaviour(gen_server).
-define(SERVER, ?MODULE).
-export([init/1, handle_call/3, handle_cast/2, handle_info/2,
         terminate/2, code_change/3]).

%% @doc Hold client state for any alerts that need to be shown in
%% the browser, is used by menelaus_web to piggy back for a transport
%% until a long polling transport is used, will be single user
%% until then, many checks for alerts every ?SAMPLE_RATE milliseconds

-record(state, {
          queue = [],
          history = [],
          opaque = dict:new(),
          checker_pid
         }).

%% Amount of time to wait between state checks (ms)
-define(SAMPLE_RATE, 3000).

%% Amount of time between sending users the same alert (s)
-define(ALERT_TIMEOUT, 60 * 10).

%% Amount of time to wait between checkout out of disk (s)
-define(DISK_USAGE_TIMEOUT, 60 * 60 * 12).

%% Maximum percentage of overhead compared to max bucket size (%)
-define(MAX_OVERHEAD_PERC, 50).

%% Maximum disk usage before warning (%)
-define(MAX_DISK_USED, 90).

-export([start_link/0, stop/0, local_alert/2, global_alert/2, fetch_alerts/0]).


%% Error constants
errors(ip) ->
    "IP address seems to have changed. Unable to listen on ~p.";
errors(ep_oom_errors) ->
    "Hard Out Of Memory Error. Bucket \"~s\" on node ~s is full. All memory allocated to this bucket is used for metadata.";
errors(ep_item_commit_failed) ->
    "Write Commit Failure. Disk write failed for item in Bucket \"~s\" on node ~s.";
errors(overhead) ->
    "Metadata overhead warning. Over  ~p% of RAM allocated to bucket  \"~s\" on node \"~s\" is taken up by keys and metadata.";
errors(disk) ->
    "Approaching full disk warning. Usage of disk \"~s\" on node \"~s\" is around ~p%.".

%% ------------------------------------------------------------------
%% API Function Definitions
%% ------------------------------------------------------------------

start_link() ->
    gen_server:start_link({local, ?SERVER}, ?MODULE, [], []).


%% @doc Send alert to all connected nodes
-spec global_alert(any(), binary() | string()) -> ok.
global_alert(Type, Msg) ->
    ?user_log(1, to_str(Msg)),
    [rpc:cast(Node, ?MODULE, local_alert, [Type, Msg])
     || Node <- [node() | nodes()]],
    ok.


%% @doc Show to user on running node only
-spec local_alert(atom(), binary()) -> ok | ignored.
local_alert(Key, Val) ->
    gen_server:call(?MODULE, {add_alert, Key, Val}).


%% @doc fetch a list of binary string, clearing out the message
%% history
-spec fetch_alerts() -> list(binary()).
fetch_alerts() ->
    diag_handler:diagnosing_timeouts(
      fun () ->
              gen_server:call(?MODULE, fetch_alert)
      end).


stop() ->
    gen_server:cast(?MODULE, stop).

%% ------------------------------------------------------------------
%% gen_server Function Definitions
%% ------------------------------------------------------------------

init([]) ->
    start_timer(),
    {ok, #state{}}.


handle_call(fetch_alert, _From, #state{history=Hist, queue=Msgs}=State) ->
    Alerts = [Msg || {_Key, Msg, _Time} <- Msgs],
    {reply, Alerts, State#state{history = Hist ++ Msgs, queue = []}};

handle_call({add_alert, Key, Val}, _, #state{queue=Msgs, history=Hist}=State) ->
    case not alert_exists(Key, Hist, Msgs)  of
        true ->
            {reply, ok, State#state{queue=[{Key, Val, misc:now_int()} | Msgs]}};
        false ->
            {reply, ignored, State}
    end;

handle_call(_Request, _From, State) ->
    {reply, ok, State}.


handle_cast(stop, State) ->
    {stop, normal, State};

handle_cast(_Msg, State) ->
    {noreply, State}.

-spec is_checker_active(undefined | pid()) -> true | false.
is_checker_active(undefined) -> false;
is_checker_active(Pid) ->
    erlang:is_process_alive(Pid).

handle_info(check_alerts, #state{checker_pid = Pid} = State) ->
    case is_checker_active(Pid) of
        true ->
            {noreply, State};
        _ ->
            case misc:flush(check_alerts) of
                0 -> ok;
                N ->
                    ?log_warning("Eaten ~p previously unconsumed check_alerts~n", [N])
            end,
            Self = self(),
            CheckerPid = erlang:spawn_link(fun () ->
                                                   NewState = do_handle_check_alerts_info(State),
                                                   Self ! {merge_state_from_checker, NewState}
                                           end),
            {noreply, State#state{checker_pid = CheckerPid}}
    end;

handle_info({merge_state_from_checker, NewState}, State) ->
    {noreply, State#state{opaque = NewState#state.opaque,
                          history = NewState#state.history,
                          checker_pid = undefined}};

handle_info(_Info, State) ->
    {noreply, State}.

do_handle_check_alerts_info(#state{history=Hist, opaque=Opaque} = State) ->
    BucketNames = ordsets:intersection(lists:sort(ns_memcached:active_buckets()),
                                       lists:sort(ns_bucket:node_bucket_names(node()))),
    RawPairs = [{Name, stats_reader:latest(minute, node(), Name, 1)} || Name <- BucketNames],
    Stats = [{Name, OrdDict}
             || {Name, {ok, [#stat_entry{values = OrdDict}|_]}} <- RawPairs],
    State#state{
      opaque = check_alerts(Opaque, Hist, Stats),
      history = expire_history(Hist)
     }.

terminate(_Reason, _State) ->
    ok.


code_change(_OldVsn, State, _Extra) ->
    {ok, State}.

%% ------------------------------------------------------------------
%% Internal Function Definitions
%% ------------------------------------------------------------------

%% @doc Remind myself to check the alert status
start_timer() ->
    timer:send_interval(?SAMPLE_RATE, check_alerts).


%% @doc Check to see if an alert (by key) is currently in either
%% the message queue or history of recent items sent
alert_exists(Key, History, MsgQueue) ->
    lists:keyfind(Key, 1, History) =/= false
        orelse lists:keyfind(Key, 1, MsgQueue) =/= false.

%% @doc global checks for any server specific problems locally then
%% broadcast alerts to clients connected to any particular node
global_checks() ->
    [oom, ip, write_fail, overhead, disk].

%% @doc fires off various checks
check_alerts(Opaque, Hist, Stats) ->
    Fun = fun(X, Dict) -> check(X, Dict, Hist, Stats) end,
    lists:foldl(Fun, Opaque, global_checks()).


%% @doc if listening on a non localhost ip, detect differences between
%% external listening host and current node host
-spec check(atom(), dict(), list(), [{atom(),number()}]) -> dict().
check(ip, Opaque, _History, _Stats) ->
    {_Name, Host} = misc:node_name_host(node()),
    case can_listen(Host) of
        false ->
            global_alert({ip, node()}, fmt_to_bin(errors(ip), [node()]));
        true ->
            ok
    end,
    Opaque;

%% @doc check the capacity of the drives used for db and log files
check(disk, Opaque, _History, _Stats) ->

    Mounts = disksup:get_disk_data(),

    UsedPre = [ns_storage_conf:this_node_dbdir(),
               ns_storage_conf:this_node_ixdir(),
               ns_storage_conf:this_node_logdir()],
    UsedFiles = [X || {ok, X} <- UsedPre],

    UsedMountsTmp =
        [begin {ok, Mnt} = ns_storage_conf:extract_disk_stats_for_path(Mounts, File),
               Mnt
         end || File <- UsedFiles],
    UsedMounts = sets:to_list(sets:from_list(UsedMountsTmp)),
    OverDisks = [ {Disk, Used}
                  || {Disk, _Cap, Used} <- UsedMounts, Used > ?MAX_DISK_USED],

    Fun = fun({Disk, Used}, Acc) ->
                  Key = list_to_atom("disk_check_" ++ Disk),
                  case hit_rate_limit(Key, Acc) of
                      false ->
                          {_Sname, Host} = misc:node_name_host(node()),
                          Err = fmt_to_bin(errors(disk), [Disk, Host, Used]),
                          global_alert({disk, node()}, Err),
                          dict:store(Key, misc:now_int(), Acc);
                      true ->
                          Acc
                  end
          end,

    lists:foldl(Fun, Opaque, OverDisks);

%% @doc check how much overhead there is compared to data
check(overhead, Opaque, _History, Stats) ->
    [case over_threshold(fetch_bucket_stat(Stats, Bucket, ep_overhead),
                         fetch_bucket_stat(Stats, Bucket, ep_max_data_size)) of
         {true, X} ->
             {_Sname, Host} = misc:node_name_host(node()),
             Err = fmt_to_bin(errors(overhead), [erlang:trunc(X), Bucket, Host]),
             global_alert({overhead, node()}, Err);
         false  ->
             ok
     end || Bucket <- ns_memcached:active_buckets()],
    Opaque;

%% @doc check for write failures inside ep engine
check(write_fail, Opaque, _History, Stats) ->
    check_stat_increased(Stats, ep_item_commit_failed, Opaque);

%% @doc check for any oom errors an any bucket
check(oom, Opaque, _History, Stats) ->
    check_stat_increased(Stats, ep_oom_errors, Opaque).


%% @doc only check for disk usage if there has been no previous
%% errors or last error was over the timeout ago
-spec hit_rate_limit(atom(), dict()) -> true | false.
hit_rate_limit(Key, Dict) ->
    case dict:find(Key, Dict) of
        error ->
            false;
        {ok, Value} ->
            Value + ?DISK_USAGE_TIMEOUT > misc:now_int()
    end.


%% @doc calculate percentage of overhead and if it is over threshold
-spec over_threshold(integer(), integer()) -> false | {true, float()}.
over_threshold(_Ep, 0) ->
    false;
over_threshold(EpErrs, Max) ->
    Perc = (EpErrs / Max) * 100,
    case Perc > ?MAX_OVERHEAD_PERC of
        true -> {true, Perc};
        false  -> false
    end.


%% @doc Check if the value of any statistic has increased since
%% last check
check_stat_increased(Stats, StatName, Opaque) ->
    New = fetch_buckets_stat(Stats, StatName),
    case dict:is_key(StatName, Opaque) of
        false ->
            dict:store(StatName, New, Opaque);
        true ->
            Old = dict:fetch(StatName, Opaque),
            case stat_increased(New, Old) of
                [] ->
                    ok;
                Buckets ->
                    {_Sname, Host} = misc:node_name_host(node()),
                    Key = {stat, node()},
                    [global_alert(Key, fmt_to_bin(errors(StatName), [Bucket, Host]))
                     || Bucket <- Buckets]
            end,
            dict:store(StatName, New, Opaque)
    end.


%% @doc check that I can listen on the current host
-spec can_listen(string()) -> boolean().
can_listen(Host) ->
    case inet:getaddr(Host, inet) of
        {error, Err} ->
            ?log_error("Cannot listen due to ~p from inet:getaddr~n", [Err]),
            false;
        {ok, IpAddr} ->
<<<<<<< HEAD
            case gen_tcp:listen(0, [inet, {ip, IpAddr}]) of
                {error, ListErr} ->
                    ?log_error("Cannot listen due to ~p from listen~n", [ListErr]),
=======
            case gen_udp:open(0, [inet, {ip, IpAddr}]) of
                {error, _ListErr} ->
>>>>>>> 37bce127
                    false;
                {ok, Socket} ->
                    gen_udp:close(Socket),
                    true
            end
    end.


%% @doc list of buckets thats measured stats have increased
-spec stat_increased(dict(), dict()) -> list().
stat_increased(New, Old) ->
    [Bucket || {Bucket, Val} <- dict:to_list(New), increased(Bucket, Val, Old)].


%% @doc fetch a list of a stat for all buckets
fetch_buckets_stat(Stats, StatName) ->
    dict:from_list(
      [{Bucket, fetch_bucket_stat(Stats, Bucket, StatName)}
       || {Bucket, _OrdDict} <- Stats]
     ).


%% @doc fetch latest value of stat for particular bucket
fetch_bucket_stat(Stats, Bucket, StatName) ->
    OrdDict = case orddict:find(Bucket, Stats) of
                  {ok, KV} ->
                      KV;
                  _ ->
                      []
              end,
    case orddict:find(StatName, OrdDict) of
        {ok, V} -> V;
        _ -> 0
    end.


%% @doc Server keeps a list of messages to check against sending
%% the same message repeatedly
-spec expire_history(list()) -> list().
expire_history(Hist) ->
    Now = misc:now_int(),
    [ {Key, Msg, Time} ||
        {Key, Msg, Time} <- Hist, Now - Time < ?ALERT_TIMEOUT ].


%% @doc Lookup old value and test for increase
-spec increased(string(), integer(), dict()) -> true | false.
increased(Key, Val, Dict) ->
    case dict:find(Key, Dict) of
        error ->
            false;
        {ok, Prev} ->
            Val > Prev
    end.


%% Format the error message into a binary
fmt_to_bin(Str, Args) ->
    list_to_binary(lists:flatten(io_lib:format(Str, Args))).


-spec to_str(binary() | string()) -> string().
to_str(Msg) when is_binary(Msg) ->
    binary_to_list(Msg);
to_str(Msg) ->
    Msg.

%% Cant currently test the alert timeouts as would need to mock
%% calls to the archiver
-include_lib("eunit/include/eunit.hrl").

%% Need to split these into seperate tests, but eunit dies on them for now
basic_test_() ->
    {setup,
     fun() -> ?MODULE:start_link() end,
     fun(_) -> ?MODULE:stop() end,
     fun() -> {inorder,
               [
                ?assertEqual(ok, ?MODULE:local_alert(foo, <<"bar">>)),
                ?assertEqual([<<"bar">>], ?MODULE:fetch_alerts()),
                ?assertEqual([], ?MODULE:fetch_alerts()),

                ?assertEqual(ok, ?MODULE:local_alert(bar, <<"bar">>)),
                ?assertEqual(ignored, ?MODULE:local_alert(bar, <<"bar">>)),
                ?assertEqual([<<"bar">>], ?MODULE:fetch_alerts()),
                ?assertEqual([], ?MODULE:fetch_alerts()),

                ?assertEqual(ok, ?MODULE:global_alert(fu, <<"bar">>)),
                ?assertEqual(ok, ?MODULE:global_alert(fu, <<"bar">>)),

                timer:sleep(50),

                ?assertEqual([<<"bar">>], ?MODULE:fetch_alerts()),
                ?assertEqual([], ?MODULE:fetch_alerts())
               ]
              }
     end}.<|MERGE_RESOLUTION|>--- conflicted
+++ resolved
@@ -314,14 +314,9 @@
             ?log_error("Cannot listen due to ~p from inet:getaddr~n", [Err]),
             false;
         {ok, IpAddr} ->
-<<<<<<< HEAD
-            case gen_tcp:listen(0, [inet, {ip, IpAddr}]) of
+            case gen_udp:open(0, [inet, {ip, IpAddr}]) of
                 {error, ListErr} ->
-                    ?log_error("Cannot listen due to ~p from listen~n", [ListErr]),
-=======
-            case gen_udp:open(0, [inet, {ip, IpAddr}]) of
-                {error, _ListErr} ->
->>>>>>> 37bce127
+                    ?log_error("gen_udp:open failed due to ~p", [ListErr]),
                     false;
                 {ok, Socket} ->
                     gen_udp:close(Socket),
