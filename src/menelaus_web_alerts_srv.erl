--- conflicted
+++ resolved
@@ -74,15 +74,12 @@
     "cas drift threshold exceeded error";
 short_description(communication_issue) ->
     "communication issue among some nodes";
-<<<<<<< HEAD
 short_description(time_out_of_sync) ->
     "node time not in sync";
 short_description(disk_usage_analyzer_stuck) ->
     "disks usage worker is stuck and unresponsive";
-=======
 short_description(memory_threshold) ->
     "system memory usage threshold exceeded";
->>>>>>> 60faf22a
 short_description(Other) ->
     %% this case is needed for tests to work
     couch_util:to_list(Other).
@@ -108,15 +105,13 @@
     "on all nodes across the replication topology and clocks are synchronized.";
 errors(communication_issue) ->
     "Warning: Node \"~s\" is having issues communicating with following nodes \"~s\".";
-<<<<<<< HEAD
 errors(time_out_of_sync) ->
     "The time on node ~p is not synchronized. Please ensure that NTP is set "
         "up correctly on all nodes and that clocks are synchronized.";
 errors(disk_usage_analyzer_stuck) ->
     "Disk usage worker is stuck on node \"~s\". Please ensure all mounts are "
         "accessible via \"df\" and consider killing any existing \"df\" "
-        "processes.".
-=======
+        "processes.";
 errors(memory_critical) ->
     "CRITICAL: On node ~s system memory use is ~.2f% of total available "
     "memory, above the critical threshold of ~b%.";
@@ -126,7 +121,6 @@
 errors(memory_notice) ->
     "Notice: On node ~s system memory use is ~.2f% of total available "
     "memory, above the notice threshold of ~b%.".
->>>>>>> 60faf22a
 
 %% ------------------------------------------------------------------
 %% API Function Definitions
@@ -259,31 +253,10 @@
     {noreply, State}.
 
 do_handle_check_alerts_info(#state{history=Hist, opaque=Opaque}) ->
-<<<<<<< HEAD
     Stats = stats_interface:for_alerts(),
     StatsOrddict = orddict:from_list([{K, orddict:from_list(V)}
                                           || {K, V} <- Stats]),
     check_alerts(Opaque, Hist, StatsOrddict).
-=======
-    BucketNames = ordsets:intersection(lists:sort(ns_memcached:active_buckets()),
-                                       lists:sort(ns_bucket:node_bucket_names(node()))),
-    IsIndex = lists:member(index, ns_cluster_membership:node_active_services(node())),
-    %% the single index-related alert only applies to memory optimized
-    %% indexes, so we only bother to collect index stats in this case
-    StorageMode = index_settings_manager:get(storageMode),
-    Index = case IsIndex andalso
-                index_settings_manager:is_memory_optimized(StorageMode) of
-                true ->
-                    ["@index"];
-                false ->
-                    []
-            end,
-    AllNames = ["@global", "@system" | BucketNames] ++ Index,
-    RawPairs = [{Name, stats_reader:latest(minute, node(), Name, 1)} || Name <- AllNames],
-    Stats = [{Name, OrdDict}
-             || {Name, {ok, [#stat_entry{values = OrdDict}|_]}} <- RawPairs],
-    check_alerts(Opaque, Hist, Stats).
->>>>>>> 60faf22a
 
 terminate(_Reason, _State) ->
     ok.
@@ -295,7 +268,8 @@
     [ip, disk, overhead, ep_oom_errors, ep_item_commit_failed,
      audit_dropped_events, indexer_ram_max_usage,
      ep_clock_cas_drift_threshold_exceeded,
-     communication_issue, time_out_of_sync, disk_usage_analyzer_stuck].
+     communication_issue, time_out_of_sync, disk_usage_analyzer_stuck,
+     memory_threshold].
 
 config_upgrade_to_70(Config) ->
     case ns_config:search(Config, email_alerts) of
@@ -319,11 +293,7 @@
 global_checks() ->
     [oom, ip, write_fail, overhead, disk, audit_write_fail,
      indexer_ram_max_usage, cas_drift_threshold, communication_issue,
-<<<<<<< HEAD
-     time_out_of_sync, disk_usage_analyzer_stuck].
-=======
-     memory_threshold].
->>>>>>> 60faf22a
+     time_out_of_sync, disk_usage_analyzer_stuck, memory_threshold].
 
 %% @doc fires off various checks
 check_alerts(Opaque, Hist, Stats) ->
@@ -519,17 +489,20 @@
       end, ClusterStatus),
     Opaque;
 
-<<<<<<< HEAD
 check(time_out_of_sync, Opaque, _History, _Stats) ->
     case mb_master:master_node() =/= node() of
         true ->
             alert_if_time_out_of_sync(ns_tick_agent:time_offset_status());
         false ->
             ok
-=======
+    end,
+    Opaque;
+
 check(memory_threshold, Opaque, _History, Stats) ->
     case proplists:get_value("@system", Stats) of
         undefined ->
+            ?log_debug("Skipping memory threshold check as there is no "
+                       "system stats: ~p", [Stats]),
             ok;
         SysStats ->
             Free = proplists:get_value(mem_actual_free, SysStats),
@@ -570,9 +543,10 @@
                                          Err)
                     end;
                 false ->
+                    ?log_debug("Skipping memory threshold check as there is no "
+                               "mem stats: ~p", [SysStats]),
                     ok
             end
->>>>>>> 60faf22a
     end,
     Opaque.
 
@@ -755,7 +729,6 @@
             ok
     end.
 
-<<<<<<< HEAD
 %% Add {Key, Value} to PList if there is no member whose first element
 %% compares equal to Key.
 add_proplist_kv(Key, Value, PList) ->
@@ -774,11 +747,16 @@
     misc:update_proplist(PList, [{ListKey, lists:usort([Elem | List])}]).
 
 config_email_alerts_upgrade_to_70(EmailAlerts) ->
+    %% memory_threshold is excluded from alerts and pop_up_alerts here for
+    %% backward compatibility reasons (because it was added in a minor
+    %% release). It can be removed when memory_alert_email is added as
+    %% a proper alert (first major release after 7.1).
     Result =
         functools:chain(
           EmailAlerts,
           [add_proplist_list_elem(alerts, time_out_of_sync, _),
-           add_proplist_kv(pop_up_alerts, alert_keys(), _)]),
+           add_proplist_kv(pop_up_alerts, alert_keys() --
+                                          [memory_threshold], _)]),
 
     case misc:sort_kv_list(Result) =:= misc:sort_kv_list(EmailAlerts) of
         true ->
@@ -787,14 +765,6 @@
         false ->
             [{set, email_alerts, Result}]
     end.
-=======
-alert_keys() ->
-    [ip, disk, overhead, ep_oom_errors, ep_item_commit_failed,
-     audit_dropped_events, indexer_ram_max_usage,
-     ep_clock_cas_drift_threshold_exceeded,
-     communication_issue, memory_threshold].
-
->>>>>>> 60faf22a
 
 -ifdef(TEST).
 %% Cant currently test the alert timeouts as would need to mock
