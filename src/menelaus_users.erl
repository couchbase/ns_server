%% @author Couchbase <info@couchbase.com>
%% @copyright 2016-Present Couchbase, Inc.
%%
%% Use of this software is governed by the Business Source License included in
%% the file licenses/BSL-Couchbase.txt.  As of the Change Date specified in that
%% file, in accordance with the Business Source License, use of this software
%% will be governed by the Apache License, Version 2.0, included in the file
%% licenses/APL2.txt.
%%
%% @doc implementation of local and external users

-module(menelaus_users).

-include("ns_common.hrl").
-include("ns_config.hrl").
-include("rbac.hrl").
-include("pipes.hrl").
-include("cut.hrl").

-ifdef(TEST).
-include_lib("eunit/include/eunit.hrl").
-endif.

-export([
%% User management:
         store_user/6,
         store_users/1,
         delete_user/1,
         select_users/1,
         select_users/2,
         select_auth_infos/1,
         user_exists/1,
         get_roles/1,
         get_user_name/1,
         get_limits_version/0,
         get_users_version/0,
         get_auth_version/0,
         get_auth_info/1,
         get_user_props/1,
         get_user_props/2,
         get_user_limits/1,
         get_user_uuid/1,
         is_deleted_user/1,
         change_password/2,

%% Group management:
         store_group/4,
         delete_group/1,
         select_groups/1,
         select_groups/2,
         get_group_roles/1,
         has_group_ldap_ref/1,
         is_empty_ldap_group_ref/1,
         get_group_props/1,
         group_exists/1,
         get_groups_version/0,

%% UI Profiles
         get_profile/1,
         store_profile/2,
         delete_profile/1,
         select_profiles/0,

%% Actions:
         authenticate/2,
         authenticate_with_info/2,
         build_auth/1,
         format_plain_auth/1,
         empty_storage/0,
         cleanup_bucket_roles/1,
         get_passwordless/0,
         get_salt_and_mac/1,
         obsolete_get_salt_and_mac/1,

%% Backward compatibility:
         upgrade/3,
         config_upgrade/0,
         upgrade_in_progress/0,
         upgrade_in_progress/1
        ]).

%% callbacks for replicated_dets
-export([init/1, on_save/3, on_empty/1, handle_call/4, handle_info/2]).

-export([start_storage/0, start_replicator/0, start_auth_cache/0]).

%% RPC'd from ns_couchdb node
-export([get_auth_info_on_ns_server/1]).

-define(UUID_USER_MAP, uuid_user_map).
-define(MAX_USERS_ON_CE, 20).
-define(LDAP_GROUPS_CACHE_SIZE, 1000).
-define(DEFAULT_PROPS, [name, uuid, user_roles, group_roles, passwordless,
                        password_change_timestamp, groups, external_groups]).
-define(DEFAULT_GROUP_PROPS, [description, roles, ldap_group_ref]).

-record(state, {base, passwordless}).

replicator_name() ->
    users_replicator.

storage_name() ->
    users_storage.

versions_name() ->
    menelaus_users_versions.

auth_cache_name() ->
    menelaus_users_cache.

start_storage() ->
    Replicator = erlang:whereis(replicator_name()),
    Path = filename:join(path_config:component_path(data, "config"), "users.dets"),
    replicated_dets:start_link(?MODULE, [], storage_name(), Path, Replicator).

get_users_version() ->
    case ns_node_disco:couchdb_node() == node() of
        false ->
            [{user_version, V, Base}] = ets:lookup(versions_name(), user_version),
            {V, Base};
        true ->
            rpc:call(ns_node_disco:ns_server_node(), ?MODULE, get_users_version, [])
    end.

get_groups_version() ->
    case ns_node_disco:couchdb_node() == node() of
        false ->
            [{group_version, V, Base}] = ets:lookup(versions_name(),
                                                    group_version),
            {V, Base};
        true ->
            rpc:call(ns_node_disco:ns_server_node(), ?MODULE,
                     get_groups_version, [])
    end.

get_auth_version() ->
    case ns_node_disco:couchdb_node() == node() of
        false ->
            [{auth_version, V, Base}] = ets:lookup(versions_name(), auth_version),
            {V, Base};
        true ->
            rpc:call(ns_node_disco:ns_server_node(), ?MODULE, get_auth_version, [])
    end.

get_limits_version() ->
    [{limits_version, V, Base}] = ets:lookup(versions_name(), limits_version),
    {V, Base}.

start_replicator() ->
    GetRemoteNodes =
        fun () ->
                ns_node_disco:nodes_actual_other()
        end,
    doc_replicator:start_link(replicator_name(), GetRemoteNodes,
                              storage_name()).

start_auth_cache() ->
    versioned_cache:start_link(
      auth_cache_name(), 200,
      fun (I) ->
              ?log_debug("Retrieve user ~p from ns_server node",
                         [ns_config_log:tag_user_data(I)]),
              rpc:call(ns_node_disco:ns_server_node(), ?MODULE, get_auth_info_on_ns_server, [I])
      end,
      fun () ->
              dist_manager:wait_for_node(fun ns_node_disco:ns_server_node/0),
              [{{user_storage_events, ns_node_disco:ns_server_node()}, fun (_) -> true end}]
      end,
      fun () ->
              {get_auth_version(), get_users_version(), get_groups_version()}
      end).

empty_storage() ->
    replicated_dets:empty(storage_name()).

is_deleted_user(UUID) when is_list(UUID) ->
    is_deleted_user(list_to_binary(UUID));
is_deleted_user(UUID) when is_binary(UUID) ->
    not ets:member(?UUID_USER_MAP, UUID).

get_passwordless() ->
    gen_server:call(storage_name(), get_passwordless, infinity).

init([]) ->
    _ = ets:new(versions_name(), [protected, named_table]),
    mru_cache:new(ldap_groups_cache, ?LDAP_GROUPS_CACHE_SIZE),
    _ = ets:new(?UUID_USER_MAP, [protected, set, named_table]),
    self() ! complete_init,
    #state{}.

init_versions() ->
    Base = misc:rand_uniform(0, 16#100000000),
    Versions =
        [{V, 0, Base} ||
            V <- [user_version, group_version, auth_version, limits_version]],
    ets:insert_new(versions_name(), Versions),
    [gen_event:notify(user_storage_events, {V, {0, Base}}) ||
        {V, _, _} <- Versions],
    Base.

on_save(Docs, OldDocs, State) ->
    ProcessDoc =
        fun ({group, _}, _Doc, _OldDoc, S) ->
                {{change_version, group_version}, S};
            ({limits, _}, _Doc, _OldDoc, S) ->
                {{change_version, limits_version}, S};
            ({user, Identity}, Doc, OldDoc, S) ->
                case Identity of
                    {_, local} ->
                        case replicated_dets:is_deleted(Doc) of
                            true ->
                                case OldDoc of
                                    false ->
                                        %% we have received a deleted key, while
                                        %% not having an existing entry for it.
                                        %% In this case we don't need to do
                                        %% anything.
                                        ok;
                                    _ ->
                                        Props = replicated_dets:get_value(OldDoc),
                                        UUID = proplists:get_value(uuid, Props),
                                        ets:delete(?UUID_USER_MAP, UUID),
                                        gen_event:notify(
                                          user_storage_events,
                                          {local_user_deleted, UUID})
                                end;
                            false ->
                                Props = replicated_dets:get_value(Doc),
                                UUID = proplists:get_value(uuid, Props),
                                ets:insert_new(?UUID_USER_MAP,
                                               {UUID, Identity})
                        end;
                    _ ->
                        ok
                end,
                {{change_version, user_version}, S};
            ({auth, Identity}, Doc, _OldDoc, S) ->
                {{change_version, auth_version},
                 maybe_update_passwordless(
                   Identity,
                   replicated_dets:get_value(Doc),
                   replicated_dets:is_deleted(Doc),
                   S)};
            (_, _, _, S) ->
                {undefined, S}
        end,

    {MessagesToSend, NewState} =
        lists:foldl(
          fun ({Doc, OldDoc}, {MessagesAcc, StateAcc}) ->
                  {Message, NewState} =
                      ProcessDoc(replicated_dets:get_id(Doc), Doc, OldDoc,
                                 StateAcc),
                  {sets:add_element(Message, MessagesAcc), NewState}
          end, {sets:new(), State}, lists:zip(Docs, OldDocs)),
    case sets:is_element({change_version, group_version}, MessagesToSend) of
        true -> mru_cache:flush(ldap_groups_cache);
        false -> ok
    end,
    [self() ! Msg || Msg <- sets:to_list(MessagesToSend), Msg =/= undefined],
    NewState.

handle_info({change_version, Key} = Msg, #state{base = Base} = State) ->
    misc:flush(Msg),
    Ver = ets:update_counter(versions_name(), Key, 1),
    gen_event:notify(user_storage_events, {Key, {Ver, Base}}),
    {noreply, State};
handle_info(complete_init, #state{base = undefined}) ->
    pipes:run(select_users({'_', local}, [uuid]),
              ?make_consumer(
                 pipes:foreach(
                   ?producer(),
                   fun ({{user, {_, local}}, [{uuid, undefined}]}) ->
                           ok;
                       ({{user, {_, local} = Identity}, [{uuid, UUID}]}) ->
                           true = ets:insert_new(?UUID_USER_MAP,
                                                 {UUID, Identity})
                   end))),
    {noreply, #state{base = init_versions()}}.

on_empty(_State) ->
    true = ets:delete_all_objects(versions_name()),
    true = ets:delete_all_objects(?UUID_USER_MAP),
    #state{base = init_versions()}.

maybe_update_passwordless(_Identity, _Value, _Deleted, State = #state{passwordless = undefined}) ->
    State;
maybe_update_passwordless(Identity, _Value, true, State = #state{passwordless = Passwordless}) ->
    State#state{passwordless = lists:delete(Identity, Passwordless)};
maybe_update_passwordless(Identity, Auth, false, State = #state{passwordless = Passwordless}) ->
    NewPasswordless =
        case authenticate_with_info(Auth, "") of
            true ->
                case lists:member(Identity, Passwordless) of
                    true ->
                        Passwordless;
                    false ->
                        [Identity | Passwordless]
                end;
            false ->
                lists:delete(Identity, Passwordless)
        end,
    State#state{passwordless = NewPasswordless}.

handle_call(get_passwordless, _From, TableName, #state{passwordless = undefined} = State) ->
    Passwordless =
        pipes:run(
          replicated_dets:select(TableName, {auth, '_'}, 100),
          ?make_consumer(
             pipes:fold(?producer(),
                        fun ({{auth, Identity}, Auth}, Acc) ->
                                case authenticate_with_info(Auth, "") of
                                    true ->
                                        [Identity | Acc];
                                    false ->
                                        Acc
                                end
                        end, []))),
    {reply, Passwordless, State#state{passwordless = Passwordless}};
handle_call(get_passwordless, _From, _TableName, #state{passwordless = Passwordless} = State) ->
    {reply, Passwordless, State}.

select_users(KeySpec) ->
    select_users(KeySpec, ?DEFAULT_PROPS).

select_users(KeySpec, ItemList) ->
    pipes:compose([replicated_dets:select(storage_name(), {user, KeySpec}, 100),
                   make_props_transducer(ItemList)]).

make_props_transducer(ItemList) ->
    PropsState = make_props_state(ItemList),
    pipes:map(fun ({{user, Id}, Props}) ->
                      {{user, Id}, make_props(Id, Props, ItemList, PropsState)}
              end).

make_props(Id, Props, ItemList) ->
    make_props(Id, Props, ItemList, make_props_state(ItemList)).

make_props(Id, Props, ItemList, {Passwordless, Definitions,
                                 Snapshot}) ->

    %% Groups calculation might be heavy, so we want to make sure they
    %% are calculated only once
    GetDirtyGroups = fun (#{dirty_groups := Groups} = Cache) ->
                             {Groups, Cache};
                         (Cache) ->
                             Groups = get_dirty_groups(Id, Props),
                             {Groups, Cache#{dirty_groups => Groups}}
                     end,

    GetGroups = fun (#{groups := Groups} = Cache) ->
                        {Groups, Cache};
                    (Cache) ->
                        {DirtyGroups, NewCache} = GetDirtyGroups(Cache),
                        Groups = clean_groups(DirtyGroups),
                        {Groups, NewCache#{groups => Groups}}
                end,

    EvalProp =
      fun (password_change_timestamp, Cache) ->
              {replicated_dets:get_last_modified(
                 storage_name(), {auth, Id}, undefined), Cache};
          (group_roles, Cache) ->
              {Groups, NewCache} = GetGroups(Cache),
              Roles = get_groups_roles(Groups, Definitions, Snapshot),
              {Roles, NewCache};
          (user_roles, Cache) ->
              UserRoles = get_user_roles(Props, Definitions, Snapshot),
              {UserRoles, Cache};
          (roles, Cache) ->
              {DirtyGroups, NewCache} = GetDirtyGroups(Cache),
              UserRoles = get_user_roles(Props, Definitions, Snapshot),
              GroupsAndRoles = get_groups_roles(DirtyGroups, Definitions,
                                                Snapshot),
              GroupRoles = lists:concat([R || {_, R} <- GroupsAndRoles]),
              {lists:usort(UserRoles ++ GroupRoles), NewCache};
          (passwordless, Cache) ->
              {lists:member(Id, Passwordless), Cache};
          (groups, Cache) ->
              {{Groups, _}, NewCache} = GetGroups(Cache),
              {Groups, NewCache};
          (external_groups, Cache) ->
              {{_, ExtGroups}, NewCache} = GetGroups(Cache),
              {ExtGroups, NewCache};
          (dirty_groups, Cache) ->
              {DirtyGroups, NewCache} = GetDirtyGroups(Cache),
              {DirtyGroups, NewCache};
          (Name, Cache) ->
              {proplists:get_value(Name, Props), Cache}
        end,

    {Res, _} = lists:mapfoldl(
                   fun (Key, Cache) ->
                           {Value, NewCache} = EvalProp(Key, Cache),
                           {{Key, Value}, NewCache}
                   end, #{}, ItemList),
    Res.

make_props_state(ItemList) ->
    Passwordless = lists:member(passwordless, ItemList) andalso
                       get_passwordless(),
    {Definitions, Snapshot} =
        case lists:member(roles, ItemList) orelse
             lists:member(user_roles, ItemList) orelse
             lists:member(group_roles, ItemList) of
            true -> {menelaus_roles:get_definitions(public),
                     ns_bucket:get_snapshot(all, [collections, uuid])};
            false -> {undefined, undefined}
        end,
    {Passwordless, Definitions, Snapshot}.

select_auth_infos(KeySpec) ->
    replicated_dets:select(storage_name(), {auth, KeySpec}, 100).

build_auth(false, undefined) ->
    password_required;
build_auth(false, Password) ->
    build_auth(Password);
build_auth({_, _}, undefined) ->
    same;
build_auth({_, CurrentAuth}, Password) ->
    case authenticate_with_info(CurrentAuth, Password) of
        true ->
            case has_scram_hashes(CurrentAuth) of
                false ->
                    build_auth(Password);
                _ ->
                    same
            end;
        false ->
            build_auth(Password)
    end.

-spec store_user(rbac_identity(), rbac_user_name(),
                 {password, rbac_password()} | {auth, rbac_auth()},
                 [rbac_role()], [rbac_group_id()],
                 [{atom(), [{atom(), term()}]}]) ->
    ok | {error, {roles_validation, _}} |
    {error, password_required} | {error, too_many}.
store_user(Identity, Name, PasswordOrAuth, Roles,
           Groups, Limits) ->
    Props = [{name, Name} || Name =/= undefined] ++
            [{groups, Groups} || Groups =/= undefined] ++
            [{pass_or_auth, PasswordOrAuth},
             {roles, Roles},
             {limits, Limits}],
    store_users([{Identity, Props}]).

store_users(Users) ->
    Snapshot = ns_bucket:get_snapshot(all, [collections, uuid]),
    case prepare_store_users_docs(Snapshot, Users) of
        {ok, PreparedDocs} ->
            ok = replicated_dets:change_multiple(storage_name(), PreparedDocs);
        {error, _} = Error ->
            Error
    end.

prepare_store_users_docs(Snapshot, Users) ->
    try
        {ok, lists:flatmap(prepare_store_user(Snapshot, _), Users)}
    catch
        throw:{error, _} = Error -> Error
    end.

prepare_store_user(Snapshot, {{_, Domain} = Identity, Props}) ->
    UUID = get_user_uuid(Identity, misc:uuid_v4()),
    Name = proplists:get_value(name, Props),
    Groups = proplists:get_value(groups, Props),
    PasswordOrAuth = proplists:get_value(pass_or_auth, Props),
    Roles = proplists:get_value(roles, Props),
    Limits = proplists:get_value(limits, Props),

    UserProps = [{name, Name} || Name =/= undefined] ++
                [{uuid, UUID} || UUID =/= undefined] ++
                [{groups, Groups} || Groups =/= undefined],

    UserProps2 =
        case menelaus_roles:validate_roles(Roles, Snapshot) of
            {NewRoles, []} -> [{roles, NewRoles} | UserProps];
            {_, BadRoles} -> throw({error, {roles_validation, BadRoles}})
        end,

    case check_limit(Identity) of
        true -> ok;
        false -> throw({error, too_many})
    end,

    Auth =
        case {Domain, PasswordOrAuth} of
            {external, _} -> same;
            {local, {password, Password}} ->
                CurrentAuth = replicated_dets:get(storage_name(),
                                                  {auth, Identity}),
                case build_auth(CurrentAuth, Password) of
                    password_required -> throw({error, password_required});
                    A -> A
                end;
            {local, {auth, A}} -> A
        end,

    store_user_changes(Identity, UserProps2, Auth, Limits).

count_users() ->
    pipes:run(select_users('_', []),
              ?make_consumer(
                 pipes:fold(?producer(),
                            fun (_, Acc) ->
                                    Acc + 1
                            end, 0))).

check_limit(Identity) ->
    case cluster_compat_mode:is_enterprise() of
        true ->
            true;
        false ->
            case count_users() >= ?MAX_USERS_ON_CE of
                true ->
                    user_exists(Identity);
                false ->
                    true
            end
    end.

store_user_changes(Identity, Props, Auth, Limits) ->
    case replicated_dets:get(storage_name(), {user, Identity}) of
        false ->
            [{delete, {limits, Identity}},
             {delete, profile_key(Identity)}];
        _ ->
            []
    end ++
    [{set, {user, Identity}, Props}] ++
    [{set, {auth, Identity}, Auth} || Auth /= same] ++
    apply_limits_changes(Identity, Limits).

apply_limits_changes(_Identity, undefined) ->
    [];
apply_limits_changes(Identity, []) ->
    [{delete, {limits, Identity}}];
apply_limits_changes(Identity, Limits) ->
    Sorted = lists:usort([{S, lists:usort(L)} || {S, L} <- Limits]),
    CurLimits = get_user_limits(Identity),
    case CurLimits =:= Sorted of
        true ->
            [];
        false ->
            [{set, {limits, Identity}, Sorted}]
    end.

store_auth(_Identity, same) ->
    unchanged;
store_auth(Identity, Auth) when is_list(Auth) ->
    ok = replicated_dets:set(storage_name(), {auth, Identity}, Auth).

change_password({_UserName, local} = Identity, Password) when is_list(Password) ->
    case replicated_dets:get(storage_name(), {user, Identity}) of
        false ->
            user_not_found;
        _ ->
            CurrentAuth = replicated_dets:get(storage_name(), {auth, Identity}),
            Auth = build_auth(CurrentAuth, Password),
            store_auth(Identity, Auth)
    end.

-spec delete_user(rbac_identity()) -> {commit, ok} |
                                      {abort, {error, not_found}}.
delete_user({_, Domain} = Identity) ->
    case Domain of
        local ->
            _ = replicated_dets:delete(storage_name(), {limits, Identity}),
            _ = replicated_dets:delete(storage_name(), {auth, Identity}),
            _ = delete_profile(Identity);
        external ->
            ok
    end,
    case replicated_dets:delete(storage_name(), {user, Identity}) of
        {not_found, _} ->
            {abort, {error, not_found}};
        ok ->
            {commit, ok}
    end.

get_salt_and_mac(Auth) ->
    case proplists:get_value(<<"hash">>, Auth) of
        undefined -> obsolete_get_salt_and_mac(Auth);
        {Props} -> Props
    end.

obsolete_get_salt_and_mac(Auth) ->
    SaltAndMacBase64 = binary_to_list(proplists:get_value(<<"plain">>, Auth)),
    <<Salt:16/binary, Mac:20/binary>> = base64:decode(SaltAndMacBase64),
    [{?HASH_ALG_KEY, ?SHA1_HASH},
     {?SALT_KEY, base64:encode(Salt)},
     {?HASH_KEY, base64:encode(Mac)}].

has_scram_hashes(Auth) ->
    proplists:is_defined(<<"sha1">>, Auth).

-spec authenticate(rbac_user_id(), rbac_password()) -> boolean().
authenticate(Username, Password) ->
    Identity = {Username, local},
    case get_auth_info(Identity) of
        false ->
            false;
        Auth ->
            authenticate_with_info(Auth, Password)
    end.

get_auth_info(Identity) ->
    case ns_node_disco:couchdb_node() == node() of
        false ->
            get_auth_info_on_ns_server(Identity);
        true ->
            versioned_cache:get(auth_cache_name(), Identity)
    end.

get_auth_info_on_ns_server(Identity) ->
    case replicated_dets:get(storage_name(), {user, Identity}) of
        false ->
            false;
        _ ->
            case replicated_dets:get(storage_name(), {auth, Identity}) of
                false ->
                    false;
                {_, Auth} ->
                    Auth
            end
    end.

-spec authenticate_with_info(list(), rbac_password()) -> boolean().
authenticate_with_info(Auth, Password) ->
    ns_config_auth:check_hash(get_salt_and_mac(Auth), Password).

get_user_props(Identity) ->
    get_user_props(Identity, ?DEFAULT_PROPS).

get_user_props(Identity, ItemList) ->
    make_props(Identity, get_props_raw(user, Identity), ItemList).

get_props_raw(Type, Identity) when Type == user; Type == group; Type == auth ->
    replicated_dets:get(storage_name(), {Type, Identity}, []).

-spec user_exists(rbac_identity()) -> boolean().
user_exists(Identity) ->
    false =/= replicated_dets:get(storage_name(), {user, Identity}).

-spec get_roles(rbac_identity()) -> [rbac_role()].
get_roles(Identity) ->
    proplists:get_value(roles, get_user_props(Identity, [roles]), []).

%% Groups functions

store_group(Identity, Description, Roles, LDAPGroup) ->
    Snapshot = ns_bucket:get_snapshot(all, [collections, uuid]),
    case menelaus_roles:validate_roles(Roles, Snapshot) of
        {NewRoles, []} ->
            Props = [{description, Description} || Description =/= undefined] ++
                    [{ldap_group_ref, LDAPGroup} || LDAPGroup =/= undefined] ++
                    [{roles, NewRoles}],
            ok = replicated_dets:set(storage_name(), {group, Identity}, Props),
            ok;
        {_, BadRoles} ->
            {error, {roles_validation, BadRoles}}
    end.

delete_group(GroupId) ->
    UpdateFun =
        fun ({user, Key}, Props) ->
                Groups = proplists:get_value(groups, Props, []),
                case lists:member(GroupId, Groups) of
                    true ->
                        NewProps = misc:key_update(groups, Props,
                                                   lists:delete(GroupId, _)),
                        ?log_debug("Updating user ~p groups: ~p -> ~p",
                                   [ns_config_log:tag_user_data(Key),
                                    Props, NewProps]),
                        {update, NewProps};
                    false ->
                        skip
                end
        end,

    case replicated_dets:select_with_update(storage_name(), {user, '_'},
                                            100, UpdateFun) of
        [] -> ok;
        Error -> ?log_warning("Failed to remove users from group: ~p", [Error])
    end,
    case replicated_dets:delete(storage_name(), {group, GroupId}) of
        ok -> ok;
        {not_found, _} -> {error, not_found}
    end.

select_groups(KeySpec) ->
    select_groups(KeySpec, ?DEFAULT_GROUP_PROPS).

select_groups(KeySpec, Items) ->
    pipes:compose(
        [replicated_dets:select(storage_name(), {group, KeySpec}, 100),
         make_group_props_transducer(Items)]).

make_group_props_transducer(Items) ->
    PropsState = make_props_state(Items),
    pipes:map(fun ({Id, Props}) ->
                      {Id, make_group_props(Props, Items, PropsState)}
              end).

get_group_props(GroupId) ->
    get_group_props(GroupId, ?DEFAULT_GROUP_PROPS).

get_group_props(GroupId, Items) ->
    Props = get_props_raw(group, GroupId),
    make_group_props(Props, Items).

get_group_props(GroupId, Items, Definitions, Buckets) ->
    Props = get_props_raw(group, GroupId),
    make_group_props(Props, Items, {[], Definitions, Buckets}).

group_exists(GroupId) ->
    false =/= replicated_dets:get(storage_name(), {group, GroupId}).

get_group_ldap_ref(GroupId) ->
    proplists:get_value(ldap_group_ref,
                        get_group_props(GroupId, [ldap_group_ref])).

has_group_ldap_ref(GroupId) ->
    not is_empty_ldap_group_ref(get_group_ldap_ref(GroupId)).

%% Unfortunately we allow ldap_group_ref as "".
is_empty_ldap_group_ref(Ref) ->
    undefined =:= Ref orelse [] =:= Ref.

get_group_roles(GroupId) ->
    proplists:get_value(roles, get_group_props(GroupId, [roles]), []).

get_group_roles(GroupId, Definitions, Snapshot) ->
    Props = get_group_props(GroupId, [roles], Definitions, Snapshot),
    proplists:get_value(roles, Props, []).

make_group_props(Props, Items) ->
    make_group_props(Props, Items, make_props_state(Items)).

make_group_props(Props, Items, {_, Definitions, Snapshot}) ->
    lists:map(
      fun (roles = Name) ->
              Roles = proplists:get_value(roles, Props, []),
              Roles2 = menelaus_roles:filter_out_invalid_roles(
                         Roles, Definitions, Snapshot),
              {Name, Roles2};
          (Name) ->
              {Name, proplists:get_value(Name, Props)}
      end, Items).

get_user_roles(UserProps, Definitions, Snapshot) ->
    menelaus_roles:filter_out_invalid_roles(
      proplists:get_value(roles, UserProps, []), Definitions, Snapshot).

clean_groups({DirtyLocalGroups, DirtyExtGroups}) ->
    {lists:filter(group_exists(_), DirtyLocalGroups),
     lists:filter(group_exists(_), DirtyExtGroups)}.

get_dirty_groups(Id, Props) ->
    LocalGroups = proplists:get_value(groups, Props, []),
    ExternalGroups =
        case Id of
            {_, local} -> [];
            {User, external} ->
                case ldap_util:get_setting(authorization_enabled) of
                    true -> get_ldap_groups(User);
                    false -> []
                end
        end,
    {LocalGroups, ExternalGroups}.

get_groups_roles({LocalGroups, ExtGroups}, Definitions, Snapshot) ->
    [{G, get_group_roles(G, Definitions, Snapshot)}
        || G <- LocalGroups ++ ExtGroups].

get_ldap_groups(User) ->
    try ldap_auth_cache:user_groups(User) of
        LDAPGroups ->
            GroupsMap =
                lists:foldl(
                  fun (LDAPGroup, Acc) ->
                          Groups = get_groups_by_ldap_group(LDAPGroup),
                          lists:foldl(?cut(_2#{_1 => true}), Acc, Groups)
                  end, #{}, LDAPGroups),
            maps:keys(GroupsMap)
    catch
        error:Error ->
            ?log_error("Failed to get ldap groups for ~p: ~p",
                       [ns_config_log:tag_user_name(User), Error]),
            []
    end.

get_groups_by_ldap_group(LDAPGroup) ->
    case mru_cache:lookup(ldap_groups_cache, LDAPGroup) of
        {ok, Value} -> Value;
        false ->
            GroupFilter =
                fun ({_, Props}) ->
                        LDAPGroup == proplists:get_value(ldap_group_ref, Props)
                end,
            Groups = pipes:run(select_groups('_', [ldap_group_ref]),
                               [pipes:filter(GroupFilter),
                                pipes:map(fun ({{group, G}, _}) -> G end)],
                               pipes:collect()),
            mru_cache:add(ldap_groups_cache, LDAPGroup, Groups),
            Groups
    end.

%% ui profiles

profile_key(Identity) ->
    {ui_profile, Identity}.

get_profile(Identity) ->
    replicated_dets:get(storage_name(), profile_key(Identity), undefined).

store_profile(Identity, Json) ->
    ok = replicated_dets:set(storage_name(), profile_key(Identity), Json).

delete_profile(Identity) ->
    case replicated_dets:delete(storage_name(), profile_key(Identity)) of
        ok -> ok;
        {not_found, _} -> {error, not_found}
    end.

select_profiles() ->
    replicated_dets:select(storage_name(), profile_key('_'), 100).

-spec get_user_name(rbac_identity()) -> rbac_user_name().
get_user_name({_, Domain} = Identity) when Domain =:= local orelse Domain =:= external ->
    proplists:get_value(name, get_user_props(Identity, [name]));
get_user_name(_) ->
    undefined.

get_user_limits(Identity) ->
    case replicated_dets:get(storage_name(), {limits, Identity}) of
        false ->
            undefined;
        {_, Limits} ->
            Limits
    end.

-spec get_user_uuid(rbac_identity()) -> binary() | undefined.
get_user_uuid(Identity) ->
    get_user_uuid(Identity, undefined).

-spec get_user_uuid(rbac_identity(), binary() | undefined) -> binary() |
                                                              undefined.
get_user_uuid({_, local} = Identity, Default) ->
    proplists:get_value(uuid, get_props_raw(user, Identity), Default);
get_user_uuid(_, _) ->
    undefined.

build_auth(Password) ->
    build_plain_auth(Password) ++ scram_sha:build_auth(Password).

build_plain_auth(Password) ->
    case cluster_compat_mode:is_cluster_elixir() of
        true ->
            HashType = ns_config:read_key_fast(password_hash_alg,
                                               ?DEFAULT_PWHASH),
            format_plain_auth(ns_config_auth:new_password_hash(HashType,
                                                               Password));
        false ->
            format_pre_elixir_plain_auth(
              ns_config_auth:new_password_hash(?SHA1_HASH, Password))
    end.

format_plain_auth(HashInfo) ->
    [{<<"hash">>, {HashInfo}}].

format_pre_elixir_plain_auth(HashInfo) ->
    Salt = base64:decode(proplists:get_value(?SALT_KEY, HashInfo)),
    Mac = base64:decode(proplists:get_value(?HASH_KEY, HashInfo)),
    SaltAndMac = <<Salt/binary, Mac/binary>>,
    [{<<"plain">>, base64:encode(SaltAndMac)}].

rbac_upgrade_key(_) ->
    rbac_upgrade_key().

rbac_upgrade_key() ->
    rbac_upgrade.

config_upgrade() ->
    [{delete, rbac_upgrade_key()}].

upgrade_in_progress() ->
    upgrade_in_progress(ns_config:latest()).

upgrade_in_progress(Config) ->
    ns_config:search(Config, rbac_upgrade_key()) =/= false.

filter_out_invalid_roles(Props, Definitions, Snapshot) ->
    Roles = proplists:get_value(roles, Props, []),
    FilteredRoles = menelaus_roles:filter_out_invalid_roles(Roles, Definitions,
                                                            Snapshot),
    lists:keystore(roles, 1, Props, {roles, FilteredRoles}).

cleanup_bucket_roles(BucketName) ->
    ?log_debug("Delete all roles for bucket ~p", [BucketName]),
    Snapshot = ns_bucket:remove_from_snapshot(
                 BucketName, ns_bucket:get_snapshot(all, [collections, uuid])),

    Definitions = menelaus_roles:get_definitions(all),
    UpdateFun =
        fun ({Type, Key}, Props) when Type == user; Type == group ->
                case filter_out_invalid_roles(Props, Definitions, Snapshot) of
                    Props ->
                        skip;
                    NewProps ->
                        ?log_debug("Changing properties of ~p ~p from ~p "
                                   "to ~p due to deletion of ~p",
                                   [Type, ns_config_log:tag_user_data(Key),
                                    Props, NewProps, BucketName]),
                        {update, NewProps}
                end
        end,

    UpdateRecords = replicated_dets:select_with_update(storage_name(), _, 100,
                                                       UpdateFun),

    case {UpdateRecords({user, '_'}), UpdateRecords({group, '_'})} of
        {[], []} -> ok;
        {UserErrors, GroupErrors} ->
            ?log_warning("Failed to cleanup some roles: ~p ~p",
                         [UserErrors, GroupErrors]),
            ok
    end.

sync_with_remotes(Nodes, Version) ->
    replicated_storage:sync_to_me(
      storage_name(), Nodes, ?get_timeout(rbac_upgrade_key(Version), 60000)).

upgrade(Version, Config, Nodes) ->
    try
        ?log_info("Upgrading users database to ~p", [Version]),
        Key = rbac_upgrade_key(Version),
        case ns_config:search(Config, Key) of
            false ->
                ns_config:set(Key, started);
            {value, started} ->
                ?log_info("Found unfinished roles upgrade. Continue.")
        end,

        %% propagate upgrade key to nodes
        ok = ns_config_rep:ensure_config_seen_by_nodes(Nodes),
        sync_with_remotes(Nodes, Version),

<<<<<<< HEAD
        do_upgrade(Version),
=======
        do_upgrade(Version, user),
        case Version of
            ?VERSION_66 ->
                ok;
            ?VERSION_70 ->
                do_upgrade(Version, group);
            ?VERSION_71 ->
                ok
        end,
        ?log_info("Users database was upgraded to ~p", [Version]),
>>>>>>> b3125af8
        sync_with_remotes(Nodes, Version),
        ?log_info("Users database upgrade was delivered to ~p", [Nodes]),
        ok
    catch T:E:S ->
            ale:error(?USER_LOGGER, "Unsuccessful user storage upgrade.~n~p",
                      [{T, E, S}]),
            error
    end.

maybe_upgrade_role_to_70({RoleName, Buckets}) ->
    Length = length(menelaus_roles:get_param_defs(
                      RoleName, menelaus_roles:get_public_definitions(
                                  ?VERSION_70))),
    [{RoleName, misc:align_list(Buckets, Length, any)}];
maybe_upgrade_role_to_70(security_admin) ->
    [security_admin_local, security_admin_external];
maybe_upgrade_role_to_70(Role) ->
    [Role].

upgrade_props(?VERSION_66, user, _Key, Props) ->
    %% remove junk user_roles property that might appear due to MB-39706
    {ok, lists:keydelete(user_roles, 1, Props)};
upgrade_props(?VERSION_70, RecType, _Key, Props) when RecType == user;
                                                      RecType == group ->
    {ok, upgrade_roles(fun maybe_upgrade_role_to_70/1, Props)};
upgrade_props(?VERSION_71, user, Key, Props) ->
    {ok, add_uuid(Key, Props)};
upgrade_props(?VERSION_ELIXIR, auth, _Key, AuthProps) ->
    {ok, scram_sha:fix_pre_elixir_auth_info(AuthProps)};
upgrade_props(_Vsn, _RecType, _Key, _Props) ->
    skip.

add_uuid({_, local}, Props) ->
    lists:keystore(uuid, 1, Props, {uuid, misc:uuid_v4()});
add_uuid(_, Props) ->
    Props.

upgrade_roles(Fun, Props) ->
    OldRoles = lists:sort(proplists:get_value(roles, Props)),
    %% Convert roles and remove duplicates.
    case lists:usort(lists:flatmap(Fun, OldRoles)) of
        OldRoles ->
            Props;
        NewRoles ->
            lists:keyreplace(roles, 1, Props, {roles, NewRoles})
    end.

do_upgrade(Version) ->
    UpdateFun =
        fun ({RecType, Key}, Props) ->
                case upgrade_props(Version, RecType, Key, Props) of
                    skip ->
                        skip;
                    {ok, Props} ->
                        skip;
                    {ok, NewProps} ->
                        ?log_debug("Upgrade ~p from ~p to ~p",
                                   [{RecType, ns_config_log:tag_user_data(Key)},
                                    ns_config_log:tag_user_props(Props),
                                    ns_config_log:tag_user_props(NewProps)]),
                        {update, NewProps}
                end
        end,

    [] = replicated_dets:select_with_update(
           storage_name(), '_', 100, UpdateFun).

-ifdef(TEST).

upgrade_test_() ->
    CheckUser =
        fun (Id, Name) ->
                Props = get_props_raw(user, {Id, local}),
                ?assertEqual([name, roles],
                             lists:sort(proplists:get_keys(Props))),
                ?assertEqual(Name, proplists:get_value(name, Props))
        end,

    SetRoles =
        ?cut([{Id, [{roles, Roles}, {name, "Test"}]} || {Id, Roles} <- _]),
    SetGroups =
        ?cut(SetRoles([{{group, Id}, Roles} || {Id, Roles} <- _])),
    SetUsers =
        ?cut(SetRoles([{{user, {Id, local}}, Roles} || {Id, Roles} <- _])),

    CheckRoles =
        fun (List) ->
                fun () ->
                        lists:foreach(
                          fun ({Type, Id, Expected}) ->
                                  Props = get_props_raw(Type, Id),
                                  Actual = proplists:get_value(roles, Props),
                                  ?assertEqual(lists:sort(Expected),
                                               lists:sort(Actual))
                          end, List)
                end
        end,

    CheckUUID =
        fun (User)  ->
            Props = get_props_raw(user, {User, local}),
            ?assert(is_binary(proplists:get_value(uuid, Props)))
        end,

    CheckAuth =
        fun (User, AuthType, Expected) ->
            fun () ->
                Props = get_props_raw(auth, {User, local}),
                {Actual} = proplists:get_value(AuthType, Props, []),
                ?assertEqual(lists:sort(Expected),
                             lists:sort(Actual))
            end
        end,

    Test =
        fun (Version, Users, Checks) ->
                {lists:flatten(io_lib:format("Upgrade to ~p", [Version])),
                 fun () ->
                         [replicated_dets:toy_set(
                            storage_name(), Id, Props) ||
                             {Id, Props} <- Users],
                         do_upgrade(Version),
                         [C() || C <- Checks]
                 end}
        end,
    {foreach,
     fun() ->
             meck:new(replicated_dets, [passthrough]),
             meck:expect(replicated_dets, select_with_update,
                         fun replicated_dets:toy_select_with_update/4),
             replicated_dets:toy_init(storage_name())
     end,
     fun (_) ->
             meck:unload(replicated_dets),
             ets:delete(storage_name())
     end,
     [Test(?VERSION_66,
           [{{user, {"user", local}},
             [{roles, [admin]}, {name, "Test"}, {user_roles, [admin]}]}],
           [?cut(CheckUser("user", "Test"))]),
      Test(?VERSION_70,
           SetUsers([{"user1", [admin, {bucket_admin, ["test"]}]},
                     {"user2", [{data_reader, [any]},
                                {data_writer, ["test"]}]}]) ++
           SetGroups([{"group1", [admin, {bucket_admin, ["test"]}]},
                      {"group2", [{data_reader, [any]},
                                  {data_writer, ["test"]}]}]),
           [CheckRoles(
             [{user, {"user1", local}, [admin, {bucket_admin, ["test"]}]},
              {user, {"user2", local}, [{data_reader, [any, any, any]},
                                        {data_writer, ["test", any, any]}]},
              {group, "group1", [admin, {bucket_admin, ["test"]}]},
              {group, "group2", [{data_reader, [any, any, any]},
                                 {data_writer, ["test", any, any]}]}
                                 ]),
            ?cut(CheckUser("user1", "Test")),
            ?cut(CheckUser("user2", "Test"))]),
      Test(?VERSION_71,
           SetUsers([{"user1", [admin]},
                     {"user2", [{bucket_admin, ["test"]}]}]),
           [?cut([CheckUUID(U) || U <- ["user1", "user2"]])]),
      Test(?VERSION_ELIXIR,
           [{{auth, {"migrated-user", local}},
             [{<<"hash">>, {[anything]}},
              {<<"scram-sha-1">>, {[anything]}}]}],
           [CheckAuth("migrated-user", <<"hash">>, [anything]),
            CheckAuth("migrated-user", <<"scram-sha-1">>, [anything])]),
      Test(?VERSION_ELIXIR,
           [{{auth, {"not-migrated-user", local}},
             [{<<"hash">>, {[anything]}},
              {<<"sha1">>,
               {[{?OLD_SCRAM_SALT_KEY, <<"0ues3mfZqA4OjuljBI/uQY5L0jI=">>},
                 {?OLD_SCRAM_HASH_KEY, <<"kZlCBy+TU+meqxR7rJfg9mS1LZA=">>},
                 {?OLD_SCRAM_ITERATIONS_KEY, 4000}]}}]}],
           [CheckAuth("not-migrated-user", <<"hash">>, [anything]),
            CheckAuth("not-migrated-user", <<"scram-sha-1">>,
                      [{?SCRAM_STORED_KEY_KEY,
                        <<"APXjupUS+LktBEirfdNtNtCYChk=">>},
                       {?SCRAM_SERVER_KEY_KEY,
                        <<"Vkelr1rzrz9tT0Z/AhLvKJVuWJs=">>},
                       {?SCRAM_SALT_KEY, <<"0ues3mfZqA4OjuljBI/uQY5L0jI=">>},
                       {?SCRAM_ITERATIONS_KEY, 4000}])])]}.

-endif.<|MERGE_RESOLUTION|>--- conflicted
+++ resolved
@@ -948,20 +948,8 @@
         ok = ns_config_rep:ensure_config_seen_by_nodes(Nodes),
         sync_with_remotes(Nodes, Version),
 
-<<<<<<< HEAD
         do_upgrade(Version),
-=======
-        do_upgrade(Version, user),
-        case Version of
-            ?VERSION_66 ->
-                ok;
-            ?VERSION_70 ->
-                do_upgrade(Version, group);
-            ?VERSION_71 ->
-                ok
-        end,
         ?log_info("Users database was upgraded to ~p", [Version]),
->>>>>>> b3125af8
         sync_with_remotes(Nodes, Version),
         ?log_info("Users database upgrade was delivered to ~p", [Nodes]),
         ok
