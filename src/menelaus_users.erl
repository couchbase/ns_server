%% @author Couchbase <info@couchbase.com>
%% @copyright 2016-Present Couchbase, Inc.
%%
%% Use of this software is governed by the Business Source License included in
%% the file licenses/BSL-Couchbase.txt.  As of the Change Date specified in that
%% file, in accordance with the Business Source License, use of this software
%% will be governed by the Apache License, Version 2.0, included in the file
%% licenses/APL2.txt.
%%
%% @doc implementation of local and external users

-module(menelaus_users).

-include("ns_common.hrl").
-include("ns_config.hrl").
-include("rbac.hrl").
-include("pipes.hrl").
-include("cut.hrl").

-ifdef(TEST).
-include_lib("eunit/include/eunit.hrl").
-endif.

-export([
%% User management:
         store_user/5,
         store_users/2,
         delete_user/1,
         select_users/1,
         select_users/2,
         select_auth_infos/1,
         user_exists/1,
         get_roles/1,
         get_user_name/1,
         get_users_version/0,
         get_auth_version/0,
         get_auth_info/1,
         get_user_props/1,
         get_user_props/2,
         get_user_uuid/1,
         change_password/2,

%% Group management:
         store_group/4,
         delete_group/1,
         select_groups/1,
         select_groups/2,
         get_group_roles/1,
         has_group_ldap_ref/1,
         is_empty_ldap_group_ref/1,
         get_group_props/1,
         group_exists/1,
         get_groups_version/0,

%% UI Profiles
         get_profile/1,
         store_profile/2,
         delete_profile/1,
         select_profiles/0,

%% Actions:
         authenticate/2,
         authenticate_with_info/2,
<<<<<<< HEAD
         build_auth/1,
         format_plain_auth/1,
         empty_storage/0,
=======
         build_scram_auth/1,
         build_plain_auth/1,
         build_plain_auth/2,
         delete_storage_offline/0,
>>>>>>> eabce9f8
         cleanup_bucket_roles/1,
         get_passwordless/0,
         get_salt_and_mac/1,

%% Backward compatibility:
         upgrade/3,
         config_upgrade/0,
         upgrade_in_progress/0,
         upgrade_props/4
        ]).

%% callbacks for replicated_dets
<<<<<<< HEAD
-export([init/1, on_save/2, on_empty/1, handle_call/4, handle_info/2]).
=======
-export([init/1, on_save/3, handle_call/4, handle_info/2]).
>>>>>>> eabce9f8

-export([start_storage/0, start_replicator/0, start_auth_cache/0]).

%% RPC'd from ns_couchdb node
-export([get_auth_info_on_ns_server/1]).

-define(MAX_USERS_ON_CE, 20).
-define(DEFAULT_PROPS, [name, uuid, user_roles, group_roles, passwordless,
                        password_change_timestamp, groups, external_groups]).
-define(DEFAULT_GROUP_PROPS, [description, roles, ldap_group_ref]).

-record(state, {base, passwordless, cache_size = ?LDAP_GROUPS_CACHE_SIZE}).

replicator_name() ->
    users_replicator.

storage_name() ->
    users_storage.

versions_name() ->
    menelaus_users_versions.

auth_cache_name() ->
    menelaus_users_cache.

path() ->
    filename:join(path_config:component_path(data, "config"), "users.dets").

start_storage() ->
    Replicator = erlang:whereis(replicator_name()),
    replicated_dets:start_link(?MODULE, [], storage_name(), path(), Replicator).

get_users_version() ->
    case ns_node_disco:couchdb_node() == node() of
        false ->
            [{user_version, V, Base}] = ets:lookup(versions_name(), user_version),
            {V, Base};
        true ->
            rpc:call(ns_node_disco:ns_server_node(), ?MODULE, get_users_version, [])
    end.

get_groups_version() ->
    case ns_node_disco:couchdb_node() == node() of
        false ->
            [{group_version, V, Base}] = ets:lookup(versions_name(),
                                                    group_version),
            {V, Base};
        true ->
            rpc:call(ns_node_disco:ns_server_node(), ?MODULE,
                     get_groups_version, [])
    end.

get_auth_version() ->
    case ns_node_disco:couchdb_node() == node() of
        false ->
            [{auth_version, V, Base}] = ets:lookup(versions_name(), auth_version),
            {V, Base};
        true ->
            rpc:call(ns_node_disco:ns_server_node(), ?MODULE, get_auth_version, [])
    end.

start_replicator() ->
    GetRemoteNodes =
        fun () ->
                ns_node_disco:nodes_actual_other()
        end,
    doc_replicator:start_link(replicator_name(), GetRemoteNodes,
                              storage_name()).

start_auth_cache() ->
    versioned_cache:start_link(
      auth_cache_name(), 200,
      fun (I) ->
              ?log_debug("Retrieve user ~p from ns_server node",
                         [ns_config_log:tag_user_data(I)]),
              rpc:call(ns_node_disco:ns_server_node(), ?MODULE, get_auth_info_on_ns_server, [I])
      end,
      fun () ->
              dist_manager:wait_for_node(fun ns_node_disco:ns_server_node/0),
              [{{user_storage_events, ns_node_disco:ns_server_node()}, fun (_) -> true end}]
      end,
      fun () ->
              {get_auth_version(), get_users_version(), get_groups_version()}
      end).

delete_storage_offline() ->
    Path = path(),
    case file:delete(Path) of
        ok ->
            ?log_info("User storage ~p was deleted", [Path]);
        {error, enoent} ->
            ?log_info("User storage ~p does not exist. Nothing to delete",
                      [Path])
    end.

get_passwordless() ->
    gen_server:call(storage_name(), get_passwordless, infinity).

init([]) ->
    _ = ets:new(versions_name(), [protected, named_table]),

    %% This will handle restarting cache if we change the size.
    Self = self(),
    ns_pubsub:subscribe_link(
      ns_config_events,
      fun ({ldap_settings, _}) ->
              case cluster_compat_mode:is_cluster_trinity() of
                  true -> Self ! maybe_reinit_cache;
                  false -> ok
              end;
          (_) -> ok
      end),

    CacheSize =
        case cluster_compat_mode:is_cluster_trinity() of
            true -> ldap_util:get_setting(max_group_cache_size);
            false -> ?LDAP_GROUPS_CACHE_SIZE
        end,
    mru_cache:new(ldap_groups_cache, CacheSize),
    #state{base = init_versions(), cache_size = CacheSize}.

init_versions() ->
    Base = misc:rand_uniform(0, 16#100000000),
    Versions =
        [{V, 0, Base} ||
            V <- [user_version, group_version, auth_version]],
    ets:insert_new(versions_name(), Versions),
    [gen_event:notify(user_storage_events, {V, {0, Base}}) ||
        {V, _, _} <- Versions],
    Base.

on_save(Docs, State) ->
    ProcessDoc =
        fun ({group, _}, _Doc, S) ->
                {{change_version, group_version}, S};
            ({limits, _}, _Doc, S) ->
                {{change_version, limits_version}, S};
            ({user, _}, _Doc, S) ->
                {{change_version, user_version}, S};
            ({auth, Identity}, Doc, S) ->
                {{change_version, auth_version},
                 maybe_update_passwordless(
                   Identity,
                   replicated_dets:get_value(Doc),
                   replicated_dets:is_deleted(Doc),
                   S)};
            (_, _, S) ->
                {undefined, S}
        end,

    {MessagesToSend, NewState} =
        lists:foldl(
          fun (Doc, {MessagesAcc, StateAcc}) ->
                  {Message, NewState} =
                      ProcessDoc(replicated_dets:get_id(Doc), Doc, StateAcc),
                  {sets:add_element(Message, MessagesAcc), NewState}
          end, {sets:new(), State}, Docs),
    case sets:is_element({change_version, group_version}, MessagesToSend) of
        true -> mru_cache:flush(ldap_groups_cache);
        false -> ok
    end,
    [self() ! Msg || Msg <- sets:to_list(MessagesToSend), Msg =/= undefined],
    NewState.

handle_info(maybe_reinit_cache, #state{cache_size = CurrentSize} = State) ->
    %% TODO: this check for undefined can be removed when trinity is no longer
    %% supported.
    NewSize = case ldap_util:get_setting(max_group_cache_size) of
                  undefined -> ?LDAP_GROUPS_CACHE_SIZE;
                  Value -> Value
              end,
    case NewSize =/= CurrentSize of
        true ->
            ?log_warning("LDAP groups cache size updated from ~p to ~p. "
                         "Reinitializing...", [CurrentSize, NewSize]),
            mru_cache:dispose(ldap_groups_cache),
            mru_cache:new(ldap_groups_cache, NewSize),
            {noreply, State#state{cache_size = NewSize}};
        false ->
            {noreply, State}
    end;
handle_info({change_version, Key} = Msg, #state{base = Base} = State) ->
    misc:flush(Msg),
    Ver = ets:update_counter(versions_name(), Key, 1),
    gen_event:notify(user_storage_events, {Key, {Ver, Base}}),
<<<<<<< HEAD
    {noreply, State}.

on_empty(State) ->
    true = ets:delete_all_objects(versions_name()),
    {noreply, State}.
=======
    {noreply, State};
handle_info(complete_init, #state{base = undefined}) ->
    pipes:run(select_users({'_', local}, [uuid]),
              ?make_consumer(
                 pipes:foreach(
                   ?producer(),
                   fun ({{user, {_, local}}, [{uuid, undefined}]}) ->
                           ok;
                       ({{user, {_, local} = Identity}, [{uuid, UUID}]}) ->
                           true = ets:insert_new(?UUID_USER_MAP,
                                                 {UUID, Identity})
                   end))),
    {noreply, #state{base = init_versions()}}.
>>>>>>> eabce9f8

maybe_update_passwordless(_Identity, _Value, _Deleted, State = #state{passwordless = undefined}) ->
    State;
maybe_update_passwordless(Identity, _Value, true, State = #state{passwordless = Passwordless}) ->
    State#state{passwordless = lists:delete(Identity, Passwordless)};
maybe_update_passwordless(Identity, Auth, false, State = #state{passwordless = Passwordless}) ->
    NewPasswordless =
        case authenticate_with_info(Auth, "") of
            true ->
                case lists:member(Identity, Passwordless) of
                    true ->
                        Passwordless;
                    false ->
                        [Identity | Passwordless]
                end;
            false ->
                lists:delete(Identity, Passwordless)
        end,
    State#state{passwordless = NewPasswordless}.

handle_call(get_passwordless, _From, TableName, #state{passwordless = undefined} = State) ->
    Passwordless =
        pipes:run(
          replicated_dets:select(TableName, {auth, '_'}, 100),
          ?make_consumer(
             pipes:fold(?producer(),
                        fun ({{auth, Identity}, Auth}, Acc) ->
                                case authenticate_with_info(Auth, "") of
                                    true ->
                                        [Identity | Acc];
                                    false ->
                                        Acc
                                end
                        end, []))),
    {reply, Passwordless, State#state{passwordless = Passwordless}};
handle_call(get_passwordless, _From, _TableName, #state{passwordless = Passwordless} = State) ->
    {reply, Passwordless, State}.

select_users(KeySpec) ->
    select_users(KeySpec, ?DEFAULT_PROPS).

select_users(KeySpec, ItemList) ->
    pipes:compose([replicated_dets:select(storage_name(), {user, KeySpec}, 100),
                   make_props_transducer(ItemList)]).

make_props_transducer(ItemList) ->
    PropsState = make_props_state(ItemList),
    pipes:map(fun ({{user, Id}, Props}) ->
                      {{user, Id}, make_props(Id, Props, ItemList, PropsState)}
              end).

make_props(Id, Props, ItemList) ->
    make_props(Id, Props, ItemList, make_props_state(ItemList)).

make_props(Id, Props, ItemList, {Passwordless, Definitions,
                                 Snapshot}) ->

    %% Groups calculation might be heavy, so we want to make sure they
    %% are calculated only once
    GetDirtyGroups = fun (#{dirty_groups := Groups} = Cache) ->
                             {Groups, Cache};
                         (Cache) ->
                             Groups = get_dirty_groups(Id, Props),
                             {Groups, Cache#{dirty_groups => Groups}}
                     end,

    GetGroups = fun (#{groups := Groups} = Cache) ->
                        {Groups, Cache};
                    (Cache) ->
                        {DirtyGroups, NewCache} = GetDirtyGroups(Cache),
                        Groups = clean_groups(DirtyGroups),
                        {Groups, NewCache#{groups => Groups}}
                end,

    EvalProp =
      fun (password_change_timestamp, Cache) ->
              {replicated_dets:get_last_modified(
                 storage_name(), {auth, Id}, undefined), Cache};
          (group_roles, Cache) ->
              {Groups, NewCache} = GetGroups(Cache),
              Roles = get_groups_roles(Groups, Definitions, Snapshot),
              {Roles, NewCache};
          (user_roles, Cache) ->
              UserRoles = get_user_roles(Props, Definitions, Snapshot),
              {UserRoles, Cache};
          (roles, Cache) ->
              {DirtyGroups, NewCache} = GetDirtyGroups(Cache),
              UserRoles = get_user_roles(Props, Definitions, Snapshot),
              GroupsAndRoles = get_groups_roles(DirtyGroups, Definitions,
                                                Snapshot),
              GroupRoles = lists:concat([R || {_, R} <- GroupsAndRoles]),
              {lists:usort(UserRoles ++ GroupRoles), NewCache};
          (passwordless, Cache) ->
              {lists:member(Id, Passwordless), Cache};
          (groups, Cache) ->
              {{Groups, _}, NewCache} = GetGroups(Cache),
              {Groups, NewCache};
          (external_groups, Cache) ->
              {{_, ExtGroups}, NewCache} = GetGroups(Cache),
              {ExtGroups, NewCache};
          (dirty_groups, Cache) ->
              {DirtyGroups, NewCache} = GetDirtyGroups(Cache),
              {DirtyGroups, NewCache};
          (Name, Cache) ->
              {proplists:get_value(Name, Props), Cache}
        end,

    {Res, _} = lists:mapfoldl(
                   fun (Key, Cache) ->
                           {Value, NewCache} = EvalProp(Key, Cache),
                           {{Key, Value}, NewCache}
                   end, #{}, ItemList),
    Res.

make_props_state(ItemList) ->
    Passwordless = lists:member(passwordless, ItemList) andalso
                       get_passwordless(),
    {Definitions, Snapshot} =
        case lists:member(roles, ItemList) orelse
             lists:member(user_roles, ItemList) orelse
             lists:member(group_roles, ItemList) of
            true -> {menelaus_roles:get_definitions(public),
                     ns_bucket:get_snapshot(all, [collections, uuid])};
            false -> {undefined, undefined}
        end,
    {Passwordless, Definitions, Snapshot}.

select_auth_infos(KeySpec) ->
    replicated_dets:select(storage_name(), {auth, KeySpec}, 100).

build_auth(false, undefined) ->
    password_required;
build_auth(false, Password) ->
    build_auth([Password]);
build_auth({_, _}, undefined) ->
    same;
build_auth({_, _CurrentAuth}, Password) ->
    build_auth([Password]).

-spec store_user(rbac_identity(), rbac_user_name(),
                 {password, rbac_password()} | {auth, rbac_auth()},
                 [rbac_role()], [rbac_group_id()]) ->
    ok | {error, {roles_validation, _}} |
    {error, password_required} | {error, too_many}.
store_user(Identity, Name, PasswordOrAuth, Roles, Groups) ->
    Props = [{name, Name} || Name =/= undefined] ++
            [{groups, Groups} || Groups =/= undefined] ++
            [{pass_or_auth, PasswordOrAuth},
             {roles, Roles}],
    case store_users([{Identity, Props}], true) of
        {ok, _UpdatedUsers} -> ok;
        {error, _} = Error -> Error
    end.

store_users(Users, CanOverwrite) ->
    Snapshot = ns_bucket:get_snapshot(all, [collections, uuid]),
    case prepare_store_users_docs(Snapshot, Users, CanOverwrite) of
        {ok, {UpdatedUsers, PreparedDocs}} ->
            case cluster_compat_mode:is_cluster_trinity() of
                true ->
                    ok = replicated_dets:change_multiple(
                           storage_name(), PreparedDocs,
                           [{priority, ?REPLICATED_DETS_HIGH_PRIORITY}]);
                false ->
                    ok = replicated_dets:change_multiple(
                           storage_name(), PreparedDocs)
            end,
            {ok, UpdatedUsers};
        {error, _} = Error ->
            Error
    end.

prepare_store_users_docs(Snapshot, Users, CanOverwrite) ->
    try
        Res =
            lists:mapfoldr(
              fun (U, Updates) ->
                  case prepare_store_user(Snapshot, CanOverwrite, U) of
                      skipped ->
                          {{skipped, U}, Updates};
                      {added, NewUpdates} ->
                          {{added, U}, NewUpdates ++ Updates};
                      {updated, NewUpdates} ->
                          {{updated, U}, NewUpdates ++ Updates}
                  end
              end, [], Users),
        {ok, Res}
    catch
        throw:{error, _} = Error -> Error
    end.

prepare_store_user(Snapshot, CanOverwrite, {{_, Domain} = Identity, Props}) ->
    Exists = case replicated_dets:get(storage_name(), {user, Identity}) of
                 false -> false;
                 _ -> true
             end,
    case Exists andalso (not CanOverwrite) of
        true -> skipped;
        false ->
            UUID = get_user_uuid(Identity, misc:uuid_v4()),
            Name = proplists:get_value(name, Props),
            Groups = proplists:get_value(groups, Props),
            PasswordOrAuth = proplists:get_value(pass_or_auth, Props),
            Roles = proplists:get_value(roles, Props),

            UserProps = [{name, Name} || Name =/= undefined] ++
                        [{uuid, UUID} || UUID =/= undefined] ++
                        [{groups, Groups} || Groups =/= undefined],

            UserProps2 =
                case menelaus_roles:validate_roles(Roles, Snapshot) of
                    {NewRoles, []} -> [{roles, NewRoles} | UserProps];
                    {_, BadRoles} ->
                        throw({error, {roles_validation, BadRoles}})
                end,

            case check_limit(Identity) of
                true -> ok;
                false -> throw({error, too_many})
            end,

            Auth =
                case {Domain, PasswordOrAuth} of
                    {external, _} -> same;
                    {local, {password, Password}} ->
                        CurrentAuth = replicated_dets:get(storage_name(),
                                                          {auth, Identity}),
                        case build_auth(CurrentAuth, Password) of
                            password_required ->
                                throw({error, password_required});
                            A -> A
                        end;
                    {local, {auth, A}} -> A
                end,
            Res = case Exists of
                      true -> updated;
                      false -> added
                  end,
            {Res, store_user_changes(Identity, UserProps2, Auth, Exists)}
    end.

count_users() ->
    pipes:run(select_users('_', []),
              ?make_consumer(
                 pipes:fold(?producer(),
                            fun (_, Acc) ->
                                    Acc + 1
                            end, 0))).

check_limit(Identity) ->
    case cluster_compat_mode:is_enterprise() of
        true ->
            true;
        false ->
            case count_users() >= ?MAX_USERS_ON_CE of
                true ->
                    user_exists(Identity);
                false ->
                    true
            end
    end.

store_user_changes(Identity, Props, Auth, Exists) ->
    case Exists of
        false ->
            [{delete, {limits, Identity}},
             {delete, profile_key(Identity)}];
        true ->
            []
    end ++
    [{set, {user, Identity}, Props}] ++
    [{set, {auth, Identity}, Auth} || Auth /= same].

store_auth(_Identity, same, _Priority) ->
    unchanged;
store_auth(Identity, Auth, Priority) when is_list(Auth) ->
    case cluster_compat_mode:is_cluster_trinity() of
        true ->
            ok = replicated_dets:set(
                   storage_name(), {auth, Identity}, Auth,
                   [{priority, Priority}]);
        false ->
            ok = replicated_dets:set(
                   storage_name(), {auth, Identity}, Auth)
    end.

change_password({_UserName, local} = Identity, Password) when is_list(Password) ->
    case replicated_dets:get(storage_name(), {user, Identity}) of
        false ->
            user_not_found;
        _ ->
            CurrentAuth = replicated_dets:get(storage_name(), {auth, Identity}),
            Auth = build_auth(CurrentAuth, Password),
            store_auth(Identity, Auth, ?REPLICATED_DETS_HIGH_PRIORITY)
    end.

-spec delete_user(rbac_identity()) -> {commit, ok} |
                                      {abort, {error, not_found}}.
delete_user({_, Domain} = Identity) ->
    case Domain of
        local ->
            %% Add deletes at a higher priority to make sure they take
            %% precedence over any concurrent update to auth.
            case cluster_compat_mode:is_cluster_trinity() of
                true ->
                    _ = replicated_dets:delete(
                          storage_name(), {auth, Identity},
                          [{priority, ?REPLICATED_DETS_HIGH_PRIORITY}]);
                false ->
                    _ = replicated_dets:delete(
                          storage_name(), {auth, Identity})
            end,

            _ = delete_profile(Identity);
        external ->
            ok
    end,
    case replicated_dets:delete(storage_name(), {user, Identity}) of
        {not_found, _} ->
            {abort, {error, not_found}};
        ok ->
            {commit, ok}
    end.

get_salt_and_mac(Auth) ->
    case proplists:get_value(<<"hash">>, Auth) of
        undefined -> obsolete_get_salt_and_mac(Auth);
        {Props} -> Props
    end.

obsolete_get_salt_and_mac(Auth) ->
    SaltAndMacBase64 = binary_to_list(proplists:get_value(<<"plain">>, Auth)),
    <<Salt:16/binary, Mac:20/binary>> = base64:decode(SaltAndMacBase64),
    [{?HASH_ALG_KEY, ?SHA1_HASH},
     {?SALT_KEY, base64:encode(Salt)},
     {?HASHES_KEY, [base64:encode(Mac)]}].

-spec authenticate(rbac_user_id(), rbac_password()) -> boolean().
authenticate(Username, Password) ->
    Identity = {Username, local},
    case get_auth_info(Identity) of
        false ->
            false;
        Auth ->
            Res = authenticate_with_info(Auth, Password),
            case Res of
                true ->
                    maybe_migrate_password_hashes(Auth, Identity, Password);
                false ->
                    ok
            end,
            Res
    end.

maybe_update_plain_auth_hashes(CurrentAuth, Password) ->
    {HashInfo} = proplists:get_value(<<"hash">>, CurrentAuth),
    HashAlg = proplists:get_value(?HASH_ALG_KEY, HashInfo),
    CurrentHashAlg = ns_config:read_key_fast(
                       password_hash_alg, ?DEFAULT_PWHASH),
    Migrate =
        case HashAlg of
            CurrentHashAlg ->
                Settings = ns_config_auth:configurable_hash_alg_settings(
                             HashAlg),
                lists:any(
                  fun ({K, V}) ->
                          proplists:get_value(K, HashInfo) =/= V
                  end, Settings);
            _ ->
                true
        end,

    case Migrate of
        false ->
            CurrentAuth;
        true ->
            misc:update_proplist(
              CurrentAuth, build_plain_auth([Password]))
    end.

maybe_update_auth(CurrentAuth, Password) ->
    functools:chain(
      CurrentAuth,
      [maybe_update_plain_auth_hashes(_, Password),
       scram_sha:maybe_update_hashes(_, Password)]).

maybe_migrate_password_hashes(
  CurrentAuth, {Username, local} = Identity, Password) ->
    MigrateHashes =
        cluster_compat_mode:is_cluster_trinity() andalso
            ns_config:read_key_fast(
              allow_hash_migration_during_auth, false),

    case MigrateHashes of
        true ->
            try
                Auth = maybe_update_auth(CurrentAuth, Password),
                store_auth(Identity, Auth, ?REPLICATED_DETS_NORMAL_PRIORITY)
            catch
                E:T:S ->
                    ?log_debug("Password migration failed. Identity - ~p.~n"
                               "Error - ~p",
                               [ns_config_log:tag_user_data(
                                  [{user, list_to_binary(Username)}]),
                                {E, T, S}]),
                    ok
            end;
        false ->
            ok
    end.

get_auth_info(Identity) ->
    case ns_node_disco:couchdb_node() == node() of
        false ->
            get_auth_info_on_ns_server(Identity);
        true ->
            versioned_cache:get(auth_cache_name(), Identity)
    end.

get_auth_info_on_ns_server(Identity) ->
    case replicated_dets:get(storage_name(), {user, Identity}) of
        false ->
            false;
        _ ->
            case replicated_dets:get(storage_name(), {auth, Identity}) of
                false ->
                    false;
                {_, Auth} ->
                    Auth
            end
    end.

-spec authenticate_with_info(list(), rbac_password()) -> boolean().
authenticate_with_info(Auth, Password) ->
    ns_config_auth:check_hash(get_salt_and_mac(Auth), Password).

get_user_props(Identity) ->
    get_user_props(Identity, ?DEFAULT_PROPS).

get_user_props(Identity, ItemList) ->
    make_props(Identity, get_props_raw(user, Identity), ItemList).

get_props_raw(Type, Identity) when Type == user; Type == group; Type == auth ->
    replicated_dets:get(storage_name(), {Type, Identity}, []).

-spec user_exists(rbac_identity()) -> boolean().
user_exists(Identity) ->
    false =/= replicated_dets:get(storage_name(), {user, Identity}).

-spec get_roles(rbac_identity()) -> [rbac_role()].
get_roles(Identity) ->
    proplists:get_value(roles, get_user_props(Identity, [roles]), []).

%% Groups functions

store_group(Identity, Description, Roles, LDAPGroup) ->
    Snapshot = ns_bucket:get_snapshot(all, [collections, uuid]),
    case menelaus_roles:validate_roles(Roles, Snapshot) of
        {NewRoles, []} ->
            Props = [{description, Description} || Description =/= undefined] ++
                    [{ldap_group_ref, LDAPGroup} || LDAPGroup =/= undefined] ++
                    [{roles, NewRoles}],
            ok = replicated_dets:set(storage_name(), {group, Identity}, Props),
            ok;
        {_, BadRoles} ->
            {error, {roles_validation, BadRoles}}
    end.

delete_group(GroupId) ->
    UpdateFun =
        fun ({user, Key}, Props) ->
                Groups = proplists:get_value(groups, Props, []),
                case lists:member(GroupId, Groups) of
                    true ->
                        NewProps = misc:key_update(groups, Props,
                                                   lists:delete(GroupId, _)),
                        ?log_debug("Updating user ~p groups: ~p -> ~p",
                                   [ns_config_log:tag_user_data(Key),
                                    Props, NewProps]),
                        {update, NewProps};
                    false ->
                        skip
                end
        end,

    case replicated_dets:select_with_update(storage_name(), {user, '_'},
                                            100, UpdateFun) of
        [] -> ok;
        Error -> ?log_warning("Failed to remove users from group: ~p", [Error])
    end,
    case replicated_dets:delete(storage_name(), {group, GroupId}) of
        ok -> ok;
        {not_found, _} -> {error, not_found}
    end.

select_groups(KeySpec) ->
    select_groups(KeySpec, ?DEFAULT_GROUP_PROPS).

select_groups(KeySpec, Items) ->
    pipes:compose(
        [replicated_dets:select(storage_name(), {group, KeySpec}, 100),
         make_group_props_transducer(Items)]).

make_group_props_transducer(Items) ->
    PropsState = make_props_state(Items),
    pipes:map(fun ({Id, Props}) ->
                      {Id, make_group_props(Props, Items, PropsState)}
              end).

get_group_props(GroupId) ->
    get_group_props(GroupId, ?DEFAULT_GROUP_PROPS).

get_group_props(GroupId, Items) ->
    Props = get_props_raw(group, GroupId),
    make_group_props(Props, Items).

get_group_props(GroupId, Items, Definitions, Buckets) ->
    Props = get_props_raw(group, GroupId),
    make_group_props(Props, Items, {[], Definitions, Buckets}).

group_exists(GroupId) ->
    false =/= replicated_dets:get(storage_name(), {group, GroupId}).

get_group_ldap_ref(GroupId) ->
    proplists:get_value(ldap_group_ref,
                        get_group_props(GroupId, [ldap_group_ref])).

has_group_ldap_ref(GroupId) ->
    not is_empty_ldap_group_ref(get_group_ldap_ref(GroupId)).

%% Unfortunately we allow ldap_group_ref as "".
is_empty_ldap_group_ref(Ref) ->
    undefined =:= Ref orelse [] =:= Ref.

get_group_roles(GroupId) ->
    proplists:get_value(roles, get_group_props(GroupId, [roles]), []).

get_group_roles(GroupId, Definitions, Snapshot) ->
    Props = get_group_props(GroupId, [roles], Definitions, Snapshot),
    proplists:get_value(roles, Props, []).

make_group_props(Props, Items) ->
    make_group_props(Props, Items, make_props_state(Items)).

make_group_props(Props, Items, {_, Definitions, Snapshot}) ->
    lists:map(
      fun (roles = Name) ->
              Roles = proplists:get_value(roles, Props, []),
              Roles2 = menelaus_roles:filter_out_invalid_roles(
                         Roles, Definitions, Snapshot),
              {Name, Roles2};
          (Name) ->
              {Name, proplists:get_value(Name, Props)}
      end, Items).

get_user_roles(UserProps, Definitions, Snapshot) ->
    menelaus_roles:filter_out_invalid_roles(
      proplists:get_value(roles, UserProps, []), Definitions, Snapshot).

clean_groups({DirtyLocalGroups, DirtyExtGroups}) ->
    {lists:filter(group_exists(_), DirtyLocalGroups),
     lists:filter(group_exists(_), DirtyExtGroups)}.

get_dirty_groups(Id, Props) ->
    LocalGroups = proplists:get_value(groups, Props, []),
    ExternalGroups =
        case Id of
            {_, local} -> [];
            {User, external} ->
                case ldap_util:get_setting(authorization_enabled) of
                    true -> get_ldap_groups(User);
                    false -> []
                end
        end,
    {LocalGroups, ExternalGroups}.

get_groups_roles({LocalGroups, ExtGroups}, Definitions, Snapshot) ->
    [{G, get_group_roles(G, Definitions, Snapshot)}
        || G <- LocalGroups ++ ExtGroups].

get_ldap_groups(User) ->
    try ldap_auth_cache:user_groups(User) of
        LDAPGroups ->
            GroupsMap =
                lists:foldl(
                  fun (LDAPGroup, Acc) ->
                          Groups = get_groups_by_ldap_group(LDAPGroup),
                          lists:foldl(?cut(_2#{_1 => true}), Acc, Groups)
                  end, #{}, LDAPGroups),
            maps:keys(GroupsMap)
    catch
        error:Error ->
            ?log_error("Failed to get ldap groups for ~p: ~p",
                       [ns_config_log:tag_user_name(User), Error]),
            []
    end.

get_groups_by_ldap_group(LDAPGroup) ->
    case mru_cache:lookup(ldap_groups_cache, LDAPGroup) of
        {ok, Value} -> Value;
        false ->
            GroupFilter =
                fun ({_, Props}) ->
                        LDAPGroup == proplists:get_value(ldap_group_ref, Props)
                end,
            Groups = pipes:run(select_groups('_', [ldap_group_ref]),
                               [pipes:filter(GroupFilter),
                                pipes:map(fun ({{group, G}, _}) -> G end)],
                               pipes:collect()),
            mru_cache:add(ldap_groups_cache, LDAPGroup, Groups),
            Groups
    end.

%% ui profiles

profile_key(Identity) ->
    {ui_profile, Identity}.

get_profile(Identity) ->
    replicated_dets:get(storage_name(), profile_key(Identity), undefined).

store_profile(Identity, Json) ->
    ok = replicated_dets:set(storage_name(), profile_key(Identity), Json).

delete_profile(Identity) ->
    case replicated_dets:delete(storage_name(), profile_key(Identity)) of
        ok -> ok;
        {not_found, _} -> {error, not_found}
    end.

select_profiles() ->
    replicated_dets:select(storage_name(), profile_key('_'), 100).

-spec get_user_name(rbac_identity()) -> rbac_user_name().
get_user_name({_, Domain} = Identity) when Domain =:= local orelse Domain =:= external ->
    proplists:get_value(name, get_user_props(Identity, [name]));
get_user_name(_) ->
    undefined.

-spec get_user_uuid(rbac_identity()) -> binary() | undefined.
get_user_uuid(Identity) ->
    get_user_uuid(Identity, undefined).

-spec get_user_uuid(rbac_identity(), binary() | undefined) -> binary() |
                                                              undefined.
get_user_uuid({_, local} = Identity, Default) ->
    proplists:get_value(uuid, get_props_raw(user, Identity), Default);
get_user_uuid(_, _) ->
    undefined.

build_auth(Passwords) ->
    build_plain_auth(Passwords) ++ scram_sha:build_auth(Passwords).

build_plain_auth(Passwords) ->
    case cluster_compat_mode:is_cluster_trinity() of
        true ->
            HashType = ns_config:read_key_fast(password_hash_alg,
                                               ?DEFAULT_PWHASH),
            format_plain_auth(ns_config_auth:new_password_hash(HashType,
                                                               Passwords));
        false ->
            format_pre_trinity_plain_auth(
              ns_config_auth:new_password_hash(?SHA1_HASH, Passwords))
    end.

format_plain_auth(HashInfo) ->
    [{<<"hash">>, {HashInfo}}].

format_pre_trinity_plain_auth(HashInfo) ->
    Salt = base64:decode(proplists:get_value(?SALT_KEY, HashInfo)),
    [Hash | _] = proplists:get_value(?HASHES_KEY, HashInfo),
    Mac = base64:decode(Hash),
    SaltAndMac = <<Salt/binary, Mac/binary>>,
    [{<<"plain">>, base64:encode(SaltAndMac)}].

rbac_upgrade_key(_) ->
    rbac_upgrade_key().

rbac_upgrade_key() ->
    rbac_upgrade.

config_upgrade() ->
    [{delete, rbac_upgrade_key()}].

upgrade_in_progress() ->
    ns_config:search(rbac_upgrade_key()) =/= false.

filter_out_invalid_roles(Props, Definitions, Snapshot) ->
    Roles = proplists:get_value(roles, Props, []),
    FilteredRoles = menelaus_roles:filter_out_invalid_roles(Roles, Definitions,
                                                            Snapshot),
    lists:keystore(roles, 1, Props, {roles, FilteredRoles}).

cleanup_bucket_roles(BucketName) ->
    ?log_debug("Delete all roles for bucket ~p", [BucketName]),
    Snapshot = ns_bucket:remove_from_snapshot(
                 BucketName, ns_bucket:get_snapshot(all, [collections, uuid])),

    Definitions = menelaus_roles:get_definitions(all),
    UpdateFun =
        fun ({Type, Key}, Props) when Type == user; Type == group ->
                case filter_out_invalid_roles(Props, Definitions, Snapshot) of
                    Props ->
                        skip;
                    NewProps ->
                        ?log_debug("Changing properties of ~p ~p from ~p "
                                   "to ~p due to deletion of ~p",
                                   [Type, ns_config_log:tag_user_data(Key),
                                    Props, NewProps, BucketName]),
                        {update, NewProps}
                end
        end,

    UpdateRecords = replicated_dets:select_with_update(storage_name(), _, 100,
                                                       UpdateFun),

    case {UpdateRecords({user, '_'}), UpdateRecords({group, '_'})} of
        {[], []} -> ok;
        {UserErrors, GroupErrors} ->
            ?log_warning("Failed to cleanup some roles: ~p ~p",
                         [UserErrors, GroupErrors]),
            ok
    end.

sync_with_remotes(Nodes, Version) ->
    replicated_storage:sync_to_me(
      storage_name(), Nodes, ?get_timeout(rbac_upgrade_key(Version), 60000)).

upgrade(Version, Config, Nodes) ->
    try
        ?log_info("Upgrading users database to ~p", [Version]),
        Key = rbac_upgrade_key(Version),
        case ns_config:search(Config, Key) of
            false ->
                ns_config:set(Key, started);
            {value, started} ->
                ?log_info("Found unfinished roles upgrade. Continue.")
        end,

        %% propagate upgrade key to nodes
        ok = ns_config_rep:ensure_config_seen_by_nodes(Nodes),
        sync_with_remotes(Nodes, Version),

        do_upgrade(Version),
        ?log_info("Users database was upgraded to ~p", [Version]),
        sync_with_remotes(Nodes, Version),
        ?log_info("Users database upgrade was delivered to ~p", [Nodes]),
        ok
    catch T:E:S ->
            ale:error(?USER_LOGGER, "Unsuccessful user storage upgrade.~n~p",
                      [{T, E, S}]),
            error
    end.

upgrade_props(?VERSION_TRINITY, auth, _Key, AuthProps) ->
    {ok, functools:chain(AuthProps,
                         [scram_sha:fix_pre_trinity_auth_info(_),
                          get_rid_of_plain_key(_)])};
upgrade_props(_Vsn, _RecType, _Key, _Props) ->
    skip.

get_rid_of_plain_key(Auth) ->
    lists:map(
      fun ({<<"plain">>, _}) ->
              {<<"hash">>, {obsolete_get_salt_and_mac(Auth)}};
          (Other) ->
              Other
      end, Auth).

do_upgrade(Version) ->
    UpdateFun =
        fun ({RecType, Key}, Props) ->
                case upgrade_props(Version, RecType, Key, Props) of
                    skip ->
                        skip;
                    {ok, Props} ->
                        skip;
                    {ok, NewProps} ->
                        ?log_debug("Upgrade ~p from ~p to ~p",
                                   [{RecType, ns_config_log:tag_user_data(Key)},
                                    ns_config_log:tag_user_props(Props),
                                    ns_config_log:tag_user_props(NewProps)]),
                        {update, NewProps}
                end
        end,

    [] = replicated_dets:select_with_update(
           storage_name(), '_', 100, UpdateFun).

-ifdef(TEST).

upgrade_test_() ->
    CheckAuth =
        fun (User, AuthType, Expected) ->
            fun () ->
                Props = get_props_raw(auth, {User, local}),
                {Actual} = proplists:get_value(AuthType, Props, []),
                ?assertEqual(lists:sort(Expected),
                             lists:sort(Actual))
            end
        end,

    Test =
        fun (Version, Users, Checks) ->
                {lists:flatten(io_lib:format("Upgrade to ~p", [Version])),
                 fun () ->
                         [replicated_dets:toy_set(
                            storage_name(), Id, Props) ||
                             {Id, Props} <- Users],
                         do_upgrade(Version),
                         [C() || C <- Checks]
                 end}
        end,
    {foreach,
     fun() ->
             meck:new(replicated_dets, [passthrough]),
             meck:expect(replicated_dets, select_with_update,
                         fun replicated_dets:toy_select_with_update/4),
             replicated_dets:toy_init(storage_name())
     end,
     fun (_) ->
             meck:unload(replicated_dets),
             ets:delete(storage_name())
     end,
     [Test(?VERSION_TRINITY,
           [{{auth, {"migrated-user", local}},
             [{<<"hash">>, {[anything]}},
              {<<"scram-sha-1">>, {[anything]}}]}],
           [CheckAuth("migrated-user", <<"hash">>, [anything]),
            CheckAuth("migrated-user", <<"scram-sha-1">>, [anything])]),
      Test(?VERSION_TRINITY,
           [{{auth, {"not-migrated-user", local}},
             [{<<"hash">>, {[anything]}},
              {<<"sha1">>,
               {[{?OLD_SCRAM_SALT_KEY, <<"0ues3mfZqA4OjuljBI/uQY5L0jI=">>},
                 {?OLD_SCRAM_HASH_KEY, <<"kZlCBy+TU+meqxR7rJfg9mS1LZA=">>},
                 {?OLD_SCRAM_ITERATIONS_KEY, 4000}]}}]}],
           [CheckAuth("not-migrated-user", <<"hash">>, [anything]),
            CheckAuth("not-migrated-user", <<"scram-sha-1">>,
                      [{?HASHES_KEY, [{[{?SCRAM_STORED_KEY_KEY,
                                         <<"APXjupUS+LktBEirfdNtNtCYChk=">>},
                                        {?SCRAM_SERVER_KEY_KEY,
                                         <<"Vkelr1rzrz9tT0Z/AhLvKJVuWJs=">>}]}]},
                       {?SCRAM_SALT_KEY, <<"0ues3mfZqA4OjuljBI/uQY5L0jI=">>},
                       {?SCRAM_ITERATIONS_KEY, 4000}])])]}.

meck_ns_config_read_key_fast(Settings) ->
    meck:expect(
      ns_config, read_key_fast,
      fun (K, Default) ->
              proplists:get_value(K, Settings, Default)
      end).

maybe_update_plain_auth_hashes_test__(
  OldAuth, Password, OldSettings, NewSettings) ->
    meck_ns_config_read_key_fast(NewSettings),
    NewAuth = maybe_update_plain_auth_hashes(OldAuth, Password),

    NewSaltAndMac = get_salt_and_mac(NewAuth),
    OldSaltAndMac = get_salt_and_mac(OldAuth),

    %% Assert all new updates are correctly applied.
    lists:foreach(
      fun ({password_hash_alg, NV}) ->
              ?assertEqual(
                 NV, proplists:get_value(?HASH_ALG_KEY, NewSaltAndMac));
          ({pbkdf2_sha512_iterations, NV}) ->
              ?assertEqual(
                 NV, proplists:get_value(?PBKDF2_ITER_KEY, NewSaltAndMac));
          ({argon2id_time, NV}) ->
              ?assertEqual(
                 NV, proplists:get_value(?ARGON_TIME_KEY, NewSaltAndMac));
          ({argon2id_mem, NV}) ->
              ?assertEqual(
                 NV, proplists:get_value(?ARGON_MEM_KEY, NewSaltAndMac))
      end, NewSettings),

    %% If OldSettings and NewSettings are same, assert the Auth isn't updated.
    case OldSettings =:= NewSettings of
        true ->
            ?assertEqual(NewAuth, OldAuth);
        false ->
            ok
    end,

    %% Check none of the scram-shas have been touched (they are enabled by
    %% default).
    ?assertEqual(
       NewAuth -- format_plain_auth(NewSaltAndMac),
       OldAuth -- format_plain_auth(OldSaltAndMac)).

maybe_update_plain_auth_hashes_test_() ->
    Password = "dummy-password",
    BuildSettings =
        fun ({Alg, Settings}) ->
                [{password_hash_alg, Alg}] ++
                    case Alg of
                        ?SHA1_HASH ->
                            [];
                        ?PBKDF2_HASH ->
                            [{pbkdf2_sha512_iterations,
                              proplists:get_value(
                                iterations, Settings, ?DEFAULT_PBKDF2_ITER)}];
                        ?ARGON2ID_HASH ->
                            [{argon2id_time,
                              proplists:get_value(
                                time, Settings, ?DEFAULT_ARG2ID_TIME)},
                             {argon2id_mem,
                              proplists:get_value(
                                mem, Settings, ?DEFAULT_ARG2ID_MEM)}]
                    end
        end,

    Sha1Settings = {?SHA1_HASH, []},
    PBKDFSettings = {?PBKDF2_HASH, [{iterations, ?PBKDF2_ITER_MIN}]},
    PBKDFSettings1 = {?PBKDF2_HASH, [{iterations, ?PBKDF2_ITER_MIN + 1}]},
    ArgonSettings =
        {?ARGON2ID_HASH, [{time, ?ARGON_TIME_MIN}, {mem, ?ARGON_MEM_MIN}]},
    ArgonSettings1 =
        {?ARGON2ID_HASH, [{time, ?ARGON_TIME_MIN + 1}, {mem, ?ARGON_MEM_MIN}]},

    TestArgs =
        [%% Simple one to one hash alg change.
         [{old_settings, Sha1Settings}, {new_settings, ArgonSettings}],
         [{old_settings, ArgonSettings}, {new_settings, Sha1Settings}],
         [{old_settings, Sha1Settings}, {new_settings, PBKDFSettings}],
         [{old_settings, PBKDFSettings}, {new_settings, Sha1Settings}],
         [{old_settings, PBKDFSettings}, {new_settings, ArgonSettings}],
         [{old_settings, ArgonSettings}, {new_settings, PBKDFSettings}],
         %% Don't change settings.
         [{old_settings, Sha1Settings}, {new_settings, Sha1Settings}],
         [{old_settings, PBKDFSettings}, {new_settings, PBKDFSettings}],
         [{old_settings, ArgonSettings}, {new_settings, ArgonSettings}],
         %% Don't change hash alg type, but change settings.
         [{old_settings, PBKDFSettings}, {new_settings, PBKDFSettings1}],
         [{old_settings, ArgonSettings}, {new_settings, ArgonSettings1}]],

    TestFun =
        fun ([OldSettings, NewSettings], _R) ->
                 {lists:flatten(io_lib:format("Old Settings - ~p,~n"
                                              "New Settings - ~p.~n",
                                              [OldSettings, NewSettings])),
                  fun () ->
                          maybe_update_plain_auth_hashes_test__(
                            %% Build both plain auth hashes and scram-sha
                            %% hashes. scram-sha hashes are enabled by
                            %% default.
                            menelaus_users:build_auth([Password]),
                            Password, OldSettings, NewSettings)
                  end}
        end,

    {foreachx,
     fun ([OldSettings, _NewSettings]) ->
             meck:new([ns_config, cluster_compat_mode], [passthrough]),
             meck_ns_config_read_key_fast(OldSettings),
             meck:expect(
               cluster_compat_mode, is_cluster_trinity,
                fun () -> true end)
     end,
     fun (_X, _R) ->
             meck:unload([ns_config, cluster_compat_mode])
     end,
     [{lists:map(fun ({_, S}) -> BuildSettings(S) end, TestArg), TestFun}
      || TestArg <- TestArgs]}.
-endif.<|MERGE_RESOLUTION|>--- conflicted
+++ resolved
@@ -61,16 +61,9 @@
 %% Actions:
          authenticate/2,
          authenticate_with_info/2,
-<<<<<<< HEAD
          build_auth/1,
          format_plain_auth/1,
-         empty_storage/0,
-=======
-         build_scram_auth/1,
-         build_plain_auth/1,
-         build_plain_auth/2,
          delete_storage_offline/0,
->>>>>>> eabce9f8
          cleanup_bucket_roles/1,
          get_passwordless/0,
          get_salt_and_mac/1,
@@ -83,11 +76,7 @@
         ]).
 
 %% callbacks for replicated_dets
-<<<<<<< HEAD
--export([init/1, on_save/2, on_empty/1, handle_call/4, handle_info/2]).
-=======
--export([init/1, on_save/3, handle_call/4, handle_info/2]).
->>>>>>> eabce9f8
+-export([init/1, on_save/2, handle_call/4, handle_info/2]).
 
 -export([start_storage/0, start_replicator/0, start_auth_cache/0]).
 
@@ -273,27 +262,7 @@
     misc:flush(Msg),
     Ver = ets:update_counter(versions_name(), Key, 1),
     gen_event:notify(user_storage_events, {Key, {Ver, Base}}),
-<<<<<<< HEAD
     {noreply, State}.
-
-on_empty(State) ->
-    true = ets:delete_all_objects(versions_name()),
-    {noreply, State}.
-=======
-    {noreply, State};
-handle_info(complete_init, #state{base = undefined}) ->
-    pipes:run(select_users({'_', local}, [uuid]),
-              ?make_consumer(
-                 pipes:foreach(
-                   ?producer(),
-                   fun ({{user, {_, local}}, [{uuid, undefined}]}) ->
-                           ok;
-                       ({{user, {_, local} = Identity}, [{uuid, UUID}]}) ->
-                           true = ets:insert_new(?UUID_USER_MAP,
-                                                 {UUID, Identity})
-                   end))),
-    {noreply, #state{base = init_versions()}}.
->>>>>>> eabce9f8
 
 maybe_update_passwordless(_Identity, _Value, _Deleted, State = #state{passwordless = undefined}) ->
     State;
