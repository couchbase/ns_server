--- conflicted
+++ resolved
@@ -1296,30 +1296,12 @@
 perform_action(Req, {Permission, Fun}) ->
     perform_action(Req, {Permission, Fun, []});
 perform_action(Req, {Permission, Fun, Args}) ->
-<<<<<<< HEAD
+    check_uuid(Req),
     {RV, NewReq} = menelaus_auth:verify_rest_auth(Req, Permission),
     case RV of
         allowed ->
-            case get_bucket_id(Permission) of
-                false ->
-                    check_uuid(Fun, Args, NewReq);
-                Bucket ->
-                    check_bucket_uuid(Bucket, fun check_uuid/3, [Fun, Args],
-                                      NewReq)
-            end;
-=======
-    check_uuid(Req),
-    {RV, Headers} = menelaus_auth:verify_rest_auth(Req, Permission),
-    NewReq = menelaus_auth:apply_headers(Req, Headers),
-    case RV of
-        allowed ->
-            ReqBody =
-                fun () ->
-                        check_bucket_uuid(get_bucket_id(Permission), NewReq),
-                        erlang:apply(Fun, Args ++ [NewReq])
-                end,
-            user_request_throttler:request(NewReq, ReqBody);
->>>>>>> fd9c27ac
+            check_bucket_uuid(get_bucket_id(Permission), NewReq),
+            erlang:apply(Fun, Args ++ [NewReq]);
         auth_failure ->
             ns_audit:auth_failure(NewReq),
             ns_server_stats:notify_counter(<<"rest_request_auth_failure">>),
@@ -1363,35 +1345,25 @@
     case ns_bucket:uuid(Bucket, direct) of
         not_present ->
             ?log_debug("Attempt to access non existent bucket ~p", [Bucket]),
-<<<<<<< HEAD
             ns_server_stats:notify_counter({<<"rest_request_failure">>,
                                             [{type, bucket_access},
                                              {code, 404}]}),
-            reply_not_found(Req);
+            menelaus_util:web_exception(
+              404, "Attempt to access non existent bucket");
         UUID ->
             ReqUUID = proplists:get_value("bucket_uuid",
                                           mochiweb_request:parse_qs(Req)),
             case ReqUUID =:= undefined orelse
                 list_to_binary(ReqUUID) =:= UUID of
                 true ->
-                    erlang:apply(F, Args ++ [Req]);
+                    ok;
                 false ->
                     ns_server_stats:notify_counter({<<"rest_request_failure">>,
                                                     [{type, bucket_access},
                                                      {code, 404}]}),
-                    reply_text(
-                      Req, "Bucket uuid does not match the requested.\r\n", 404)
+                    menelaus_util:web_exception(
+                      404, "Bucket uuid does not match the requested.\r\n")
             end
-=======
-            menelaus_util:web_exception(
-              404, "Attempt to access non existent bucket");
-        UUID ->
-            ReqUUID = proplists:get_value("bucket_uuid",
-                                          mochiweb_request:parse_qs(Req)),
-            ReqUUID =:= undefined orelse list_to_binary(ReqUUID) =:= UUID
-                orelse menelaus_util:web_exception(
-                         404, "Bucket uuid does not match the requested.\r\n")
->>>>>>> fd9c27ac
     end.
 
 %% Returns an UUID from the ns_config
