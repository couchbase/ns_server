--- conflicted
+++ resolved
@@ -802,17 +802,10 @@
             %% 127.0.0.1 (joiner) and bounced.
             {struct, Result} = build_full_node_info(node(), "127.0.0.1"),
             {_, _} = CompatTuple = lists:keyfind(<<"clusterCompatibility">>, 1, NodeKVList),
-<<<<<<< HEAD
-            TwoXCompat = ns_heart:effective_cluster_compat_version_for([2, 0]),
+            ThreeXCompat = ns_heart:effective_cluster_compat_version_for([3, 0]),
             Result2 = case CompatTuple of
-                          {_, TwoXCompat} ->
+                          {_, V} when V < ThreeXCompat ->
                               ?log_info("Lowering our advertised clusterCompatibility in order to enable joining 2.x cluster"),
-=======
-            TwoXCompat = 2 * 16#10000,
-            Result2 = case CompatTuple of
-                          {_, CompatVersion} when CompatVersion =:= 1 orelse CompatVersion =:= TwoXCompat ->
-                              ?log_info("Lowering our advertised clusterCompatibility to ~b in order to enable joining older compat mode cluster", [CompatVersion]),
->>>>>>> 31a22ac0
                               Result3 = lists:keyreplace(<<"clusterCompatibility">>, 1, Result, CompatTuple),
                               lists:keyreplace(clusterCompatibility, 1, Result3, CompatTuple);
                           _ ->
