--- conflicted
+++ resolved
@@ -423,24 +423,6 @@
     ?log_debug("Perform operation ~p on manifest ~p of bucket ~p",
                [Operation, get_uid(Manifest), Bucket]),
     CompiledOperation = compile_operation(Operation, Bucket, Manifest),
-<<<<<<< HEAD
-    case perform_operations(Manifest, CompiledOperation, Snapshot) of
-        {ok, Manifest} ->
-            {abort, {not_changed, uid(Manifest)}};
-        {ok, NewManifest} ->
-
-            case check_limits(NewManifest, OtherBucketCounts,
-                              ScopeCollectionLimits) of
-                ok ->
-                    FinalManifest = advance_manifest_id(Operation, NewManifest),
-                    case check_ids_limit(FinalManifest, LastSeenIds) of
-                        [] ->
-                            {commit, [{set, key(Bucket), FinalManifest}],
-                             {uid(FinalManifest), CompiledOperation}};
-                        BehindNodes ->
-                            {abort, {error, {nodes_are_behind,
-                                             [N || {N, _} <- BehindNodes]}}}
-=======
     case ns_bucket:get_bucket(Bucket) of
         {ok, BucketConf} ->
             case perform_operations(Manifest, CompiledOperation, Snapshot,
@@ -448,23 +430,24 @@
                 {ok, Manifest} ->
                     {abort, {not_changed, uid(Manifest)}};
                 {ok, NewManifest} ->
-                    case check_cluster_limits(NewManifest, OtherBucketCounts) of
+                    case check_limits(NewManifest, OtherBucketCounts,
+                                      ScopeCollectionLimits) of
                         ok ->
                             FinalManifest = advance_manifest_id(Operation,
                                                                 NewManifest),
                             case check_ids_limit(FinalManifest, LastSeenIds) of
                                 [] ->
                                     {commit,
-                                        [{set, key(Bucket), FinalManifest}],
-                                         {uid(FinalManifest),
-                                          CompiledOperation}};
+                                     [{set, key(Bucket), FinalManifest}],
+                                     {uid(FinalManifest), CompiledOperation}};
                                 BehindNodes ->
-                                    {abort, {error, {nodes_are_behind,
-                                        [N || {N, _} <- BehindNodes]}}}
+                                    {abort,
+                                        {error,
+                                            {nodes_are_behind,
+                                             [N || {N, _} <- BehindNodes]}}}
                             end;
                         Error ->
                             {abort, {error, Error}}
->>>>>>> 1702cada
                     end;
                 Error ->
                     {abort, {error, Error}}
@@ -1216,21 +1199,12 @@
 
     % Return some scope/collection values high enough for us to not worry about
     % it while testing.
-<<<<<<< HEAD
     F = fun (max_scopes_count) -> 1000;
             (max_collections_count) -> 1000
         end,
     meck:expect(ns_config, search, F),
-    meck:expect(ns_config, read_key_fast, F).
-=======
-    meck:expect(ns_config,
-                read_key_fast,
-                fun (max_scopes_count, _) -> 1000;
-                    (max_collections_count, _) -> 1000
-                end),
-
+    meck:expect(ns_config, read_key_fast, F),
     manifest_test_set_history_default(true).
->>>>>>> 1702cada
 
 update_manifest_test_teardown() ->
     meck:unload(ns_config),
