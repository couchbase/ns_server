%% @author Couchbase <info@couchbase.com>
%% @copyright 2017-Present Couchbase, Inc.
%%
%% Use of this software is governed by the Business Source License included in
%% the file licenses/BSL-Couchbase.txt.  As of the Change Date specified in that
%% file, in accordance with the Business Source License, use of this software
%% will be governed by the Apache License, Version 2.0, included in the file
%% licenses/APL2.txt.
%%

%% @doc methods for handling collections

-module(collections).

-include("cut.hrl").
-include("ns_common.hrl").
-include("ns_test.hrl").

-ifdef(TEST).
-include_lib("eunit/include/eunit.hrl").
-endif.

-export([start_link/0,
         enabled/0,
         enabled/1,
         default_manifest/1,
         default_kvs/2,
         uid/1,
         uid/2,
         manifest_json/2,
         manifest_json/3,
         create_scope/3,
         update_limits/3,
         create_collection/4,
         modify_collection/4,
         drop_scope/2,
         drop_collection/3,
         system_collections/0,
         bump_epoch/1,
         wait_for_manifest_uid/5,
         convert_uid_from_memcached/1,
         convert_uid_to_memcached/1,
         key_match/1,
         change/1,
         key/1,
         get_manifest/2,
         get_manifest/3,
         set_manifest/4,
         get_scope/2,
         get_collection/2,
         get_max_supported/1,
         get_uid/1,
         get_collection_uid/3,
         get_scopes/1,
         get_collections/1,
         diff_manifests/2,
         jsonify_limits/1,
         last_seen_ids_key/2,
         last_seen_ids_set/3,
         chronicle_upgrade_to_72/2]).

%% rpc from other nodes
-export([wait_for_manifest_uid/4]).

-define(EPOCH, 16#1000).

start_link() ->
    work_queue:start_link(
      ?MODULE,
      fun () ->
              work_queue:submit_work(?MODULE,
                                     fun update_last_seen_ids/0),
              chronicle_compat_events:subscribe(
                fun (Key) ->
                        case key_match(Key) of
                            {true, Bucket} ->
                                work_queue:submit_work(
                                  ?MODULE, ?cut(update_last_seen_ids(Bucket)));
                            false ->
                                ok
                        end
                end)
      end).

enabled() ->
    cluster_compat_mode:is_enabled(?VERSION_70).

enabled(BucketConfig) ->
    enabled() andalso ns_bucket:bucket_type(BucketConfig) =:= membase.

key(Bucket) ->
    ns_bucket:sub_key(Bucket, collections).

key_match(Key) ->
    case ns_bucket:sub_key_match(Key) of
        {true, Bucket, collections} ->
            {true, Bucket};
        _ ->
            false
    end.

change(Key) ->
    key_match(Key) =/= false.

<<<<<<< HEAD
default_manifest() ->
    case is_system_scope_enabled() of
        false ->
            manifest_without_system_scope();
        true ->
            manifest_with_system_scope()
    end.

manifest_without_system_scope() ->
    [{uid, 0},
     {next_uid, 1},
=======
default_manifest(BucketConf) ->
    DefaultCollectionProps = [{uid, 0}],
    {StartUid, ExtraCollectionProps} =
        case ns_bucket:history_retention_collection_default(BucketConf) of
            false ->
                %% Historic default manifest
                {0, []};
            true ->
                %% Memcached may treat manifest uid = 0 as a special case
                %% ("epoch"). Start the manifest uid at 1 rather than 0 to
                %% ensure that it is treated like any normal update.
                {1, [{history, true}]}
        end,

    [{uid, StartUid},
     {next_uid, StartUid + 1},
>>>>>>> ea1f9099
     {next_scope_uid, 8},
     {next_coll_uid, 8},
     {num_scopes, 0},
     {num_collections, 0},
     {scopes,
      [{"_default",
        [{uid, 0},
         {collections,
          [{"_default",
            DefaultCollectionProps ++ ExtraCollectionProps}]}]}]}].

system_collections() ->
    ["_eventing", "_mobile", "_query", "_regulator"].

manifest_with_system_scope() ->
    {NextId, Collections} =
        lists:foldl(
          fun (Name, {Id, Cols}) ->
                  {Id + 1, [{Name, [{uid, Id}, {"metered", false}]}] ++ Cols}
          end, {8, []}, system_collections()),

    [{uid, 1},
     {next_uid, 2},
     {next_scope_uid, 9},
     {next_coll_uid, NextId},
     {num_scopes, 0},
     {num_collections, 0},
     {scopes,
      [{"_default",
        [{uid, 0},
         {collections,
          [{"_default",
            [{uid, 0}]}]}]},
       {?SYSTEM_SCOPE_NAME,
        [{uid, 8},
         {collections, Collections}]}]}].

is_system_scope_enabled() ->
    config_profile:get_bool(enable_system_scope).

max_collections_per_bucket() ->
    Default = get_max_supported(num_collections),
    config_profile:get_value(max_collections_per_bucket, Default).

max_scopes_per_bucket() ->
    Default = get_max_supported(num_scopes),
    config_profile:get_value(max_scopes_per_bucket, Default).

default_kvs(Buckets, Nodes) ->
    lists:flatmap(
      fun (Bucket) ->
              {ok, BucketConfig} = ns_bucket:get_bucket(Bucket),
              Manifest = default_manifest(BucketConfig),
              [{key(Bucket), Manifest} |
               [{last_seen_ids_key(Node, Bucket), get_next_uids(Manifest)} ||
                   Node <- Nodes]]
      end,  ns_bucket:get_bucket_names_of_type(membase, Buckets)).

with_scope(Fun, ScopeName, Manifest) ->
    Scopes = get_scopes(Manifest),
    case find_scope(ScopeName, Scopes) of
        undefined ->
            {scope_not_found, ScopeName};
        Scope ->
            Fun(Scope)
    end.

with_collection(Fun, ScopeName, CollectionName, Manifest) ->
    with_scope(
      fun (Scope) ->
              Collections = get_collections(Scope),
              case find_collection(CollectionName, Collections) of
                  undefined ->
                      {collection_not_found, ScopeName, CollectionName};
                  Props ->
                      Fun(Props)
              end
      end, ScopeName, Manifest).

-spec get_collection_uid(bucket_name(), string(), string()) ->
          {ok, integer()} |
          {atom(), string()}.
get_collection_uid(Bucket, ScopeName, CollectionName) ->
    Manifest = get_manifest(Bucket, direct),
    true = Manifest =/= undefined,
    with_collection(?cut({ok, get_uid(_)}), ScopeName,
                    CollectionName, Manifest).

uid(Bucket, Snapshot) ->
    case get_manifest(Bucket, Snapshot) of
        undefined ->
            undefined;
        Manifest ->
            uid(Manifest)
    end.

get_uid(Props) ->
    proplists:get_value(uid, Props).

convert_uid_to_memcached(V) ->
    list_to_binary(string:to_lower(integer_to_list(V, 16))).

convert_uid_from_memcached(V) when is_list(V) ->
    list_to_integer(V, 16);
convert_uid_from_memcached(V) when is_binary(V) ->
    convert_uid_from_memcached(binary_to_list(V)).

uid(Props) ->
    convert_uid_to_memcached(get_uid(Props)).

collection_prop_to_memcached(uid, V) ->
    convert_uid_to_memcached(V);
collection_prop_to_memcached(_, V) ->
    V.

%% The default collection properties. These properties may not be specified but
%% can be inferred from the collections manifest if not specified. This has two
%% benefits:
%%
%% 1) Reduces the size of the manifest
%% 2) Improves readability of the manifest
default_collection_props() ->
    [{maxTTL, 0}, {history, false}].

collection_to_memcached(Name, Props, WithDefaults) ->
    AdjustedProps =
        case WithDefaults of
            true ->
                misc:update_proplist(default_collection_props(), Props);
            false ->
                Props
        end,
    {[{name, list_to_binary(Name)} |
      [{K, collection_prop_to_memcached(K, V)} || {K, V} <- AdjustedProps]]}.

filter_scopes_with_roles(Bucket, Scopes, Roles) ->
    lists:filter(
      fun ({ScopeName, _Scope}) ->
              menelaus_roles:is_allowed(
                {[{collection, [Bucket, ScopeName, all]}, collections], write},
                Roles)
      end, Scopes).

filter_system_scopes(Scopes) ->
    lists:filter(
      fun ({?SYSTEM_SCOPE_NAME, _Scope}) -> false;
          ({_, _}) -> true
      end, Scopes).

filter_collections_with_roles(Bucket, Scopes, Roles) ->
    lists:filtermap(
      fun ({ScopeName, Scope}) ->
              case menelaus_roles:is_allowed(
                     {[{collection, [Bucket, ScopeName, any]},
                       collections], read}, Roles) of
                  false ->
                      false;
                  true ->
                      Filtered = lists:filter(
                                   fun ({CName, _Props}) ->
                                           menelaus_roles:is_allowed(
                                             {[{collection,
                                                [Bucket, ScopeName, CName]},
                                               collections], read}, Roles)
                                   end, get_collections(Scope)),
                      {true, {ScopeName, update_collections(Filtered, Scope)}}
              end
      end, Scopes).

manifest_json(Bucket, Snapshot) ->
    Manifest = get_manifest(Bucket, Snapshot),
    jsonify_manifest(Manifest, false).

manifest_json(Identity, Bucket, Snapshot) ->
    Roles = menelaus_roles:get_compiled_roles(Identity),
    {ok, BucketConfig} = ns_bucket:get_bucket(Bucket, Snapshot),
    DefaultManifest = default_manifest(BucketConfig),
    Manifest = get_manifest(Bucket, Snapshot, DefaultManifest),
    FilteredManifest = on_scopes(
                         filter_collections_with_roles(Bucket, _, Roles),
                         Manifest),
    jsonify_manifest(FilteredManifest, true).

jsonify_limits(Limits) ->
    {[{S, {L}} || {S, L} <- Limits]}.

jsonify_manifest(Manifest, WithDefaults) ->
    ScopesJson =
        lists:map(
          fun ({ScopeName, Scope}) ->
                  LimitsJson = case get_limits(Scope) of
                                   [] ->
                                       [];
                                   Limits ->
                                       [{limits, jsonify_limits(Limits)}]
                               end,
                  {[{name, list_to_binary(ScopeName)},
                    {uid, uid(Scope)},
                    {collections,
                     [collection_to_memcached(CollName, Coll, WithDefaults) ||
                         {CollName, Coll} <- get_collections(Scope)]}] ++
                   LimitsJson}
          end, get_scopes(Manifest)),
    {[{uid, uid(Manifest)}, {scopes, ScopesJson}]}.

get_max_supported(num_scopes) ->
    get_max_supported_inner(max_scopes_count, ?MAX_SCOPES_SUPPORTED);
get_max_supported(num_collections) ->
    get_max_supported_inner(max_collections_count, ?MAX_COLLECTIONS_SUPPORTED).

get_max_supported_inner(Type, Max) ->
    case ns_config:search(Type) of
        {_, Value} ->
            Value;
        false ->
            case config_profile:get_value(cluster_scope_collection_limit,
                                          false) of
                unlimited ->
                    %% Effectively no limit
                    ?MC_MAXINT;
                false ->
                    Max
            end
    end.

update_limits(Bucket, Name, Limits) ->
    update(Bucket, {update_limits, Name, Limits}).

create_scope(Bucket, Name, Limits) ->
    update(Bucket, {create_scope, Name, Limits}).

create_collection(Bucket, Scope, Name, Props) ->
    update(Bucket, {create_collection, Scope, Name, Props}).

modify_collection(Bucket, Scope, Name, Props) ->
    % Can't remove defaults here as we might be setting a value to the default
    update(Bucket, {modify_collection, Scope, Name, Props}).

drop_scope(Bucket, Name) ->
    update(Bucket, {drop_scope, Name}).

drop_collection(Bucket, Scope, Name) ->
    update(Bucket, {drop_collection, Scope, Name}).

bump_epoch(Bucket) ->
    update(Bucket, bump_epoch).

update(Bucket, Operation) ->
    work_queue:submit_sync_work(
      ?MODULE, ?cut(update_inner(Bucket, Operation))).

update_inner(Bucket, Operation) ->
    case do_update(Bucket, Operation) of
        {ok, _Rev, {UID, OperationsDone}} ->
            {ok, {UID, OperationsDone}};
        {not_changed, UID} ->
            {ok, UID};
        {error, Error} = RV ->
            ?log_debug("Operation ~p for bucket ~p failed with ~p",
                       [Operation, Bucket, RV]),
            Error
    end.

do_update(Bucket, Operation) ->
    ?log_debug("Performing operation ~p on bucket ~p", [Operation, Bucket]),
    %% Derive the total collection and scope that exist outside of this
    %% bucket context. We will use this information to check_limits later on.
    OtherBucketCounts = other_bucket_counts(Bucket),

    %% Likewise for per-bucket limits.
    ScopeCollectionLimits = {max_scopes_per_bucket(),
                             max_collections_per_bucket()},

    case get_last_seen_uids(Bucket, Operation) of
        not_found ->
            {error, not_found};
        LastSeenIdsWithUUID ->
            chronicle_kv:transaction(
              kv, [key(Bucket), ns_bucket:uuid_key(Bucket),
                   chronicle_master:failover_opaque_key(),
                   cluster_compat_version],
              update_txn(Bucket, Operation, OtherBucketCounts,
                         ScopeCollectionLimits, LastSeenIdsWithUUID, _),
              #{read_consistency => quorum})
    end.

update_txn(Bucket, Operation, OtherBucketCounts, ScopeCollectionLimits,
           {LastSeenIds, UUID}, Snapshot) ->
    case Operation =/= bump_epoch andalso
        maps:is_key(chronicle_master:failover_opaque_key(), Snapshot) of
        true ->
            {abort, {error, unfinished_failover}};
        false ->
            case UUID =:= no_check orelse
                ns_bucket:uuid(Bucket, Snapshot) =:= UUID of
                true ->
                    case get_manifest(Bucket, Snapshot) of
                        undefined ->
                            {abort, {error, not_found}};
                        Manifest ->
                            do_update_with_manifest(
                              Bucket, Manifest, Operation, OtherBucketCounts,
                              ScopeCollectionLimits, LastSeenIds, Snapshot)
                    end;
                false ->
                    {abort, {error, not_found}}
            end
    end.

do_update_with_manifest(Bucket, Manifest, Operation, OtherBucketCounts,
                        ScopeCollectionLimits, LastSeenIds, Snapshot) ->
    ?log_debug("Perform operation ~p on manifest ~p of bucket ~p",
               [Operation, get_uid(Manifest), Bucket]),
    CompiledOperation = compile_operation(Operation, Bucket, Manifest),
    case ns_bucket:get_bucket(Bucket) of
        {ok, BucketConf} ->
            case perform_operations(Manifest, CompiledOperation, Snapshot,
                                    BucketConf) of
                {ok, Manifest} ->
                    {abort, {not_changed, uid(Manifest)}};
                {ok, NewManifest} ->
                    case check_limits(NewManifest, OtherBucketCounts,
                                      ScopeCollectionLimits) of
                        ok ->
                            FinalManifest = advance_manifest_id(Operation,
                                                                NewManifest),
                            case check_ids_limit(FinalManifest, LastSeenIds) of
                                [] ->
                                    {commit,
                                     [{set, key(Bucket), FinalManifest}],
                                     {uid(FinalManifest), CompiledOperation}};
                                BehindNodes ->
                                    {abort,
                                        {error,
                                            {nodes_are_behind,
                                             [N || {N, _} <- BehindNodes]}}}
                            end;
                        Error ->
                            {abort, {error, Error}}
                    end;
                Error ->
                    {abort, {error, Error}}
            end;
        not_present ->
            {abort, {error, bucket_not_found, Bucket}}
    end.

advance_manifest_id(bump_epoch, Manifest) ->
    Manifest;
advance_manifest_id(_Operation, Manifest) ->
    bump_id(lists:keyreplace(uid, 1, Manifest,
                             {uid, proplists:get_value(next_uid, Manifest)}),
            next_uid).

perform_operations(_Manifest, {error, Error}, _Snapshot, _BucketConf) ->
    Error;
perform_operations(Manifest, [], _Snapshot, _BucketConf) ->
    {ok, Manifest};
perform_operations(Manifest, [Operation | Rest], Snapshot, BucketConf) ->
    case verify_oper(Operation, Manifest, Snapshot) of
        ok ->
            perform_operations(handle_oper(Operation, Manifest, BucketConf),
                               Rest, Snapshot, BucketConf);
        Error ->
            ?log_debug("Operation ~p failed with error ~p", [Operation, Error]),
            Error
    end.

check_ids_limit(_Manifest, no_check) ->
    [];
check_ids_limit(Manifest, LastSeenIds) ->
    IdsFromManifest = get_next_uids(Manifest),
    lists:filter(
      fun ({_, SeenByNode}) ->
              lists:any(fun ({A, B}) -> A - B >= ?EPOCH end,
                        lists:zip(IdsFromManifest, SeenByNode))
      end, LastSeenIds).

bump_id(Manifest, ID, Increment) ->
    misc:key_update(ID, Manifest, _ + Increment).

bump_id(Manifest, ID) ->
    bump_id(Manifest, ID, 1).

other_bucket_counts(Bucket) ->
    Snapshot = ns_bucket:get_snapshot(all, [collections]),
    Buckets = ns_bucket:get_bucket_names(Snapshot),
    lists:foldl(
      fun (B, {AccS, AccC} = Acc) ->
              case get_manifest(B, Snapshot) of
                  undefined ->
                      Acc;
                  Manifest ->
                      {AccS + get_counter(Manifest, num_scopes),
                       AccC + get_counter(Manifest, num_collections)}
              end
      end, {0, 0}, lists:delete(Bucket, Buckets)).

check_limits(NewManifest, {OtherScopeTotal, OtherCollectionTotal},
             {MaxScopesPerBucket, MaxCollectionsPerBucket}) ->
    NumScopes = get_counter(NewManifest, num_scopes),
    NumCollections = get_counter(NewManifest, num_collections),
    TotalScopes = NumScopes + OtherScopeTotal,
    TotalCollections = NumCollections + OtherCollectionTotal,

    case check_bucket_limit(num_scopes, NumScopes, MaxScopesPerBucket) of
        ok ->
            case check_bucket_limit(num_collections, NumCollections,
                                    MaxCollectionsPerBucket) of
                ok ->
                    case check_cluster_limit(num_scopes, TotalScopes) of
                        ok ->
                            check_cluster_limit(num_collections,
                                                TotalCollections);
                        Error ->
                            Error
                    end;
                Error ->
                    Error
            end;
        Error ->
            Error
    end.

check_bucket_limit(Counter, Number, Max) ->
    case Number > Max of
        false ->
            ok;
        true ->
            {bucket_limit, max_number_exceeded, Counter, Max}
    end.

check_cluster_limit(Counter, TotalInCluster) ->
    case TotalInCluster > get_max_supported(Counter) of
        false ->
            ok;
        true ->
            {max_number_exceeded, Counter}
    end.

remove_defaults(Props) ->
    Props -- default_collection_props().

get_operations(Fun, Current, Required) ->
    MapCurrent = maps:from_list(Current),
    MapRequired = maps:from_list(Required),
    FoldFun = ?cut([Fun(_) | _]),

    Deletes = maps:without(maps:keys(MapRequired), MapCurrent),
    DeleteOpers = maps:fold(?cut(FoldFun({delete, _, _}, _)), [], Deletes),

    lists:flatten(
      maps:fold(
        fun (Key, Value, Acc) ->
                case maps:find(Key, MapCurrent) of
                    {ok, CurrentValue} ->
                        FoldFun({modify, Key, Value, CurrentValue}, Acc);
                    error ->
                        FoldFun({add, Key, Value}, Acc)
                end
        end, DeleteOpers, MapRequired)).

get_operations(CurrentScopes, RequiredScopes) ->
    get_operations(
      fun ({delete, ScopeName, _}) ->
              {drop_scope, ScopeName};
          ({add, ScopeName, ScopeProps}) ->
              Limits = get_limits(ScopeProps),
              [{create_scope, ScopeName, Limits} |
               [{create_collection, ScopeName, CollectionName,
                 CollectionProps} ||
                   {CollectionName, CollectionProps}
                       <- get_collections(ScopeProps)]];
          ({modify, ScopeName, ScopeProps, CurrentScopeProps}) ->
              Limits = [{update_limits, ScopeName, get_limits(ScopeProps)}],
              (Limits ++
               get_operations(
                 fun ({delete, CollectionName, _}) ->
                         {drop_collection, ScopeName, CollectionName};
                     ({add, CollectionName, CollectionProps}) ->
                         {create_collection, ScopeName, CollectionName,
                          CollectionProps};
                     ({modify, CollectionName, CollectionProps,
                       CurrentCollectionProps}) ->
                         case lists:sort(CollectionProps) =:=
                              lists:sort(lists:keydelete(
                                           uid, 1, CurrentCollectionProps)) of
                             false ->
                                 {modify_collection, ScopeName, CollectionName,
                                  CollectionProps};
                             true ->
                                 []
                         end
                 end, get_collections(CurrentScopeProps),
                 get_collections(ScopeProps)))
      end, CurrentScopes, RequiredScopes).

diff_scopes(CurrentScopes, RequiredScopes) ->
    get_operations(
      fun ({delete, ScopeName, ScopeProps}) ->
              {deleted_scope, ScopeName, ScopeProps};
          ({add, ScopeName, ScopeProps}) ->
              {new_scope, ScopeName, ScopeProps};
          ({modify, ScopeName, ScopeProps, CurrentScopeProps}) ->
              case get_uid(CurrentScopeProps) =:= get_uid(ScopeProps) of
                  true ->
                      diff_collections(ScopeName, CurrentScopeProps,
                                       ScopeProps);
                  false ->
                      [{deleted_scope, ScopeName, CurrentScopeProps},
                       {new_scope, ScopeName, ScopeProps}]
              end
      end, CurrentScopes, RequiredScopes).

diff_collections(ScopeName, CurrentScopeProps, ScopeProps) ->
    get_operations(
      fun ({delete, CollectionName, Props}) ->
              {deleted_collection, ScopeName, CollectionName, Props};
          ({add, CollectionName, CollectionProps}) ->
              {new_collection, ScopeName, CollectionName, CollectionProps};
          ({modify, CollectionName, CollectionProps, CurrentCollectionProps}) ->
              case lists:sort(CollectionProps) =:=
                  lists:sort(CurrentCollectionProps) of
                  false ->
                      [{deleted_collection, ScopeName, CollectionName,
                        CurrentCollectionProps},
                       {new_collection, ScopeName, CollectionName}];
                  true ->
                      []
              end
      end, get_collections(CurrentScopeProps),
      get_collections(ScopeProps)).

diff_manifests(NewManifest, OldManifest) ->
    NewScopes = get_scopes(NewManifest),
    OldScopes = get_scopes(OldManifest),
    lists:keyreplace(scopes, 1, NewManifest,
                     {scopes_diff, diff_scopes(OldScopes, NewScopes)}).

compile_operation({set_manifest, Roles, RequiredScopes0, CheckUid},
                  Bucket, Manifest) ->
    RequiredScopes = filter_system_scopes(RequiredScopes0),
    case filter_scopes_with_roles(Bucket, RequiredScopes, Roles) of
        RequiredScopes ->
            FilteredCurScopes = filter_scopes_with_roles(
                                  Bucket,
                                  filter_system_scopes(get_scopes(Manifest)),
                                  Roles),
            %% scope admin can delete it's own scope.
            [{check_uid, CheckUid} |
             get_operations(FilteredCurScopes, RequiredScopes)];
        _ ->
            %% Trying to create/delete scopes we don't have permissions to.
            {error, forbidden}
    end;
compile_operation(Oper, _Bucket, _Manifest) ->
    [Oper].

verify_oper({update_limits, Name, _Limits}, Manifest, _Snapshot) ->
    Scopes = get_scopes(Manifest),
    case find_scope(Name, Scopes) of
        undefined ->
            {scope_not_found, Name};
        _ ->
            ok
    end;
verify_oper({check_uid, CheckUid}, Manifest, _Snapshot) ->
    ManifestUid = proplists:get_value(uid, Manifest),
    case CheckUid =:= ManifestUid orelse CheckUid =:= undefined of
        true ->
            ok;
        false ->
            uid_mismatch
    end;
verify_oper({create_scope, Name, _Limits}, Manifest, _Snapshot) ->
    Scopes = get_scopes(Manifest),
    case find_scope(Name, Scopes) of
        undefined ->
            ok;
        _ ->
            {scope_already_exists, Name}
    end;
verify_oper({drop_scope, "_default"}, _Manifest, _Snapshot) ->
    cannot_drop_default_scope;
verify_oper({drop_scope, ?SYSTEM_SCOPE_NAME}, _Manifest, _Snapshot) ->
    cannot_drop_system_scope;
verify_oper({drop_scope, Name}, Manifest, _Snapshot) ->
    with_scope(fun (_) -> ok end, Name, Manifest);
verify_oper({create_collection, ScopeName, "_default", _}, _Manifest,
            _Snapshot) ->
    {cannot_create_default_collection, ScopeName};
verify_oper({create_collection, ?SYSTEM_SCOPE_NAME, _Name, _},
            _Manifest, _Snapshot) ->
    {cannot_create_collection_in_system_scope};
verify_oper({create_collection, ScopeName, Name, _}, Manifest, Snapshot) ->
    with_scope(
      fun (Scope) ->
              Collections = get_collections(Scope),
              Limit = get_limit(clusterManager, num_collections, Scope),
              case find_collection(Name, Collections) of
                  undefined ->
                      case cluster_compat_mode:should_enforce_limits(
                             Snapshot) andalso
                           Limit =/= infinity andalso
                           length(Collections) >= Limit of
                          false ->
                              ok;
                          true ->
                              {scope_limit, ScopeName,
                               max_number_exceeded, num_collections}
                      end;
                  _ ->
                      {collection_already_exists, ScopeName, Name}
              end
      end, ScopeName, Manifest);
verify_oper({drop_collection, ?SYSTEM_SCOPE_NAME, "_" ++ _ = CollectionName},
            _Manifest, _Snapshot) ->
    {cannot_drop_system_collection, ?SYSTEM_SCOPE_NAME, CollectionName};
verify_oper({drop_collection, ScopeName, Name}, Manifest, _Snapshot) ->
    with_collection(fun (_) -> ok end, ScopeName, Name, Manifest);
verify_oper({modify_collection, ScopeName, Name, SuppliedProps},
            Manifest, _Snapshot) ->
    %% We are only allowed to change history for a collection at the moment.
    AllowedCollectionPropChanges = [{history}],
    with_collection(
        fun (ExistingProps) ->
            %% When we store collections we strip them of their properties of
            %% default values for... reasons. To check whether or not we can
            %% ignore the modification of a collection property we must put the
            %% defaults back into the existing props
            AllExistingProps =
                lists:keymerge(1,
                    lists:keysort(1, ExistingProps),
                    lists:keysort(1, default_collection_props())),
            InvalidProps =
                lists:filter(
                    fun({Prop, Value}) ->
                        %% We allow the "modification" of properties with the
                        %% same value so that the set manifest path can specify
                        %% properties even if they do not change
                        ExistingPropValueEqual =
                            case proplists:get_value(Prop, AllExistingProps) of
                                Value -> true;
                                _ -> false
                            end,

                        not proplists:is_defined(Prop,
                                                 AllowedCollectionPropChanges)
                            andalso not ExistingPropValueEqual
                    end, SuppliedProps),
            case InvalidProps of
                [] -> ok;
                _ ->
                    {cannot_modify_properties, Name, InvalidProps}
            end
        end, ScopeName, Name, Manifest);
verify_oper(bump_epoch, _Manifest, _Snapshot) ->
    ok.

handle_oper({update_limits, Name, Limits}, Manifest, _BucketConf) ->
    do_update_limits(Manifest, Name, Limits);
handle_oper({check_uid, _CheckUid}, Manifest, _BucketConf) ->
    Manifest;
handle_oper({create_scope, Name, Limits}, Manifest, _BucketConf) ->
    functools:chain(
      Manifest,
      [add_scope(_, Name, Limits),
       bump_id(_, next_scope_uid),
       update_counter(_, num_scopes, 1)]);
handle_oper({drop_scope, Name}, Manifest, _BucketConf) ->
    NumCollections = length(get_collections(get_scope(Name, Manifest))),
    functools:chain(
      Manifest,
      [delete_scope(_, Name),
       update_counter(_, num_scopes, -1),
       update_counter(_, num_collections, -NumCollections)]);
handle_oper({create_collection, Scope, Name, Props}, Manifest, BucketConf) ->
    functools:chain(
      Manifest,
      [add_collection(_, Name, Scope, Props, BucketConf),
       bump_id(_, next_coll_uid),
       update_counter(_, num_collections, 1)]);
handle_oper({modify_collection, Scope, Name, Props}, Manifest, _BucketConf) ->
    modify_collection_props(Manifest, Name, Scope, Props);
handle_oper({drop_collection, Scope, Name}, Manifest, _BucketConf) ->
    NumCollections = case Name of
                         "_default" -> 0;
                         _ -> 1
                     end,
    functools:chain(
      Manifest,
      [delete_collection(_, Name, Scope),
       update_counter(_, num_collections, -NumCollections)]);
handle_oper(bump_epoch, Manifest, _BucketConf) ->
    functools:chain(
      Manifest,
      [bump_id(_, next_scope_uid, ?EPOCH),
       bump_id(_, next_coll_uid, ?EPOCH),
       bump_id(_, next_uid, ?EPOCH)]).

get_counter(Manifest, Counter) ->
    proplists:get_value(Counter, Manifest).

update_counter(Manifest, Counter, Amount) ->
    lists:keystore(Counter, 1, Manifest,
                   {Counter, get_counter(Manifest, Counter) + Amount}).

get_manifest(Bucket, Snapshot) ->
    get_manifest(Bucket, Snapshot, undefined).

get_manifest(Bucket, direct, Default) ->
    case chronicle_kv:get(kv, key(Bucket), #{}) of
        {ok, {M, _R}} ->
            M;
        {error, not_found} ->
            Default
    end;
get_manifest(Bucket, Snapshot, Default) ->
    case maps:find(key(Bucket), Snapshot) of
        {ok, {M, _}} ->
            M;
        error ->
            Default
    end.

get_scope(Name, Manifest) ->
    find_scope(Name, get_scopes(Manifest)).

get_scopes(Manifest) ->
    proplists:get_value(scopes, Manifest).

find_scope(Name, Scopes) ->
    proplists:get_value(Name, Scopes).

sort_limits(Limits) ->
    lists:usort([{S, lists:usort(L)} || {S, L} <- Limits]).

do_update_limits(Manifest, ScopeName, Limits) ->
    SortedLimits = sort_limits(Limits),
    on_scopes(
      fun (Scopes) ->
              Scope = find_scope(ScopeName, Scopes),
              CurLimits = get_limits(Scope),
              case CurLimits =:= SortedLimits of
                  true ->
                      Scopes;
                  false ->
                      NScope = case SortedLimits of
                                   [] ->
                                       lists:keydelete(limits, 1, Scope);
                                   _ ->
                                       lists:keystore(limits, 1, Scope,
                                                      {limits, SortedLimits})
                               end,
                      lists:keystore(ScopeName, 1, Scopes,
                                     {ScopeName, NScope})
              end
      end, Manifest).

add_scope(Manifest, Name, Limits) ->
    Uid = proplists:get_value(next_scope_uid, Manifest),
    Extra = case Limits of
                no_limits ->
                    [];
                _ ->
                    [{limits, sort_limits(Limits)}]
            end,
    on_scopes([{Name, [{uid, Uid}, {collections, []}] ++ Extra} | _],
              Manifest).

delete_scope(Manifest, Name) ->
    on_scopes(lists:keydelete(Name, 1, _), Manifest).

update_scopes(Scopes, Manifest) ->
    lists:keystore(scopes, 1, Manifest, {scopes, Scopes}).

on_scopes(Fun, Manifest) ->
    Scopes = get_scopes(Manifest),
    NewScopes = Fun(Scopes),
    update_scopes(NewScopes, Manifest).

get_limits(Scope) ->
    proplists:get_value(limits, Scope, []).

get_limit(Service, Limit, Scope) ->
    functools:chain(
      Scope,
      [proplists:get_value(limits, _, []),
       proplists:get_value(Service, _, []),
       proplists:get_value(Limit, _, infinity)]).

get_collections(Scope) ->
    proplists:get_value(collections, Scope, []).

get_collection(Name, Scope) ->
    find_collection(Name, get_collections(Scope)).

find_collection(Name, Collections) ->
    proplists:get_value(Name, Collections).

add_collection(Manifest, Name, ScopeName, SuppliedProps, BucketConf) ->
    Uid = proplists:get_value(next_coll_uid, Manifest),
    Props = case proplists:get_value(history, SuppliedProps) of
        undefined ->
            % History defined by our default value
            SuppliedProps ++
                [{history,
                  ns_bucket:history_retention_collection_default(BucketConf)}];
        _ ->
            % History defined by the user
            SuppliedProps
    end,
    SanitizedProps = remove_defaults(Props),
    on_collections([{Name, [{uid, Uid} | SanitizedProps]} | _], ScopeName,
                   Manifest).

modify_collection_props(Manifest, Name, ScopeName, DesiredProps) ->
    on_collections(
        fun (Collections) ->
            % Merge DesiredProps into CurrentProps, and remove any defaults to
            % sanitize the manifest as we can't remove them earlier in case we
            % are setting a value to the default.
            {Name, CurrentProps} = lists:keyfind(Name, 1, Collections),
            NewProps = remove_defaults(misc:update_proplist(CurrentProps,
                                                            DesiredProps)),
            lists:keyreplace(Name, 1, Collections, {Name, NewProps})
        end, ScopeName, Manifest).

delete_collection(Manifest, Name, ScopeName) ->
    on_collections(lists:keydelete(Name, 1, _), ScopeName, Manifest).

update_collections(Collections, Scope) ->
    lists:keystore(collections, 1, Scope, {collections, Collections}).

on_collections(Fun, ScopeName, Manifest) ->
    on_scopes(
      fun (Scopes) ->
              Scope = find_scope(ScopeName, Scopes),
              Collections = get_collections(Scope),
              NewCollections = Fun(Collections),
              NewScope = update_collections(NewCollections, Scope),
              lists:keystore(ScopeName, 1, Scopes, {ScopeName, NewScope})
      end, Manifest).

wait_for_manifest_uid(Bucket, BucketUuid, Uid, Timeout) ->
    case async:run_with_timeout(
           ?cut(wait_for_manifest_uid(Bucket, BucketUuid, Uid)), Timeout) of
        {ok, R} ->
            R;
        {error, timeout} ->
            timeout
    end.

wait_for_manifest_uid(Bucket, BucketUuid, Uid) ->
    Ref = erlang:make_ref(),
    Parent = self(),
    Subscription =
        ns_pubsub:subscribe_link(
          buckets_events,
          fun ({set_collections_manifest, B, U}) when U >= Uid,
                                                      B =:= BucketUuid ->
                  Parent ! {Ref, ok};
              ({stopped, B}) when B =:= Bucket ->
                  Parent ! {Ref, stopped};
              ({loaded, B}) when B =:= Bucket ->
                  Parent ! {Ref, loaded};
              (_) ->
                  ok
          end),
    try wait_for_manifest_uid_loop(Bucket, Ref, Uid)
    after
        (catch ns_pubsub:unsubscribe(Subscription))
    end.

wait_for_manifest_uid_loop(Bucket, Ref, Uid) ->
    case ns_memcached:get_collections_uid(Bucket) of
        {ok, U} when U >= Uid ->
            ok;
        {error, bucket_not_found} ->
            receive
                {Ref, loaded} ->
                    wait_for_manifest_uid_loop(Bucket, Ref, Uid)
            end;
        _ ->
            receive
                {Ref, Ret} when Ret =/= loaded ->
                    Ret
            end
    end.

wait_for_manifest_uid(Nodes, Bucket, BucketUuid, Uid, Timeout) ->
    {Ret, [], BadNodes} =
        misc:rpc_multicall_with_plist_result(
          Nodes, ?MODULE, wait_for_manifest_uid,
          [Bucket, BucketUuid, Uid, Timeout], Timeout),
    case BadNodes of
        [] ->
            case lists:all(fun ({_, ok}) -> true; (_) -> false end, Ret) of
                true ->
                    ok;
                false ->
                    check_for_stopped_bucket(Ret)
            end;
        _ ->
            check_for_stopped_bucket(Ret)
    end.

check_for_stopped_bucket(Ret) ->
    case lists:any(fun ({_, stopped}) -> true; (_) -> false end, Ret) of
        true ->
            stopped;
        false ->
            timeout
    end.

extract_name(Props) ->
    {value, {name, Name}, NewProps} = lists:keytake(name, 1, Props),
    {Name, NewProps}.

convert_manifest_uid(undefined) ->
    undefined;
convert_manifest_uid(Uid) ->
    try
        convert_uid_from_memcached(Uid)
    catch
        _:_ ->
            invalid_uid
    end.

set_manifest(Bucket, Identity, RequiredScopes, RequestedUid) ->
    case convert_manifest_uid(RequestedUid) of
        invalid_uid ->
            invalid_uid;
        Uid ->
            Roles = menelaus_roles:get_compiled_roles(Identity),
            Scopes =
                [{proplists:get_value(name, Scope),
                  [{collections, [extract_name(Props) ||
                                     {Props} <- get_collections(Scope)]},
                   {limits, get_limits(Scope)}]} ||
                    {Scope} <- RequiredScopes],
            update(Bucket, {set_manifest, Roles, Scopes, Uid})
    end.

last_seen_ids_key(Node, Bucket) ->
    {node, Node, {Bucket, last_seen_collection_ids}}.

get_next_uids(Manifest) ->
    [proplists:get_value(next_uid, Manifest),
     proplists:get_value(next_scope_uid, Manifest),
     proplists:get_value(next_coll_uid, Manifest)].

get_last_seen_uids(_Bucket, bump_epoch) ->
    {no_check, no_check};
get_last_seen_uids(Bucket, _Operation) ->
    {ok, {RV, _}} =
        chronicle_kv:ro_txn(
          kv,
          fun (Txn) ->
                  {ok, {Nodes, _}} =
                      chronicle_kv:txn_get(nodes_wanted, Txn),
                  case chronicle_kv:txn_get(ns_bucket:uuid_key(Bucket), Txn) of
                      {ok, {UUID, _}} ->
                          RVs =
                              [{N, chronicle_kv:txn_get(
                                     last_seen_ids_key(N, Bucket), Txn)} ||
                                  N <- Nodes],
                          Ids = [{N, V} || {N, {ok, {V, _}}} <- RVs],
                          case length(RVs) =:= length(Ids) of
                              true ->
                                  {Ids, UUID};
                              false ->
                                  not_found
                          end;
                      {error, not_found} ->
                          not_found
                  end
          end),
    RV.

update_last_seen_ids(Bucket) ->
    Node = node(),
    Key = last_seen_ids_key(Node, Bucket),
    {ok, {Snapshot, _}} =
        chronicle_kv:get_snapshot(kv, [Key, key(Bucket)]),
    case maps:find(Key, Snapshot) of
        error ->
            ok;
        {ok, {_V, Rev}} ->
            update_last_seen_ids(Key, get_manifest(Bucket, Snapshot), Rev)
    end.

update_last_seen_ids(_Key, undefined, _Rev) ->
    ok;
update_last_seen_ids(Key, Manifest, Rev) ->
    RV =
        chronicle_kv:transaction(
          kv, [Key],
          fun (Snapshot) ->
                  Ids = get_next_uids(Manifest),
                  case maps:find(Key, Snapshot) of
                      {ok, {V, Rev}} when V =/= Ids ->
                          {commit, [{set, Key, Ids}]};
                      _ ->
                          {abort, skip}
                  end
          end),
    case RV of
        {ok, _} ->
            ok;
        skip ->
            ok
    end.

update_last_seen_ids() ->
    case enabled() of
        true ->
            [update_last_seen_ids(Bucket) ||
                Bucket <- ns_bucket:get_bucket_names()];
        false ->
            ok
    end.

last_seen_ids_set(Node, Bucket, Manifest) ->
    {set, last_seen_ids_key(Node, Bucket), get_next_uids(Manifest)}.

chronicle_upgrade_to_72(Bucket, ChronicleTxn) ->
    PropsKey = ns_bucket:sub_key(Bucket, props),
    {ok, BucketConfig} = chronicle_upgrade:get_key(PropsKey, ChronicleTxn),
    case ns_bucket:history_retention_collection_default(BucketConfig) of
        %% Nothing to do
        false -> ChronicleTxn;
        %% Upgrade should add the history prop to each collection
        true ->
            %% We're going to generate a new manifest by modifying each
            %% collection. When we modify a collection we need both the Scope
            %% and the Collection name. We don't have that in a convenient
            %% format, so we'll have to extract it from the manifest.
            {ok, Manifest} = chronicle_upgrade:get_key(key(Bucket),
                                                       ChronicleTxn),
            AllCollections =
                lists:flatmap(
                  fun({ScopeName, ScopeProps}) ->
                          Collections = get_collections(ScopeProps),
                          [{ScopeName, CollectionName} ||
                              {CollectionName, _} <- Collections]
                  end, get_scopes(Manifest)),

            NewManifest =
                lists:foldl(
                  fun({Scope, Collection}, Acc) ->
                          modify_collection_props(Acc, Collection, Scope,
                                                  [{history, true}])
                  end,
                  Manifest,
                  AllCollections),

            chronicle_upgrade:set_key(key(Bucket), NewManifest, ChronicleTxn)
    end.

-ifdef(TEST).
manifest_test_set_history_default(Val) ->
    meck:expect(ns_bucket,
                get_bucket,
                fun("bucket") ->
                    {ok, [{history_retention_collection_default, Val},
                          {history_retention_seconds, 1},
                          {storage_mode, magma},
                          {type, membase}]}
                end).

update_manifest_test_setup() ->
    meck:new(ns_config, [passthrough]),
    meck:new(cluster_compat_mode, [passthrough]),
    meck:new(ns_bucket, [passthrough]),

    meck:expect(cluster_compat_mode, should_enforce_limits,
                fun(_) -> false end),
    meck:expect(cluster_compat_mode, is_cluster_70, fun () -> true end),

    % Return some scope/collection values high enough for us to not worry about
    % it while testing.
    meck:expect(
        ns_config, search,
        fun (max_scopes_count) -> {ok, 1000};
            (max_collections_count) -> {ok, 1000}
        end),

    %% We're not testing auth here (although perhaps we should test that we do
    %% auth at some point in the future) so just allow everything
    meck:new(menelaus_roles, [passthrough]),
    meck:expect(menelaus_roles,
                is_allowed,
                fun (_,_) ->
                    true
                end),

    manifest_test_set_history_default(true).

update_manifest_test_teardown() ->
    meck:unload(ns_config),
    meck:unload(cluster_compat_mode),
    meck:unload(ns_bucket).

update_with_manifest(Manifest, Operation) ->
    Bucket = "bucket",
    OtherBucketCounts = {0,0},
    LastSeenIds = [{check, [0,0,0]}],
    Snapshot = [],
    ScopeCollectionLimits = {max_scopes_per_bucket(),
                             max_collections_per_bucket()},
    do_update_with_manifest(Bucket, Manifest, Operation, OtherBucketCounts,
                            ScopeCollectionLimits, LastSeenIds, Snapshot).

update_manifest_test_create_collection(Manifest, Scope, Name, Props) ->
    update_with_manifest(Manifest, {create_collection, Scope, Name, Props}).

update_manifest_test_update_collection(Manifest, Scope, Name, Props) ->
    update_with_manifest(Manifest, {modify_collection, Scope, Name, Props}).

update_manifest_test_drop_collection(Manifest, Scope, Name) ->
    update_with_manifest(Manifest, {drop_collection, Scope, Name}).

update_manifest_test_create_scope(Manifest, Name, Props) ->
    update_with_manifest(Manifest, {create_scope, Name, Props}).

update_manifest_test_drop_scope(Manifest, Name) ->
    update_with_manifest(Manifest, {drop_scope, Name}).

update_manifest_test_set_manifest(Manifest, NewScopes) ->
    %% We're not trying to test auth here so can supply anything for Roles
    Roles = [],

    %% Don't care much about ValidOnUid either, pick a value that will always
    %% be valid.
    ValidOnUid = get_uid(Manifest),

    update_with_manifest(Manifest,
                         {set_manifest, Roles, NewScopes, ValidOnUid}).

create_collection_t() ->
    {ok, BucketConf} = ns_bucket:get_bucket("bucket"),
    {commit, [{_, _, Manifest1}], _} =
        update_manifest_test_create_collection(default_manifest(BucketConf),
                                               "_default", "c1", []),
    ?assertEqual([{uid, 8}, {history, true}],
                 get_collection("c1", get_scope("_default", Manifest1))),

    % Can't create collection with same name
    ?assertEqual(
        {abort, {error, {collection_already_exists, "_default", "c1"}}},
        update_manifest_test_create_collection(Manifest1, "_default", "c1", [])),

    {commit, [{_, _, Manifest2}], _} =
        update_manifest_test_create_collection(Manifest1, "_default", "c2", []),
    ?assertEqual([{uid, 9}, {history, true}],
                 get_collection("c2", get_scope("_default", Manifest2))).

drop_collection_t() ->
    {ok, BucketConf} = ns_bucket:get_bucket("bucket"),
    {commit, [{_, _, Manifest1}], _} =
        update_manifest_test_create_collection(default_manifest(BucketConf),
                                               "_default", "c1", []),
    ?assertEqual([{uid, 8}, {history, true}],
                 get_collection("c1", get_scope("_default", Manifest1))),

    {commit, [{_, _, Manifest2}], _} =
        update_manifest_test_drop_collection(Manifest1, "_default", "c1"),
    ?assertEqual(undefined,
                 get_collection("c1", get_scope("_default", Manifest2))),

    % Can't drop collection that does not exist
    ?assertEqual(
        {abort, {error, {collection_not_found, "_default","c1"}}},
        update_manifest_test_drop_collection(Manifest2, "_default", "c1")).

create_scope_t() ->
    {ok, BucketConf} = ns_bucket:get_bucket("bucket"),
    {commit, [{_, _, Manifest1}], _} =
        update_manifest_test_create_scope(default_manifest(BucketConf), "s1",
                                          []),
    ?assertEqual([{uid, 8}, {collections, []}, {limits, []}],
                 proplists:get_value("s1", get_scopes(Manifest1))),

    % Can't create scope with same name
    ?assertEqual({abort, {error, {scope_already_exists, "s1"}}},
                  update_manifest_test_create_scope(Manifest1, "s1", [])),

    {commit, [{_, _, Manifest2}], _} =
        update_manifest_test_create_scope(Manifest1, "s2", []),
    ?assertEqual([{uid, 9}, {collections, []}, {limits, []}],
                 proplists:get_value("s2", get_scopes(Manifest2))).

drop_scope_t() ->
    {ok, BucketConf} = ns_bucket:get_bucket("bucket"),
    {commit, [{_, _, Manifest1}], _} =
        update_manifest_test_create_scope(default_manifest(BucketConf), "s1",
                                          []),
    ?assertEqual([{uid, 8}, {collections, []}, {limits, []}],
                 proplists:get_value("s1", get_scopes(Manifest1))),

    {commit, [{_, _, Manifest2}], _} =
        update_manifest_test_drop_scope(Manifest1, "s1"),
    ?assertEqual(undefined,
                 proplists:get_value("s1", get_scopes(Manifest2))),

    % Can't drop scope that does not exist
    ?assertEqual({abort, {error, {scope_not_found, "s1"}}},
                  update_manifest_test_drop_scope(Manifest2, "s1")).

manifest_uid_t() ->
    {ok, BucketConf} = ns_bucket:get_bucket("bucket"),
    {commit, [{_, _, Manifest1}], _} =
        update_manifest_test_create_scope(default_manifest(BucketConf), "s1",
                                          []),
    ?assertEqual(2, proplists:get_value(uid, Manifest1)),

    {commit, [{_, _, Manifest2}], _} =
        update_manifest_test_create_collection(Manifest1, "s1", "c1", []),
    ?assertEqual(3, proplists:get_value(uid, Manifest2)),

    {commit, [{_, _, Manifest3}], _} =
        update_manifest_test_update_collection(Manifest2, "s1", "c1",
                                               [{history, true}]),
    ?assertEqual(4, proplists:get_value(uid, Manifest3)),

    {commit, [{_, _, Manifest4}], _} =
        update_manifest_test_drop_collection(Manifest3, "s1", "c1"),
    ?assertEqual(5, proplists:get_value(uid, Manifest4)),

    {commit, [{_, _, Manifest5}], _} =
        update_manifest_test_drop_scope(Manifest4, "s1"),
    ?assertEqual(6, proplists:get_value(uid, Manifest5)).

scope_uid_t() ->
    {ok, BucketConf} = ns_bucket:get_bucket("bucket"),
    {commit, [{_, _, Manifest1}], _} =
        update_manifest_test_create_scope(default_manifest(BucketConf), "s1",
                                          []),
    ?assertEqual(8, get_uid(get_scope("s1", Manifest1))),

    {commit, [{_, _, Manifest2}], _} =
        update_manifest_test_create_scope(Manifest1, "s2", []),
    ?assertEqual(9, get_uid(get_scope("s2", Manifest2))),

    % Recreate of same scope should use new id
    {commit, [{_, _, Manifest3}], _} =
        update_manifest_test_drop_scope(Manifest2, "s1"),
    {commit, [{_, _, Manifest4}], _} =
        update_manifest_test_create_scope(Manifest3, "s1", []),
    ?assertEqual(10, get_uid(get_scope("s1", Manifest4))).

collection_uid_t() ->
    {ok, BucketConf} = ns_bucket:get_bucket("bucket"),
    {commit, [{_, _, Manifest1}], _} =
        update_manifest_test_create_collection(default_manifest(BucketConf),
                                               "_default", "c1", []),
    ?assertEqual(8,
                 get_uid(get_collection("c1",
                                        get_scope("_default", Manifest1)))),

    {commit, [{_, _, Manifest2}], _} =
        update_manifest_test_create_collection(Manifest1, "_default", "c2", []),
    ?assertEqual(9,
                 get_uid(get_collection("c2",
                                        get_scope("_default", Manifest2)))),

    % Recreate of same collection should use new id
    {commit, [{_, _, Manifest3}], _} =
        update_manifest_test_drop_collection(Manifest2, "_default", "c1"),
    {commit, [{_, _, Manifest4}], _} =
        update_manifest_test_create_collection(Manifest3, "_default", "c1", []),
    ?assertEqual(10,
                 get_uid(get_collection("c1",
                                        get_scope("_default", Manifest4)))),

    % Collections in other scopes should not share ids
    {commit, [{_, _, Manifest5}], _} =
        update_manifest_test_create_scope(Manifest4, "s1", []),
    {commit, [{_, _, Manifest6}], _} =
        update_manifest_test_create_collection(Manifest5, "s1", "s1c1", []),
    ?assertEqual(11,
                 get_uid(get_collection("s1c1",
                                         get_scope("s1", Manifest6)))).

modify_collection_t() ->
    {ok, BucketConf} = ns_bucket:get_bucket("bucket"),
    Manifest = default_manifest(BucketConf),

    {commit, [{_, _, Manifest1}], _} =
        update_manifest_test_create_collection(Manifest, "_default", "c1", []),
    ?assert(proplists:get_value(history,
                                get_collection("c1",
                                               get_scope("_default",
                                                         Manifest1)))),

    {commit, [{_, _, Manifest2}], _} =
        update_manifest_test_update_collection(Manifest1, "_default", "c1",
                                               [{history, false}]),
    ?assertEqual(undefined,
                 proplists:get_value(history,
                                     get_collection("c1",
                                                    get_scope("_default",
                                                              Manifest2)))),

    {commit, [{_, _, Manifest3}], _} =
        update_manifest_test_update_collection(Manifest2, "_default", "c1",
                                               [{history, true}]),
    ?assert(proplists:get_value(history,
                                get_collection("c1",
                                               get_scope("_default",
                                                         Manifest3)))),

    %% Cannot set maxTTL from undefined
    ?assertEqual(
        {abort, {error, {cannot_modify_properties, "c1", [{maxTTL, 9}]}}},
        update_manifest_test_update_collection(Manifest3, "_default", "c1",
                                               [{maxTTL, 9}])),

    {commit, [{_, _, Manifest4}], _} =
        update_manifest_test_create_collection(Manifest3, "_default", "c2",
                                               [{maxTTL, 10}]),
    ?assertEqual(10,
                 proplists:get_value(maxTTL,
                                     get_collection("c2",
                                                    get_scope("_default",
                                                              Manifest4)))),

    %% Cannot change maxTTL value
    ?assertEqual(
        {abort, {error, {cannot_modify_properties, "c2", [{maxTTL, 11}]}}},
        update_manifest_test_update_collection(Manifest4, "_default", "c2",
                                               [{maxTTL, 11}])),

    %% Allowed to specify collection props to the same value.
    {commit, [{_,_, Manifest5}], _} =
        update_manifest_test_update_collection(Manifest4, "_default", "c2",
                                               [{maxTTL, 10}]),

    %% No change as maxTTL was initially 10, can't check the whole manifest as
    %% uid moves on.
    ?assertEqual(
        lists:sort(get_collection("c2", get_scope("_default", Manifest4))),
        lists:sort(get_collection("c2", get_scope("_default", Manifest5)))),

    %% Cannot modify uid
    ?assertEqual(
        {abort, {error, {cannot_modify_properties, "c1", [{uid, 999}]}}},
        update_manifest_test_update_collection(Manifest2, "_default", "c1",
                                               [{uid, 999}])).

history_default_t() ->
    {ok, BucketConf} = ns_bucket:get_bucket("bucket"),

    %% Default collection history field should inherit the default
    DefaultMan = default_manifest(BucketConf),
    ?assert(proplists:get_value(history,
                                get_collection("_default",
                                               get_scope("_default",
                                                         DefaultMan)))),

    % history_default is true, it should set history for the collection
    {commit, [{_, _, Manifest1}], _} =
        update_manifest_test_create_collection(default_manifest(BucketConf),
                                               "_default", "c1", []),
    ?assertEqual(undefined,
                 proplists:get_value(history_default, Manifest1)),
    ?assert(proplists:get_value(history,
                                get_collection("c1",
                                               get_scope("_default",
                                                         Manifest1)))),

    % Set history_default to false and a new collection should not have history
    manifest_test_set_history_default(false),
    {ok, BucketConf1} = ns_bucket:get_bucket("bucket"),

    %% And the default collections history field should not be present
    DefaultMan1 = default_manifest(BucketConf1),
    ?assertEqual(undefined,
                 proplists:get_value(history,
                                     get_collection("_default",
                                                    get_scope("_default",
                                                              DefaultMan1)))),

    {commit, [{_, _, Manifest2}], _} =
        update_manifest_test_create_collection(Manifest1, "_default", "c3", []),
    ?assertEqual(undefined,
                 proplists:get_value(history,
                                     get_collection("c3",
                                                    get_scope("_default",
                                                              Manifest2)))),

    % And set history_default back to true and test again
    manifest_test_set_history_default(true),

    % History should be true now
    {commit, [{_, _, Manifest3}], _} =
        update_manifest_test_create_collection(Manifest2, "_default", "c2", []),
    ?assert(proplists:get_value(history,
                                get_collection("c2",
                                               get_scope("_default",
                                                         Manifest3)))).

set_manifest_t() ->
    {ok, BucketConf} = ns_bucket:get_bucket("bucket"),
    %% Cannot drop default scope
    {abort, {error, cannot_drop_default_scope}} =
        update_manifest_test_set_manifest(default_manifest(BucketConf),
                                          [{"s1", []}]),

    %% Cannot modify default collection with invalid args
    ?assertEqual(
        {abort, {error, {cannot_modify_properties, "_default", [{maxTTL, 9}]}}},
        update_manifest_test_set_manifest(default_manifest(BucketConf),
            [{"_default", [{collections, [{"_default", [{maxTTL, 9}]}]}]}])),

    %% We'll build some manifests to test that the bulk API can correctly modify
    %% collections. All of the manifests will use these counters
    ManifestCounters = [{uid, 0},
                        {next_uid, 1},
                        {next_scope_uid, 100},
                        {next_coll_uid, 100},
                        {num_scopes, 0},
                        {num_collections, 0}],

    %% We should never really see an empty manifest as we can't drop the default
    %% scope normally, but it does make testing simpler as we don't need to
    %% consider dropping any collections.
    EmptyManifest = ManifestCounters ++ [{scopes, []}],

    %% Create scopes and collections from empty manifest
    {commit, [{_, _, Manifest1}], _} =
        update_manifest_test_set_manifest(
            EmptyManifest,
            [{"s1", [{collections, [{"c1", []},
                                    {"c2", [{maxTTL, 8}]},
                                    {"c3", [{history, false}]},
                                    {"c4", [{history, true}]}]}]}]),
    ?assertEqual(
        [{"s1",
            [{uid,100},
             {collections, [{"c4", [{uid, 103}, {history, true}]},
                            {"c3", [{uid, 102}]},
                            {"c2", [{uid, 101}, {maxTTL, 8}, {history, true}]},
                            {"c1", [{uid, 100}, {history, true}]}]},
             {limits,[]}]}],
        get_scopes(Manifest1)),

    %% Drop and create collections
    ExistingManifest1 =
        ManifestCounters ++
        [{scopes,
            [{"_default",
                [{uid, 8},
                 {collections, [{"_default", []}]}]},
             {"s1",
                 [{uid, 9},
                  {collections, [{"c1", [{uid, 8}]}]}]},
             {"s2",
                 [{uid, 10},
                  {collections, [{"c1", [{uid, 9}]},
                                 {"c2", [{uid, 10}]}]}]}]}],

    {commit, [{_, _, Manifest2}], _} =
        update_manifest_test_set_manifest(
            ExistingManifest1,
            [{"_default", [{collections, []}]},
             {"s1", [{collections, [{"c2", []}]}]},
             {"s2", [{collections, [{"c1", []},
                                    {"c2", []},
                                    {"c3", []}]}]}]),

    ?assertEqual(
        [{"_default",
            [{uid, 8}, {collections, []}]},
         {"s1",
             [{uid, 9},
              {collections,
                  [{"c2", [{uid, 101}, {history, true}]}]}]},
         {"s2",
             [{uid, 10},
              {collections, [{"c3",[{uid, 100}, {history, true}]},
                             {"c1",[{uid, 9}]},
                             {"c2",[{uid, 10}]}]}]}],
        get_scopes(Manifest2)),


    %% Modify collection
    ExistingManifest2 =
        ManifestCounters ++
        [{scopes,
            [{"s1",
                [{uid, 8},
                 {collections, [{"c1", [{uid, 8}]}]}]},
             {"s2",
                 [{uid, 9},
                  {collections, [{"c1", [{uid, 9}]},
                                 {"c2", [{uid, 10}]}]}]},
             {"s3",
                 [{uid, 10},
                  {collections, [{"ic1", [{uid, 11}]},
                                 {"ic2", [{uid, 12}, {maxTTL, 0}]},
                                 {"ic3", [{uid, 13}]},
                                 {"ic4", [{uid, 14}]},
                                 {"ic5", [{uid, 15}, {history, false}]},
                                 {"ic6", [{uid, 16}, {history, true}]}]}]}]}],
    {commit, [{_, _, Manifest3}], _} =
        update_manifest_test_set_manifest(
            ExistingManifest2,
            [{"s1",
                [{limits, [{"l1", [1]}, {"l2", [2]}]},
                 {collections, [{"c1", []},
                                {"c2", []}]}]},
             {"s3", [{collections, [{"ic1", []},
                                    {"ic2", [{maxTTL, 0}]},
                                    {"ic3", [{history, false}]},
                                    {"ic4", [{history, true}]},
                                    {"ic5", [{history, true}]},
                                    {"ic6", [{history, false}]}]}]}]),
    ?assertEqual(
        [{"s1",
            [{uid, 8},
             {collections, [{"c2", [{uid, 100}, {history, true}]},
                            {"c1", [{uid, 8}]}]},
             {limits, [{"l1", [1]}, {"l2", [2]}]}]},
         {"s3",
            [{uid, 10},
             {collections, [{"ic1", [{uid, 11}]},
                            {"ic2", [{uid, 12}, {maxTTL, 0}]},
                            {"ic3", [{uid, 13}]},
                            {"ic4", [{history, true}, {uid, 14}]},
                            {"ic5", [{history, true}, {uid, 15}]},
                            {"ic6", [{uid, 16}]}]}]}],
        get_scopes(Manifest3)),

    %% Cannot add maxTTL
    ExistingManifest3 =
        ManifestCounters ++
        [{scopes,
            [{"s1",
                [{uid, 8},
                 {collections, [{"c1", [{uid, 8}]}]}]}]}],
    ?assertEqual(
        {abort,{error,{cannot_modify_properties,"c1",[{maxTTL,10}]}}},
        update_manifest_test_set_manifest(
            ExistingManifest3,
            [{"s1",
                [{collections, [{"c1", [{maxTTL, 10}]}]}]}])),

    %% maxTTL=undefined and maxTTL=0 are equivalent due to the default values,
    %% we should not attempt to change anything here.
    ?assertEqual(
        {abort,{not_changed,<<"0">>}},
        update_manifest_test_set_manifest(
            ExistingManifest3,
            [{"s1",
                [{collections, [{"c1", [{maxTTL, 0}]}]}]}])),

    %% Cannot modify TTL
    ExistingManifest4 =
        ManifestCounters ++
        [{scopes,
            [{"s1",
                [{uid, 8},
                    {collections, [{"c1", [{uid, 8}, {maxTTL, 8}]}]}]}]}],
    ?assertEqual(
        {abort,{error,{cannot_modify_properties,"c1",[{maxTTL,10}]}}},
        update_manifest_test_set_manifest(
            ExistingManifest4,
            [{"s1",
                [{collections, [{"c1", [{maxTTL, 10}]}]}]}])),

    %% Setting to the same value is ignored if there are no other changes
    ?assertEqual(
        {abort,{not_changed,<<"0">>}},
        update_manifest_test_set_manifest(
            ExistingManifest4,
            [{"s1",
                [{collections, [{"c1", [{maxTTL, 8}]}]}]}])),

    %% Allowed to set to same value when there are other changes

    {commit, [{_, _, Manifest4}], _} =
        update_manifest_test_set_manifest(
        ExistingManifest4,
        [{"s1",
            [{collections, [{"c1", [{maxTTL, 8}]},
                {"c2", []}]}]}]),
    ?assertEqual([{uid, 8}, {maxTTL, 8}],
        get_collection("c1", get_scope("s1", Manifest4))).

% Bunch of fairly simple collections tests that update the manifest and expect
% various results.
basic_collections_manifest_test_() ->
    % We can re-use (setup) the test environment that we setup/teardown here
    % for each test rather than create a new one (foreach) to save time.
    {setup,
        fun() ->
            update_manifest_test_setup()
        end,
        fun(_) ->
            update_manifest_test_teardown()
        end,
        [{"create collection test", fun () -> create_collection_t() end},
         {"drop collection test", fun () -> drop_collection_t() end},
         {"create scope test", fun () -> create_scope_t() end},
         {"drop scope test", fun() -> drop_scope_t() end},
         {"manifest uid test", fun() -> manifest_uid_t() end},
         {"scope uid test", fun() -> scope_uid_t() end},
         {"collection uid test", fun() -> collection_uid_t() end},
         {"modify collection test", fun() -> modify_collection_t() end},
         {"history default test", fun() -> history_default_t() end},
         {"set manifest test", fun() -> set_manifest_t() end}]}.

-endif.<|MERGE_RESOLUTION|>--- conflicted
+++ resolved
@@ -102,36 +102,40 @@
 change(Key) ->
     key_match(Key) =/= false.
 
-<<<<<<< HEAD
-default_manifest() ->
+default_manifest(BucketConf) ->
     case is_system_scope_enabled() of
         false ->
-            manifest_without_system_scope();
+            manifest_without_system_scope(BucketConf);
         true ->
-            manifest_with_system_scope()
-    end.
-
-manifest_without_system_scope() ->
-    [{uid, 0},
-     {next_uid, 1},
-=======
-default_manifest(BucketConf) ->
-    DefaultCollectionProps = [{uid, 0}],
-    {StartUid, ExtraCollectionProps} =
+            manifest_with_system_scope(BucketConf)
+    end.
+
+historic_default_collection_props() ->
+    [{uid, 0}].
+
+get_default_collection_props(BucketConf) ->
+    case ns_bucket:history_retention_collection_default(BucketConf) of
+        false ->
+            historic_default_collection_props();
+        true ->
+            historic_default_collection_props() ++ [{history, true}]
+    end.
+
+manifest_without_system_scope(BucketConf) ->
+    StartUid =
         case ns_bucket:history_retention_collection_default(BucketConf) of
             false ->
                 %% Historic default manifest
-                {0, []};
+                0;
             true ->
                 %% Memcached may treat manifest uid = 0 as a special case
                 %% ("epoch"). Start the manifest uid at 1 rather than 0 to
                 %% ensure that it is treated like any normal update.
-                {1, [{history, true}]}
+                1
         end,
 
     [{uid, StartUid},
      {next_uid, StartUid + 1},
->>>>>>> ea1f9099
      {next_scope_uid, 8},
      {next_coll_uid, 8},
      {num_scopes, 0},
@@ -141,15 +145,18 @@
         [{uid, 0},
          {collections,
           [{"_default",
-            DefaultCollectionProps ++ ExtraCollectionProps}]}]}]}].
+              get_default_collection_props(BucketConf)}]}]}]}].
 
 system_collections() ->
     ["_eventing", "_mobile", "_query", "_regulator"].
 
-manifest_with_system_scope() ->
+manifest_with_system_scope(BucketConf) ->
     {NextId, Collections} =
         lists:foldl(
           fun (Name, {Id, Cols}) ->
+                  %% Note, not adding history to system collections. They
+                  %% probably don't want to assume that history is available,
+                  %% but we can change this in the future if necessary
                   {Id + 1, [{Name, [{uid, Id}, {"metered", false}]}] ++ Cols}
           end, {8, []}, system_collections()),
 
@@ -164,7 +171,7 @@
         [{uid, 0},
          {collections,
           [{"_default",
-            [{uid, 0}]}]}]},
+            get_default_collection_props(BucketConf)}]}]},
        {?SYSTEM_SCOPE_NAME,
         [{uid, 8},
          {collections, Collections}]}]}].
