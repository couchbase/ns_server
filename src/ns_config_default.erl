--- conflicted
+++ resolved
@@ -203,20 +203,13 @@
        {num_auxio_threads, <<"default">>},
        {num_nonio_threads, <<"default">>},
        {num_storage_threads, <<"default">>},
-<<<<<<< HEAD
        {tcp_keepalive_idle, 360},
        {tcp_keepalive_interval, 10},
        {tcp_keepalive_probes, 3},
        {always_collect_trace_info, true},
-       {connection_limit_mode, <<"disconnect">>}]},
-=======
        {connection_limit_mode, <<"disconnect">>},
        {free_connection_pool_size, 0},
-       {tcp_keepalive_idle, 360},
-       {tcp_keepalive_interval, 10},
-       {tcp_keepalive_probes, 3},
        {max_client_connection_details, 0}]},
->>>>>>> a8c69ba7
 
      %% Memcached config
      {{node, node(), memcached},
@@ -299,22 +292,15 @@
         {active_external_users_push_interval,
             {memcached_config_mgr, get_external_users_push_interval, []}},
         {prometheus, {memcached_config_mgr, prometheus_cfg, []}},
-<<<<<<< HEAD
         {sasl_mechanisms, {memcached_config_mgr, sasl_mechanisms, []}},
         {ssl_sasl_mechanisms, {memcached_config_mgr, sasl_mechanisms, []}},
         {tcp_keepalive_idle, tcp_keepalive_idle},
         {tcp_keepalive_interval, tcp_keepalive_interval},
         {tcp_keepalive_probes, tcp_keepalive_probes},
         {always_collect_trace_info, always_collect_trace_info},
-        {connection_limit_mode, connection_limit_mode}
-=======
         {connection_limit_mode, connection_limit_mode},
         {free_connection_pool_size, free_connection_pool_size},
-        {tcp_keepalive_idle, tcp_keepalive_idle},
-        {tcp_keepalive_interval, tcp_keepalive_interval},
-        {tcp_keepalive_probes, tcp_keepalive_probes},
         {max_client_connection_details, max_client_connection_details}
->>>>>>> a8c69ba7
        ]}},
 
      {memory_quota, KvQuota},
