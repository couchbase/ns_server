%% @author Couchbase <info@couchbase.com>
%% @copyright 2016-Present Couchbase, Inc.
%%
%% Use of this software is governed by the Business Source License included in
%% the file licenses/BSL-Couchbase.txt.  As of the Change Date specified in that
%% file, in accordance with the Business Source License, use of this software
%% will be governed by the Apache License, Version 2.0, included in the file
%% licenses/APL2.txt.
%%

%% @doc rest api's for rbac support

-module(menelaus_web_rbac).

-include("cut.hrl").
-include("ns_common.hrl").
-include("pipes.hrl").
-include("rbac.hrl").

-ifdef(TEST).
-include_lib("eunit/include/eunit.hrl").
-endif.

-export([handle_saslauthd_auth_settings/1,
         handle_saslauthd_auth_settings_post/1,
         handle_get_roles/1,
         handle_get_users/2,
         handle_get_users/3,
         handle_get_user/3,
         handle_whoami/1,
         handle_put_user/3,
         handle_user_change_password_patch/2,
         handle_delete_user/3,
         handle_change_password/1,
         handle_reset_admin_password/1,
         handle_check_permissions_post/1,
         check_permissions_url_version/1,
         handle_check_permission_for_cbauth/1,
         handle_get_user_uuid_for_cbauth/1,
         handle_get_user_buckets_for_cbauth/1,
         forbidden_response/1,
         role_to_string/1,
         validate_cred/2,
         handle_get_password_policy/1,
         handle_post_password_policy/1,
         assert_no_users_upgrade/0,
         handle_put_group/2,
         handle_delete_group/2,
         handle_get_groups/2,
         handle_get_group/2,
         assert_groups_and_ldap_enabled/0,
         handle_get_profiles/1,
         handle_get_profile/2,
         handle_delete_profile/2,
         handle_put_profile/2,
         handle_lookup_ldap_user/2,
         gen_password/1,
         handle_get_uiroles/1,
         handle_backup/1,
         handle_backup_restore/1,
         parse_roles/1
]).

-define(MIN_USERS_PAGE_SIZE, 2).
-define(MAX_USERS_PAGE_SIZE, 100).

-define(SECURITY_READ, {[admin, security, admin], read}).
-define(SECURITY_WRITE, {[admin, security, admin], write}).

-define(EXTERNAL_READ, {[admin, security, external], read}).
-define(EXTERNAL_WRITE, {[admin, security, external], write}).

-define(LOCAL_READ, {[admin, security, local], read}).
-define(LOCAL_WRITE, {[admin, security, local], write}).

assert_is_saslauthd_enabled() ->
    case cluster_compat_mode:is_saslauthd_enabled() of
        true ->
            ok;
        false ->
            menelaus_util:web_exception(
              400, "This http API endpoint is only supported in enterprise "
              "edition running on GNU/Linux")
    end.

handle_saslauthd_auth_settings(Req) ->
    assert_is_saslauthd_enabled(),

    menelaus_util:reply_json(Req, {saslauthd_auth:build_settings()}).

extract_user_list(undefined) ->
    asterisk;
extract_user_list(String) ->
    StringNoCR = [C || C <- String, C =/= $\r],
    Strings = string:tokens(StringNoCR, "\n"),
    [B || B <- [list_to_binary(string:trim(S)) || S <- Strings],
          B =/= <<>>].

parse_validate_saslauthd_settings(Params) ->
    EnabledR = case menelaus_util:parse_validate_boolean_field(
                      "enabled", enabled, Params) of
                   [] ->
                       [{error, enabled, <<"is missing">>}];
                   EnabledX -> EnabledX
               end,
    [AdminsParam, RoAdminsParam] =
        case EnabledR of
            [{ok, enabled, false}] ->
                ["", ""];
            _ ->
                [proplists:get_value(K, Params) || K <- ["admins", "roAdmins"]]
        end,
    Admins = extract_user_list(AdminsParam),
    RoAdmins = extract_user_list(RoAdminsParam),
    MaybeExtraFields =
        case proplists:get_keys(Params) -- ["enabled", "roAdmins", "admins"] of
            [] ->
                [];
            UnknownKeys ->
                Msg =
                    io_lib:format("failed to recognize the following fields ~s",
                                  [string:join(UnknownKeys, ", ")]),
                [{error, '_', iolist_to_binary(Msg)}]
        end,
    MaybeTwoAsterisks =
        case Admins =:= asterisk andalso RoAdmins =:= asterisk of
            true ->
                [{error, 'admins',
                  <<"at least one of admins or roAdmins needs to be given">>}];
            false ->
                []
        end,
    Everything = EnabledR ++ MaybeExtraFields ++ MaybeTwoAsterisks,
    case [{Field, Msg} || {error, Field, Msg} <- Everything] of
        [] ->
            [{ok, enabled, Enabled}] = EnabledR,
            {ok, [{enabled, Enabled},
                  {admins, Admins},
                  {roAdmins, RoAdmins}]};
        Errors ->
            {errors, Errors}
    end.

sasldauth_cfg_redact_keys() ->
    [admins, roAdmins].

handle_saslauthd_auth_settings_post(Req) ->
    assert_is_saslauthd_enabled(),

    case parse_validate_saslauthd_settings(mochiweb_request:parse_post(Req)) of
        {ok, NewSettings} ->
            OldSettings = saslauthd_auth:build_settings(),
            saslauthd_auth:set_settings(NewSettings),
            event_log:maybe_add_log_settings_changed(
              saslauthd_cfg_changed,
              OldSettings,
              NewSettings,
              sasldauth_cfg_redact_keys()),
            ns_audit:setup_saslauthd(Req, NewSettings),
            handle_saslauthd_auth_settings(Req);
        {errors, Errors} ->
            menelaus_util:reply_json(Req, {Errors}, 400)
    end.

jsonify_param(any) ->
    <<"*">>;
jsonify_param(Value) ->
    list_to_binary(strip_id(Value)).

strip_id({P, _Id}) ->
    P;
strip_id(P) ->
    P.

strip_ids(Params) ->
    lists:map(fun strip_id/1, Params).

role_to_json(Name) when is_atom(Name) ->
    [{role, Name}];
role_to_json({Name, Params}) ->
    Definitions = menelaus_roles:get_definitions(public),
    [{role, Name} |
     [{Param, jsonify_param(Value)} ||
         {Param, Value} <-
             lists:zip(menelaus_roles:get_param_defs(Name, Definitions),
                       Params)]].

role_to_json(Role, Origins) ->
    role_to_json(Role) ++
    [{origins, [role_origin_to_json(O) || O <- Origins]}
        || Origins =/= []].

role_origin_to_json(user) ->
    {[{type, user}]};
role_origin_to_json(O) ->
    {[{type, group}, {name, list_to_binary(O)}]}.

get_roles_by_permission(Permission, Snapshot) ->
    pipes:run(
      menelaus_roles:produce_roles_by_permission(Permission, Snapshot),
      pipes:collect()).

maybe_remove_security_roles(Req, Snapshot, Roles) ->
    Roles --
        case menelaus_auth:has_permission(?SECURITY_READ, Req) of
            true ->
                [];
            false ->
                menelaus_roles:get_security_roles(Snapshot)
        end.

handle_get_roles(Req) ->
    Snapshot = ns_bucket:get_snapshot(all, [collections, uuid]),
    validator:handle(
      fun (Values) ->
              Permission = proplists:get_value(permission, Values),
              Roles = maybe_remove_security_roles(
                        Req, Snapshot,
                        get_roles_by_permission(Permission, Snapshot)),
              Json =
                  [{role_to_json(Role) ++ jsonify_props(Props)} ||
                      {Role, Props} <- Roles],
              ns_audit:rbac_info_retrieved(Req, roles),
              menelaus_util:reply_json(Req, Json)
      end, Req, qs, get_users_or_roles_validators()).

jsonify_props(Props) ->
    [{name, proplists:get_value(name, Props)},
     {desc, proplists:get_value(desc, Props)}].

user_to_json({Id, Domain}, Props) ->
    RolesJson = user_roles_to_json(Props),
    Name = proplists:get_value(name, Props),
    %% UUID is only defined for local users in VERSION_71 clusters.
    UUID = proplists:get_value(uuid, Props),
    Groups = proplists:get_value(groups, Props),
    ExtGroups = proplists:get_value(external_groups, Props),
    Passwordless = proplists:get_value(passwordless, Props),
    PassChangeTime = format_password_change_time(
                       proplists:get_value(password_change_timestamp, Props)),

    {[{id, list_to_binary(Id)},
      {domain, Domain},
      {roles, RolesJson}] ++
     [{groups, [list_to_binary(G) || G <- Groups]} || Groups =/= undefined] ++
     [{external_groups, [list_to_binary(G) || G <- ExtGroups]}
          || ExtGroups =/= undefined] ++
     [{name, list_to_binary(Name)} || Name =/= undefined] ++
     [{uuid, UUID} || UUID =/= undefined] ++
     [{passwordless, Passwordless} || Passwordless == true] ++
     [{password_change_date, PassChangeTime} || PassChangeTime =/= undefined]}.

user_roles_to_json(Props) ->
    UserRoles = proplists:get_value(user_roles, Props, []),
    GroupRoles = proplists:get_value(group_roles, Props, []),
    AddOrigin =
        fun (Origin, List, AccMap) ->
                lists:foldl(
                  fun (R, Acc) ->
                          maps:put(R, [Origin|maps:get(R, Acc, [])], Acc)
                  end, AccMap, List)
        end,
    Map = lists:foldl(
             fun ({G, R}, Acc) ->
                AddOrigin(G, R, Acc)
             end, #{}, [{user, UserRoles} | GroupRoles]),
    maps:fold(
       fun (Role, Origins, Acc) ->
           [{role_to_json(Role, Origins)}|Acc]
       end, [], Map).

format_password_change_time(undefined) -> undefined;
format_password_change_time(TS) ->
    Local = calendar:now_to_local_time(misc:time_to_timestamp(TS, millisecond)),
    menelaus_util:format_server_time(Local).

handle_get_users(Path, Req) ->
    handle_get_users_with_domain(Req, '_', Path).

get_users_or_roles_validators() ->
    [validate_permission(permission, _)].

get_users_page_validators(DomainAtom, HasStartFrom) ->
    [validator:integer(pageSize, ?MIN_USERS_PAGE_SIZE, ?MAX_USERS_PAGE_SIZE, _),
     validator:touch(startFrom, _),
     validator:one_of(sortBy, ["id", "name", "domain",
                               "password_change_timestamp"], _),
     validator:convert(sortBy, fun list_to_atom/1, _),
     validator:one_of(order, ["asc", "desc"], _),
     validator:touch(substr, _),
     validator:convert(order, fun list_to_atom/1, _)] ++
        case HasStartFrom of
            false ->
                [];
            true ->
                case DomainAtom of
                    '_' ->
                        [validator:required(startFromDomain, _),
                         validator:one_of(startFromDomain, known_domains(), _),
                         validator:convert(startFromDomain, fun list_to_atom/1,
                                           _)];
                    _ ->
                        [validator:prohibited(startFromDomain, _),
                         validator:return_value(startFromDomain, DomainAtom, _)]
                end
        end ++ get_users_or_roles_validators().

validate_permission(Name, State) ->
    validator:validate(
      fun (RawPermission) ->
              case parse_permission(RawPermission) of
                  error ->
                      {error, "Malformed permission"};
                  Permission ->
                      {value, Permission}
              end
      end, Name, State).

handle_get_users(Path, Domain, Req) ->
    case domain_to_atom(Domain) of
        unknown ->
            menelaus_util:reply_json(Req, <<"Unknown user domain.">>, 404);
        DomainAtom ->
            handle_get_users_with_domain(Req, DomainAtom, Path)
    end.

get_roles_for_users_filtering(undefined) ->
    all;
get_roles_for_users_filtering(Permission) ->
    get_roles_by_permission(Permission,
                            ns_bucket:get_snapshot(all, [collections, uuid])).

handle_get_users_with_domain(Req, DomainAtom, Path) ->
    Query = mochiweb_request:parse_qs(Req),
    case lists:keyfind("pageSize", 1, Query) of
        false ->
            validator:handle(
              handle_get_all_users(Req, {'_', DomainAtom}, _), Req, Query,
              get_users_or_roles_validators());
        _ ->
            HasStartFrom = lists:keyfind("startFrom", 1, Query) =/= false,
            validator:handle(
              handle_get_users_page(Req, DomainAtom, Path, _),
              Req, Query, get_users_page_validators(DomainAtom, HasStartFrom))
    end.

ldap_ref_filter(Req) ->
    case menelaus_auth:has_permission(?EXTERNAL_READ, Req) of
        true ->
            pipes:filter(fun (_) -> true end);
        false ->
            pipes:filter(
              fun ({{group, _Id}, Props}) ->
                      menelaus_users:is_empty_ldap_group_ref(
                        proplists:get_value(ldap_group_ref, Props))
              end)
    end.

security_filter(Req) ->
    case menelaus_auth:has_permission(?SECURITY_READ, Req) of
        true ->
            pipes:filter(fun (_) -> true end);
        false ->
            SecurityRoles = get_security_roles(),
            pipes:filterfold(
              fun (User, Cache) ->
                  {Res, NewCache} = has_role(User, SecurityRoles, Cache),
                  {not Res, NewCache}
              end, #{})
    end.

get_domain_access_permission(read, Domain) ->
    case Domain of
        admin -> ?SECURITY_READ;
        local -> ?LOCAL_READ;
        external -> ?EXTERNAL_READ
    end;
get_domain_access_permission(write, Domain) ->
    case Domain of
        admin -> ?SECURITY_WRITE;
        local -> ?LOCAL_WRITE;
        external -> ?EXTERNAL_WRITE
    end.

domain_filter(Domain, Req) ->
    Permission = get_domain_access_permission(read, Domain),
    case menelaus_auth:has_permission(Permission, Req) of
        true ->
            pipes:filter(fun (_) -> true end);
        false ->
            pipes:filter(
              fun ({{_, {_, D}}, _}) when D =:= Domain ->
                      false;
                  (_) ->
                      true
              end)
    end.

substr_filter(undefined, _) -> pipes:filter(fun (_) -> true end);
substr_filter(Substr, PropsToCheck) ->
    LowerSubstr = string:to_lower(Substr),
    CheckProps =
        fun (Props) ->
            lists:any(
                fun (P) ->
                    case proplists:get_value(P, Props) of
                        undefined -> false;
                        V when is_list(V) ->
                            string:str(string:to_lower(V), LowerSubstr) > 0
                    end
                end, PropsToCheck)
        end,
    pipes:filter(
      fun ({{user, {Id, _}}, Props}) ->
              (string:str(string:to_lower(Id), LowerSubstr) > 0) orelse
                  CheckProps(Props);
          ({{group, Id}, Props}) ->
              (string:str(string:to_lower(Id), LowerSubstr) > 0) orelse
                  CheckProps(Props)
      end).

handle_get_all_users(Req, Pattern, Params) ->
    Roles = get_roles_for_users_filtering(
              proplists:get_value(permission, Params)),
    ns_audit:rbac_info_retrieved(Req, users),
    pipes:run(menelaus_users:select_users(Pattern),
              [filter_by_roles(Roles),
               security_filter(Req),
               domain_filter(local, Req),
               domain_filter(external, Req),
               jsonify_users(),
               sjson:encode_extended_json([{compact, true},
                                           {strict, false}]),
               pipes:simple_buffer(2048)],
              menelaus_util:send_chunked(
                Req, 200, [{"Content-Type", "application/json"}])).

handle_lookup_ldap_user(Name, Req) ->
    case ldap_util:get_setting(authentication_enabled) of
        true ->
            case ldap_auth_cache:lookup_user(Name) of
                {ok, _} ->
                    Identity = {Name, external},
                    Exists = menelaus_users:user_exists(Identity),
                    {JSONProps} = get_user_json(Identity),
                    Res = {[{recordExists, Exists} | JSONProps]},
                    menelaus_util:reply_json(Req, Res);
                {error, Reason} ->
                    Msg = iolist_to_binary(ldap_auth:format_error(Reason)),
                    menelaus_util:reply_json(Req, Msg, 404)
            end;
        false ->
            menelaus_util:reply_json(Req, <<"LDAP is disabled.">>, 404)
    end.

handle_get_user(Domain, UserId, Req) ->
    case domain_to_atom(Domain) of
        unknown ->
            menelaus_util:reply_json(Req, <<"Unknown user domain.">>, 404);
        DomainAtom ->
            Identity = {UserId, DomainAtom},
            verify_domain_access(Req, Identity, read),
            case menelaus_users:user_exists(Identity) of
                false ->
                    menelaus_util:reply_json(Req, <<"Unknown user.">>, 404);
                true ->
                    verify_domain_access(Req, Identity, read),
                    verify_security_roles_access(
                      Req, ?SECURITY_READ, menelaus_users:get_roles(Identity)),
                    ns_audit:rbac_info_retrieved(Req, users),
                    menelaus_util:reply_json(Req, get_user_json(Identity))
            end
    end.

filter_by_roles(all) ->
    pipes:filter(fun (_) -> true end);
filter_by_roles(Roles) ->
    RoleNames = [Name || {Name, _} <- Roles],
    pipes:filterfold(?cut(has_role(_1, RoleNames, _2)), #{}).

has_role({_, Props}, Roles, Cache) ->
    UserRoles = proplists:get_value(user_roles, Props, []) ++
                    proplists:get_value(roles, Props, []),
    case overlap(UserRoles, Roles) of
        true -> {true, Cache};
        false ->
            {LocalGroups, ExtGroups} =
                proplists:get_value(dirty_groups, Props, {[], []}),
            has_role_in_groups(LocalGroups ++ ExtGroups, Roles, Cache)
    end.

has_role_in_groups([], _, Cache) -> {false, Cache};
has_role_in_groups([G|T], Roles, Cache) ->
    case maps:find(G, Cache) of
        {ok, true} -> {true, Cache};
        {ok, false} -> has_role_in_groups(T, Roles, Cache);
        error ->
            GroupRoles = menelaus_users:get_group_roles(G),
            case overlap(GroupRoles, Roles) of
                true ->
                    {true, Cache#{G => true}};
                false ->
                    has_role_in_groups(T, Roles, Cache#{G => false})
            end
    end.

jsonify_users() ->
    ?make_transducer(
       begin
           ?yield(array_start),
           pipes:foreach(
             ?producer(),
             fun ({{user, Identity}, Props}) ->
                     ?yield({json, user_to_json(Identity, Props)})
             end),
           ?yield(array_end)
       end).

-record(skew, {skew, size, less_fun, filter, skipped = 0}).

skew_compare(El1, El2, #skew{less_fun = LessFun}) -> LessFun(El1, El2).

add_to_skew(_El, undefined) ->
    undefined;
add_to_skew(El, #skew{skew = CouchSkew,
                      size = Size,
                      filter = Filter,
                      less_fun = LessFun,
                      skipped = Skipped} = Skew) ->
    case Filter(El, LessFun) of
        false ->
            Skew#skew{skipped = Skipped + 1};
        true ->
            CouchSkew1 = couch_skew:in(El, LessFun, CouchSkew),
            case couch_skew:size(CouchSkew1) > Size of
                true ->
                    {_, CouchSkew2} = couch_skew:out(LessFun, CouchSkew1),
                    Skew#skew{skew = CouchSkew2};
                false ->
                    Skew#skew{skew = CouchSkew1}
            end
    end.

skew_to_list(#skew{skew = CouchSkew,
                   less_fun = LessFun}) ->
    skew_to_list(CouchSkew, LessFun, []).

skew_to_list(CouchSkew, LessFun, Acc) ->
    case couch_skew:size(CouchSkew) of
        0 ->
            Acc;
        _ ->
            {El, NewSkew} = couch_skew:out(LessFun, CouchSkew),
            skew_to_list(NewSkew, LessFun, [El | Acc])
    end.

skew_size(#skew{skew = CouchSkew}) ->
    couch_skew:size(CouchSkew).

skew_out(#skew{skew = CouchSkew, less_fun = LessFun} = Skew) ->
    {El, NewCouchSkew} = couch_skew:out(LessFun, CouchSkew),
    {El, Skew#skew{skew = NewCouchSkew}}.

skew_min(undefined) ->
    undefined;
skew_min(#skew{skew = CouchSkew}) ->
    case couch_skew:size(CouchSkew) of
        0 ->
            undefined;
        _ ->
            couch_skew:min(CouchSkew)
    end.

skew_skipped(#skew{skipped = Skipped}) ->
    Skipped.

create_skews(Start, PageSize, SortProp, Order) ->

    LessFun =
        case {SortProp, Order} of
            {id, asc} -> fun ({A, _}, {B, _}) -> A >= B end;
            {id, desc} -> fun ({A, _}, {B, _}) -> B >= A end;
            {domain, asc} ->
                fun ({{N1, D1}, _}, {{N2, D2}, _}) -> {D1, N1} >= {D2, N2} end;
            {domain, desc} ->
                fun ({{N1, D1}, _}, {{N2, D2}, _}) -> {D2, N2} >= {D1, N1} end;
            {P, O} ->
                fun ({AId, AProps}, {BId, BProps}) ->
                        %% compare props first
                        %% if they are equal compare ids
                        A = {proplists:get_value(P, AProps), AId},
                        B = {proplists:get_value(P, BProps), BId},
                        case O of
                            asc -> A >= B;
                            desc -> B >= A
                        end
                end
        end,

    SkewThis =
        #skew{
           skew = couch_skew:new(),
           size = PageSize + 1,
           less_fun = LessFun,
           filter = fun (El, Less) ->
                            Start =:= undefined orelse Less(El, Start)
                    end},
    SkewPrev =
        case Start of
            undefined ->
                undefined;
            _ ->
                #skew{
                   skew = couch_skew:new(),
                   size = PageSize,
                   less_fun = fun (A, B) -> not LessFun(A, B) end,
                   filter = fun (El, Less) ->
                                    Less(El, Start)
                            end}
        end,
    SkewLast =
        #skew{
           skew = couch_skew:new(),
           size = PageSize,
           less_fun = fun (A, B) -> not LessFun(A, B) end,
           filter = fun (_El, _LessFun) ->
                            true
                    end},
    [SkewPrev, SkewThis, SkewLast].

add_to_skews(El, Skews) ->
    [add_to_skew(El, Skew) || Skew <- Skews].

build_group_links(Links, Path, Params) ->
    {[{LinkName, build_pager_link(Path, StartFrom, Params)}
         || {LinkName, StartFrom} <- Links]}.

build_user_links(Links, NeedDomain, Path, Params) ->
    Json = lists:map(
             fun ({LinkName, noparams = UName}) ->
                     {LinkName, build_pager_link(Path, UName, Params)};
                 ({LinkName, {UName, Domain}}) ->
                     DomainParams = [{startFromDomain, Domain} || NeedDomain],
                     {LinkName, build_pager_link(Path, UName,
                                                 Params ++ DomainParams)}
             end, Links),
    {Json}.

build_pager_link(Path, StartObj, ExtraParams) ->
    PaginatorParams = format_paginator_params(StartObj),
    Params = mochiweb_util:urlencode(ExtraParams ++ PaginatorParams),
    iolist_to_binary(io_lib:format("/~s?~s", [Path, Params])).

format_paginator_params(noparams) -> [];
format_paginator_params(ObjName) -> [{startFrom, ObjName}].

seed_links(Pairs) ->
    [{Name, Object} || {Name, Object} <- Pairs, Object =/= undefined].

page_data_from_skews([SkewPrev, SkewThis, SkewLast], PageSize) ->
    {Objects, NextObj} =
        case skew_size(SkewThis) of
            Size when Size =:= PageSize + 1 ->
                {N, NewSkew} = skew_out(SkewThis),
                {skew_to_list(NewSkew), N};
            _ ->
                {skew_to_list(SkewThis), undefined}
        end,
    {First, Prev} = case skew_min(SkewPrev) of
                        undefined ->
                            {undefined, undefined};
                        {P, _} ->
                            {noparams, P}
                    end,
    {Last, Next} =
        case NextObj of
            undefined ->
                {undefined, undefined};
            _ ->
                {L, _} = LastObj = skew_min(SkewLast),
                case skew_compare(LastObj, NextObj, SkewLast) of
                    false -> {L, element(1, NextObj)};
                    true -> {L, L}
                end
        end,
    {Objects,
     skew_skipped(SkewThis),
     seed_links([{first, First}, {prev, Prev},
                 {next, Next}, {last, Last}])}.

handle_get_users_page(Req, DomainAtom, Path, Values) ->
    SortAndFilteringProps = [user_roles, dirty_groups, name,
                             password_change_timestamp],
    Start =
        case proplists:get_value(startFrom, Values) of
            undefined ->
                undefined;
            U ->
                Id = {U, proplists:get_value(startFromDomain, Values)},
                {Id, menelaus_users:get_user_props(Id, SortAndFilteringProps)}
        end,
    PageSize = proplists:get_value(pageSize, Values),
    Permission = proplists:get_value(permission, Values),
    Roles = get_roles_for_users_filtering(Permission),
    Order = proplists:get_value(order, Values, asc),
    Sort = proplists:get_value(sortBy, Values, id),
    Substr = proplists:get_value(substr, Values, undefined),

    {PageSkews, Total} =
        pipes:run(menelaus_users:select_users({'_', DomainAtom},
                                              SortAndFilteringProps),
                  [filter_by_roles(Roles),
                   security_filter(Req),
                   domain_filter(local, Req),
                   domain_filter(external, Req),
                   substr_filter(Substr, [name])],
                  ?make_consumer(
                     pipes:fold(
                       ?producer(),
                       fun ({{user, Identity}, Props}, {Skews, T}) ->
                               {add_to_skews({Identity, Props}, Skews), T + 1}
                       end, {create_skews(Start, PageSize, Sort, Order), 0}))),

    UserJson = fun ({Identity, _}) ->
                       Props = menelaus_users:get_user_props(Identity),
                       user_to_json(Identity, Props)
               end,

    {Users, Skipped, Links} = page_data_from_skews(PageSkews, PageSize),
    UsersJson = [UserJson(O) || O <- Users],
    LinksParams = [{permission, format_permission(Permission)}
                        || Permission =/= undefined] ++
                  [{substr, Substr} || Substr =/= undefined] ++
                  [{pageSize, PageSize},
                   {sortBy, Sort},
                   {order, Order}],
    LinksJson = build_user_links(Links, DomainAtom == '_', Path, LinksParams),
    Json = {[{total, Total},
             {links, LinksJson},
             {skipped, Skipped},
             {users, UsersJson}]},
    ns_audit:rbac_info_retrieved(Req, users),
    menelaus_util:reply_json(Req, Json).

handle_whoami(Req) ->
    AuthnRes = #authn_res{identity = Identity} =
        menelaus_auth:get_authn_res(Req),
    Props = menelaus_users:get_user_props(Identity,
                                          [name, passwordless,
                                           password_change_timestamp]),
    {JSON} = user_to_json(Identity, Props),
    Roles = menelaus_roles:get_roles(AuthnRes),
    RolesJSON = [{roles, [{role_to_json(R)} || R <- Roles]}],
    menelaus_util:reply_json(Req, {misc:update_proplist(JSON, RolesJSON)}).

get_user_json(Identity) ->
    user_to_json(Identity, menelaus_users:get_user_props(Identity)).

parse_until(Str, Delimeters) ->
    lists:splitwith(fun (Char) ->
                            not lists:member(Char, Delimeters)
                    end, Str).

role_to_atom(Role) ->
    list_to_existing_atom(string:to_lower(Role)).

get_num_params(Role, Definitions) ->
    case menelaus_roles:get_param_defs(Role, Definitions) of
        not_found ->
            not_found;
        Defs ->
            length(Defs)
    end.

adjust_role(Role, Params, Definitions) ->
    RoleAtom = role_to_atom(Role),
    AdjustedParams =
        case get_num_params(RoleAtom, Definitions) of
            I when is_integer(I),
                   I >= length(Params) ->
                misc:align_list(Params, I, any);
            _ ->
                %% this will be handled later
                %% in validate_roles
                Params
        end,
    {RoleAtom, AdjustedParams}.

parse_role(RoleRaw, Definitions) ->
    try
        case parse_until(RoleRaw, "[") of
            {Role, []} ->
                role_to_atom(Role);
            {Role, "[*]"} ->
                adjust_role(Role, [any], Definitions);
            {Role, [$[ | ParamAndBracket]} ->
                case parse_until(ParamAndBracket, "]") of
                    {Param, "]"} when Param =/= [] ->
                        adjust_role(Role, string:split(Param, ":", all),
                                    Definitions);
                    _ ->
                        {error, RoleRaw}
                end
        end
    catch error:badarg ->
            {error, RoleRaw}
    end.

parse_roles(undefined) ->
    [];
parse_roles(RolesStr) ->
    Definitions = menelaus_roles:get_definitions(public),
    RolesRaw = string:tokens(RolesStr, ","),
    [parse_role(string:trim(RoleRaw), Definitions) || RoleRaw <- RolesRaw].

params_to_string([any]) ->
    "*";
params_to_string([any | Rest]) ->
    params_to_string(Rest);
params_to_string(Params) ->
    lists:flatten(lists:join(":", strip_ids(lists:reverse(Params)))).

role_to_string(Role) when is_atom(Role) ->
    atom_to_list(Role);
role_to_string({Role, Params}) ->
    lists:flatten(io_lib:format(
                    "~p[~s]",
                    [Role, params_to_string(lists:reverse(Params))])).

known_domains() ->
    ["local", "external"].

domain_to_atom(Domain) ->
    case lists:member(Domain, known_domains()) of
        true ->
            list_to_atom(Domain);
        false ->
            unknown
    end.

verify_length([P, Len]) ->
    length(P) >= Len.

verify_control_chars(P) ->
    lists:all(
      fun (C) ->
              C > 31 andalso C =/= 127
      end, P).

verify_utf8(P) ->
    couch_util:validate_utf8(P).

verify_lowercase(P) ->
    string:to_upper(P) =/= P.

verify_uppercase(P) ->
    string:to_lower(P) =/= P.

verify_digits(P) ->
    lists:any(
      fun (C) ->
              C > 47 andalso C < 58
      end, P).

password_special_characters() ->
    "@%+\\/'\"!#$^?:,(){}[]~`-_".

verify_special(P) ->
    lists:any(
      fun (C) ->
              lists:member(C, password_special_characters())
      end, P).

get_verifier(uppercase, P) ->
    {fun verify_uppercase/1, P,
     <<"The password must contain at least one uppercase letter">>};
get_verifier(lowercase, P) ->
    {fun verify_lowercase/1, P,
     <<"The password must contain at least one lowercase letter">>};
get_verifier(digits, P) ->
    {fun verify_digits/1, P,
     <<"The password must contain at least one digit">>};
get_verifier(special, P) ->
    {fun verify_special/1, P,
     list_to_binary(
       "The password must contain at least one of the following characters: " ++
           password_special_characters())}.

execute_verifiers([]) ->
    true;
execute_verifiers([{Fun, Arg, Error} | Rest]) ->
    case Fun(Arg) of
        true ->
            execute_verifiers(Rest);
        false ->
            Error
    end.

get_password_policy() ->
    {value, Policy} = ns_config:search(password_policy),
    MinLength = proplists:get_value(min_length, Policy),
    true = (MinLength =/= undefined),
    MustPresent = proplists:get_value(must_present, Policy),
    true = (MustPresent =/= undefined),
    {MinLength, MustPresent}.

validate_cred(undefined, _) -> <<"Field must be given">>;
validate_cred(P, password) ->
    is_valid_password(P, get_password_policy());
validate_cred(Username, username) ->
    validate_id(Username, <<"Username">>).

validate_id([], Fieldname) ->
    <<Fieldname/binary, " must not be empty">>;
validate_id(Id, Fieldname) when length(Id) > 128 ->
    <<Fieldname/binary, " may not exceed 128 characters">>;
validate_id("@" ++ _, Fieldname) ->
    <<Fieldname/binary, " cannot start with '@'">>;
validate_id(Id, Fieldname) ->
    V = lists:all(
          fun (C) ->
                  C > 32 andalso C =/= 127 andalso
                      not lists:member(C, "()<>,;:\\\"/[]?={}")
          end, Id)
        andalso couch_util:validate_utf8(Id),

    V orelse
        <<Fieldname/binary, " must not contain spaces, control or any of "
          "()<>,;:\\\"/[]?={} characters and must be valid utf8">>.

is_valid_password(P, {MinLength, MustPresent}) ->
    LengthError = io_lib:format(
                    "The password must be at least ~p characters long.",
                    [MinLength]),

    Verifiers =
        [{fun verify_length/1, [P, MinLength], list_to_binary(LengthError)},
         {fun verify_utf8/1, P, <<"The password must be valid utf8">>},
         {fun verify_control_chars/1, P,
          <<"The password must not contain control characters">>}] ++
        [get_verifier(V, P) || V <- MustPresent],

    execute_verifiers(Verifiers).

handle_user_change_password_patch(UserId, Req) ->
    assert_no_users_upgrade(),
    case validate_cred(UserId, username) of
        true ->
            handle_change_password_with_identity(Req, {UserId, local});
        Error ->
            menelaus_util:reply_global_error(Req, Error)
    end.

handle_put_user(Domain, UserId, Req) ->
    assert_no_users_upgrade(),

    case validate_cred(UserId, username) of
        true ->
            case domain_to_atom(Domain) of
                unknown ->
                    menelaus_util:reply_json(Req, <<"Unknown user domain.">>,
                                             404);
                external = T ->
                    menelaus_util:assert_is_enterprise(),
                    handle_put_user_with_identity({UserId, T}, Req);
                local = T ->
                    handle_put_user_with_identity({UserId, T}, Req)
            end;
        Error ->
            menelaus_util:reply_global_error(Req, Error)
    end.

validate_password(State) ->
    validator:validate(
      fun (P) ->
              case validate_cred(P, password) of
                  true ->
                      ok;
                  Error ->
                      {error, Error}
              end
      end, password, State).

put_user_validators(Req, GetUserIdFun, GroupCheckFun, ValidatePassword) ->
    ExtraRolesFun =
        fun (State) ->
            Id = {_, Domain} = GetUserIdFun(State),
            %% Domain is validated above but it can fail the validation
            %% so it will be undefined here and lead to get_roles crash
            case Domain == local orelse Domain == external of
                true -> menelaus_users:get_roles(Id);
                false -> []
            end ++
            case validator:get_value(groups, State) of
                undefined -> [];
                Groups ->
                    lists:append([menelaus_users:get_group_roles(G)
                                  || G <- Groups])
            end
        end,

    [validator:touch(name, _),
     validate_user_groups(groups, GroupCheckFun, Req, _),
     validator:default(roles, [], _),
     validate_roles(roles, _),
     validator_verify_security_roles_access(roles, Req, ?SECURITY_WRITE,
                                            ExtraRolesFun, _)] ++
    [validate_password(_) || ValidatePassword] ++
    [validator:unsupported(_)].

bad_roles_error(BadRoles) ->
    Str = string:join(BadRoles, ","),
    io_lib:format(
      "Cannot assign roles to user because the following roles are unknown,"
      " malformed or role parameters are undefined: [~s]", [Str]).

validate_user_groups(Name, GroupCheckFun, Req, State) ->
    IsEnterprise = cluster_compat_mode:is_enterprise(),
    validator:validate(
      fun (GroupsRaw) when (GroupsRaw =/= "") andalso not IsEnterprise ->
              {error, "User groups require enterprise edition"};
          (GroupsRaw) ->
              Groups = parse_groups(GroupsRaw),
              case lists:filter(?cut(not GroupCheckFun(_)),
                                Groups) of
                  [] ->
                      HasLdapRef =
                          lists:any(fun menelaus_users:has_group_ldap_ref/1,
                                    Groups),
                      verify_ldap_access(Req, HasLdapRef),
                      {value, Groups};
                  BadGroups ->
                      BadGroupsStr = string:join(BadGroups, ","),
                      ErrorStr = io_lib:format("Groups do not exist: ~s",
                                               [BadGroupsStr]),
                      {error, ErrorStr}
              end
      end, Name, State).

parse_groups(GroupsStr) ->
    GroupsTokens = string:tokens(GroupsStr, ","),
    [string:trim(G) || G <- GroupsTokens].

validate_roles(Name, State) ->
    validator:validate(
      fun (RawRoles) ->
              Roles = parse_roles(RawRoles),
              BadRoles = [BadRole || BadRole = {error, _} <- Roles],
              GoodRoles = Roles -- BadRoles,
              {_, MoreBadRoles} =
                  menelaus_roles:validate_roles(GoodRoles),
              case {BadRoles, MoreBadRoles} of
                  {[], []} ->
                      {value, Roles};
                  _ ->
                      {error, bad_roles_error(
                                [Raw || {error, Raw} <- BadRoles] ++
                                    [role_to_string(R) || R <- MoreBadRoles])}
              end
      end, Name, State).

handle_put_user_with_identity({_UserId, Domain} = Identity, Req) ->
    validator:handle(
      fun (Values) ->
              verify_domain_access(Req, Identity, write),
              reply(do_store_user(Identity, Values, Req), Req)
      end, Req, form, put_user_validators(Req,
                                          fun (_) -> Identity end,
                                          menelaus_users:group_exists(_),
                                          Domain == local)).

validator_verify_security_roles_access(RolesName, Req, Permission,
                                       ExtraRolesFun, State) ->
    ExtraRoles = ExtraRolesFun(State),
    validator:validate(
      %% If there are no 'roles' in the request then the following will
      %% not get called. As a result "ExtraRoles" will not be verified.
      fun (Roles) ->
          AllRoles = lists:usort(Roles ++ ExtraRoles),
          verify_security_roles_access(Req, Permission, AllRoles)
      end, RolesName, State).

verify_security_roles_access(Req, Permission, Roles) ->
    case overlap(Roles, get_security_roles()) of
        true ->
            menelaus_util:require_permission(Req, Permission);
        false ->
            ok
    end.

overlap(List1, List2) ->
    lists:any(fun (V) -> lists:member(V, List1) end, List2).

get_security_roles() ->
    [R || {R, _} <- menelaus_roles:get_security_roles(
                      ns_bucket:get_snapshot(all, [collections, uuid]))].

verify_domain_access(Req, {_UserId, Domain}, Access)
  when Domain =:= local orelse Domain =:= external ->
    Permission = get_domain_access_permission(Access, Domain),
<<<<<<< HEAD
    menelaus_util:require_permission(Req, Permission).
=======
    do_verify_domain_access(Req, Permission).

do_verify_domain_access(Req, Permission) ->
    case menelaus_auth:has_permission(Permission, Req) of
        true ->
            ok;
        false ->
            menelaus_util:require_permission(Req, Permission)
    end.
>>>>>>> 55dbc8e8

do_store_user({User, Domain} = Identity, Props, Req) ->
    Name = proplists:get_value(name, Props),
    PassOrAuth = case proplists:get_value(auth, Props) of
                     undefined ->
                         {password, proplists:get_value(password, Props)};
                     A ->
                         {auth, A}
                 end,
    Roles = proplists:get_value(roles, Props, []),
    Groups = proplists:get_value(groups, Props),
    UniqueRoles = lists:usort(Roles),
<<<<<<< HEAD
=======
    OldRoles = menelaus_users:get_roles(Identity),

    verify_security_roles_access(
      Req, ?SECURITY_WRITE, lists:usort(GroupRoles ++ Roles ++ OldRoles)),

    verify_domain_access(Req, Identity, write),

    verify_ldap_access(Req, ?EXTERNAL_WRITE, LdapMapGroups),
>>>>>>> 55dbc8e8

    Reason = case menelaus_users:user_exists(Identity) of
                 true -> updated;
                 false -> added
             end,
    case menelaus_users:store_user(Identity, Name, PassOrAuth,
                                   UniqueRoles, Groups) of
        ok ->
            ns_audit:set_user(Req, Identity, UniqueRoles, Name, Groups,
                              Reason),
            {_, SanitizedUser} = ns_config_log:sanitize_value(User, [add_salt]),
            ?log_debug("User added - ~p:~p, ~p.",
                       [ns_config_log:tag_user_name(User), Domain,
                        SanitizedUser]),
            ns_audit:password_change(Req, Identity),
            event_log:add_log(user_added, [{user, SanitizedUser},
                                           {domain, Domain}]),
            ok;
        {error, Error} -> {error, Error}
    end.

handle_delete_user(Domain, UserId, Req) ->
    assert_no_users_upgrade(),

    case domain_to_atom(Domain) of
        unknown ->
            menelaus_util:reply_json(Req, <<"Unknown user domain.">>, 404);
        T ->
            Identity = {UserId, T},
            verify_security_roles_access(
              Req, ?SECURITY_WRITE, menelaus_users:get_roles(Identity)),

            verify_domain_access(Req, Identity, write),

            case menelaus_users:delete_user(Identity) of
                {commit, _} ->
                    ns_audit:delete_user(Req, Identity),
                    {_, SanitizedUserId} = ns_config_log:sanitize_value(
                                             UserId,
                                             [add_salt]),
                    ?log_debug("User deleted ~p:~p, ~p.",
                               [ns_config_log:tag_user_name(UserId), T,
                                SanitizedUserId]),
                    event_log:add_log(user_deleted, [{user, SanitizedUserId},
                                                     {domain, T}]),
                    reply_put_delete_users(Req);
                {abort, {error, not_found}} ->
                    menelaus_util:reply_json(Req, <<"User was not found.">>,
                                             404)
            end
    end.

reply_put_delete_users(Req) ->
    menelaus_util:reply_json(Req, <<>>, 200).

change_password_validators() ->
    [validator:required(password, _),
     validate_password(_),
     validator:unsupported(_)].

handle_change_password(Req) ->
    menelaus_util:assert_is_enterprise(),
    assert_no_on_behalf(Req),

    case menelaus_auth:is_UI_req(Req) of
        false ->
            case menelaus_auth:get_identity(Req) of
                {_, local} = Identity ->
                    handle_change_password_with_identity(Req, Identity);
                {_, admin} = Identity ->
                    handle_change_password_with_identity(Req, Identity);
                _ ->
                    menelaus_util:reply_json(
                      Req,
                      <<"Changing of password is not allowed for this user.">>,
                      404)
            end;
        true ->
            menelaus_util:require_auth(Req)
    end.

handle_change_password_with_identity(Req, Identity) ->
    validator:handle(
      fun (Values) ->
              case do_change_password(Identity,
                                      proplists:get_value(password, Values)) of
                  ok ->
                      ns_audit:password_change(Req, Identity),
                      menelaus_util:reply(Req, 200);
                  user_not_found ->
                      menelaus_util:reply_json(Req, <<"User was not found.">>,
                                               404);
                  unchanged ->
                      menelaus_util:reply(Req, 200)
              end
      end, Req, form, change_password_validators()).

do_change_password({_, local} = Identity, Password) ->
    menelaus_users:change_password(Identity, Password);
do_change_password({User, admin}, Password) ->
    ns_config_auth:set_admin_credentials(User, Password).

gen_password(Policy) ->
    gen_password(Policy, 100).

gen_password(Policy, 0) ->
    erlang:error({pass_gen_retries_exceeded, Policy});
gen_password({MinLength, _} = Policy, Retries) ->
    Length = max(MinLength, misc:rand_uniform(8, 16)),
    Letters =
        "0123456789abcdefghijklmnopqrstuvwxyz"
        "ABCDEFGHIJKLMNOPQRSTUVWXYZ!@#$%^&*?",
    Pass = crypto_random_string(Length, Letters),
    case is_valid_password(Pass, Policy) of
        true -> Pass;
        _ -> gen_password(Policy, Retries - 1)
    end.

crypto_random_string(Length, AllowedChars) ->
    S = rand:seed_s(exrop, misc:generate_crypto_seed()),
    AllowedLen = length(AllowedChars),
    {Password, _} = lists:mapfoldl(
        fun(_, Acc) ->
                {Rand, NewAcc} = rand:uniform_s(AllowedLen, Acc),
                {lists:nth(Rand, AllowedChars), NewAcc}
        end, S, lists:seq(1, Length)),
    Password.

reset_admin_password(Password) ->
    {User, Error} =
        case ns_config_auth:get_user(admin) of
            undefined ->
                {undefined, "Failed to reset administrative password. Node is "
                 "not initialized."};
            U ->
                {U, case validate_cred(Password, password) of
                        true ->
                            undefined;
                        ErrStr ->
                            ErrStr
                    end}
        end,

    case Error of
        undefined ->
            ok = ns_config_auth:set_admin_credentials(User, Password),
            ns_audit:password_change(undefined, {User, admin}),
            {ok, Password};
        _ ->
            {error, Error}
    end.

handle_reset_admin_password(Req) ->
    assert_no_users_upgrade(),

    menelaus_util:ensure_local(Req),
    Password =
        case proplists:get_value("generate", mochiweb_request:parse_qs(Req)) of
            "1" ->
                gen_password(get_password_policy());
            _ ->
                PostArgs = mochiweb_request:parse_post(Req),
                proplists:get_value("password", PostArgs)
        end,
    case Password of
        undefined ->
            menelaus_util:reply_error(Req, "password",
                                      "Password should be supplied");
        _ ->
            case reset_admin_password(Password) of
                {ok, Password} ->
                    ns_audit:admin_password_reset(Req),
                    menelaus_util:reply_json(
                      Req, {[{password, list_to_binary(Password)}]});
                {error, Error} ->
                    menelaus_util:reply_global_error(Req, Error)
            end
    end.

list_to_rbac_atom(List) ->
    try
        list_to_existing_atom(List)
    catch error:badarg ->
            '_unknown_'
    end.

parse_permission(RawPermission) ->
    case string:split(RawPermission, "!", all) of
        [Object, Operation] ->
            case parse_object(Object) of
                error ->
                    error;
                Parsed ->
                    {Parsed, list_to_rbac_atom(Operation)}
            end;
        _ ->
            error
    end.

parse_object("cluster" ++ RawObject) ->
    parse_vertices(RawObject, []);
parse_object(_) ->
    error.

parse_vertices([], Acc) ->
    lists:reverse(Acc);
parse_vertices([$. | Rest], Acc) ->
    case parse_until(Rest, ".[") of
        {Name, [$. | Rest1]} ->
            parse_vertices([$. | Rest1], [list_to_rbac_atom(Name) | Acc]);
        {Name, []} ->
            parse_vertices([], [list_to_rbac_atom(Name) | Acc]);
        {Name, [$[ | Rest1]} ->
            case parse_until(Rest1, "]") of
                {ParamsStr, [$] | Rest2]} ->
                    case parse_parameterized_vertex(Name, ParamsStr) of
                        error ->
                            error;
                        Parsed ->
                            parse_vertices(Rest2, [Parsed | Acc])
                    end;
                _ ->
                    error
            end
    end;
parse_vertices(_, _) ->
    error.

parse_parameterized_vertex(Name, Params) ->
    NameAtom = list_to_rbac_atom(Name),
    case parse_vertex_params(NameAtom, Params) of
        error ->
            error;
        Res ->
            {NameAtom, Res}
    end.

parse_vertex_param(".") ->
    any;
parse_vertex_param(Param) ->
    Param.

params_length(scope) ->
    2;
params_length(collection) ->
    3;
params_length(_) ->
    undefined.

parse_vertex_params(bucket, Name) ->
    parse_vertex_param(Name);
parse_vertex_params(VertexName, ParamsStr) ->
    Params = string:split(ParamsStr, ":", all),
    Length = params_length(VertexName),
    case length(Params) of
        Length ->
            lists:map(fun parse_vertex_param/1, Params);
        _ ->
            error
    end.

parse_permissions(Body) ->
    RawPermissions = string:split(Body, ",", all),
    lists:map(fun (RawPermission) ->
                      Trimmed = string:trim(RawPermission),
                      {Trimmed, parse_permission(Trimmed)}
              end, RawPermissions).

handle_check_permissions_post(Req) ->
    Body = mochiweb_request:recv_body(Req),
    case Body of
        undefined ->
            menelaus_util:reply_json(
              Req, <<"Request body should not be empty.">>, 400);
        _ ->
            Permissions = parse_permissions(binary_to_list(Body)),
            Malformed = [Bad || {Bad, error} <- Permissions],
            case Malformed of
                [] ->
                    Tested =
                        [{list_to_binary(RawPermission),
                          menelaus_auth:has_permission(Permission, Req)} ||
                            {RawPermission, Permission} <- Permissions],
                    menelaus_util:reply_json(Req, {Tested});
                _ ->
                    Message = io_lib:format("Malformed permissions: [~s].",
                                            [string:join(Malformed, ",")]),
                    menelaus_util:reply_json(Req, iolist_to_binary(Message),
                                             400)
            end
    end.

check_permissions_url_version(Snapshot) ->
    B = term_to_binary(
          [cluster_compat_mode:get_compat_version(),
           menelaus_users:get_users_version(),
           menelaus_users:get_groups_version(),
           menelaus_roles:params_version(Snapshot)]),
    base64:encode(crypto:hash(sha, B)).

get_accessible_buckets(AuthnRes) ->
    Roles = menelaus_roles:get_compiled_roles(AuthnRes),
    lists:filter(
      fun (Bucket) ->
              lists:any(
                menelaus_roles:is_allowed(_, Roles),
                [{[{collection, [Bucket, any, any]}, data, docs], any},
                 {[{collection, [Bucket, any, any]}, collections], any}])
      end, ns_bucket:get_bucket_names()).

handle_get_user_buckets_for_cbauth(Req) ->
    Params = mochiweb_request:parse_qs(Req),
    User = proplists:get_value("user", Params),
    Domain = list_to_existing_atom(proplists:get_value("domain", Params)),
    Extras = proplists:get_value("extras", Params, undefined),
    AuthnRes = menelaus_auth:get_authn_res_from_on_behalf_of(User, Domain,
                                                             Extras),
    Buckets = [list_to_binary(B) || B <- get_accessible_buckets(AuthnRes)],
    menelaus_util:reply_json(Req, Buckets, 200).

handle_get_user_uuid_for_cbauth(Req) ->
    Params = mochiweb_request:parse_qs(Req),
    User = proplists:get_value("user", Params),
    Domain = list_to_existing_atom(proplists:get_value("domain", Params)),
    UUID = menelaus_users:get_user_uuid({User, Domain}),
    menelaus_util:reply_json(Req, {[{user, erlang:list_to_binary(User)},
                                    {domain, Domain}] ++
                                    [{uuid, UUID} || UUID =/= undefined]}).

handle_check_permission_for_cbauth(Req) ->
    Params = mochiweb_request:parse_qs(Req),
    RawPermission = proplists:get_value("permission", Params),
    Permission = parse_permission(string:trim(RawPermission)),
    User = proplists:get_value("user", Params),
    Domain = list_to_existing_atom(proplists:get_value("domain", Params)),
    Extras = proplists:get_value("extras", Params, undefined),
    AuthnRes = menelaus_auth:get_authn_res_from_on_behalf_of(User, Domain,
                                                             Extras),

    case menelaus_roles:is_allowed(Permission, AuthnRes) of
        true ->
            menelaus_util:reply_text(Req, "", 200);
        false ->
            maybe_audit_access_forbidden(Req, Params),
            ns_server_stats:notify_counter(<<"rest_request_access_forbidden">>),
            %% This should have been 403 as the caller is authenticated but
            %% doesn't have necessary permissions.
            menelaus_util:reply_text(Req, "", 401)
    end.


maybe_audit_access_forbidden(Req, Params) ->
    %% User must be properly authenticated as an admin user that starts with an
    %% '@' symbol. Ensures a malicious admin cannot hide from auditing.
    case menelaus_auth:get_authenticated_identity(Req) of
        {"@" ++ _InternalUsername, admin} ->
            ShouldAudit =
                case proplists:get_value("audit", Params) of
                    undefined ->
                        true;
                    RawAuditValue ->
                        case (catch misc:convert_to_boolean(RawAuditValue)) of
                            Bool when is_boolean(Bool) -> Bool;
                            _ -> true
                        end
                end,
            case ShouldAudit of
                true ->
                    ns_audit:access_forbidden(Req);
                false ->
                    ok
            end;
        _ ->
            ns_audit:access_forbidden(Req)
    end.

vertex_param_to_list(all) ->
    "*";
vertex_param_to_list(any) ->
    ".";
vertex_param_to_list(Param) ->
    Param.

vertex_to_iolist(Atom) when is_atom(Atom) ->
    atom_to_list(Atom);
vertex_to_iolist({bucket, Param}) ->
    vertex_to_iolist(bucket, [Param]);
vertex_to_iolist({Atom, Params}) when Atom =:= collection;
                                      Atom =:= scope ->
    vertex_to_iolist(Atom, Params).

vertex_to_iolist(Atom, Params) ->
    ConvertedParams = lists:map(fun vertex_param_to_list/1, Params),
    [atom_to_list(Atom), "[", lists:join(":", ConvertedParams), "]"].

format_permission({Object, Operation}) ->
    FormattedVertices = ["cluster" | [vertex_to_iolist(Vertex) ||
                                         Vertex <- Object]],
    iolist_to_binary(
      [string:join(FormattedVertices, "."), "!", atom_to_list(Operation)]).

forbidden_response(Permissions) ->
    FormattedList = [format_permission(P) || P <- lists:usort(Permissions)],
    {[{message, <<"Forbidden. User needs the following permissions">>},
      {permissions, FormattedList}]}.

handle_get_password_policy(Req) ->
    {MinLength, MustPresent} = get_password_policy(),
    menelaus_util:reply_json(
      Req,
      {[{minLength, MinLength},
        {enforceUppercase, lists:member(uppercase, MustPresent)},
        {enforceLowercase, lists:member(lowercase, MustPresent)},
        {enforceDigits, lists:member(digits, MustPresent)},
        {enforceSpecialChars, lists:member(special, MustPresent)}]}).

post_password_policy_validators() ->
    [validator:required(minLength, _),
     validator:integer(minLength, 0, 100, _),
     validator:boolean(enforceUppercase, _),
     validator:boolean(enforceLowercase, _),
     validator:boolean(enforceDigits, _),
     validator:boolean(enforceSpecialChars, _),
     validator:unsupported(_)].

must_present_value(JsonField, MustPresentAtom, Args) ->
    case proplists:get_value(JsonField, Args) of
        true ->
            [MustPresentAtom];
        _ ->
            []
    end.

handle_post_password_policy(Req) ->
    validator:handle(
      fun (Values) ->
              Policy =
                  [{min_length, proplists:get_value(minLength, Values)},
                   {must_present,
                    must_present_value(enforceUppercase, uppercase, Values) ++
                        must_present_value(enforceLowercase, lowercase,
                                           Values) ++
                        must_present_value(enforceDigits, digits, Values) ++
                        must_present_value(enforceSpecialChars, special,
                                           Values)}],
              OldSettings = ns_config:read_key_fast(password_policy, []),
              ns_config:set(password_policy, Policy),
              event_log:maybe_add_log_settings_changed(password_policy_changed,
                                                       OldSettings, Policy, []),
              ns_audit:password_policy(Req, Policy),
              menelaus_util:reply(Req, 200)
      end, Req, form, post_password_policy_validators()).

assert_no_users_upgrade() ->
    case menelaus_users:upgrade_in_progress() of
        false ->
            ok;
        true ->
            menelaus_util:web_exception(
              503, "Not allowed during cluster upgrade.")
    end.

assert_no_on_behalf(Req) ->
    not menelaus_auth:acting_on_behalf(Req) orelse
            menelaus_util:web_exception(403,
                                        "Not allowed for on behalf requests.").

validator_verify_group_ldap_access(LdapRefName, GetGroupIdFun, Req, State) ->
    ExistingNonEmpty = menelaus_users:has_group_ldap_ref(GetGroupIdFun(State)),
    NewNonEmpty =
        case validator:get_value(LdapRefName, State) of
            undefined -> false;
            LdapRef -> not menelaus_users:is_empty_ldap_group_ref(LdapRef)
        end,
    verify_ldap_access(Req, ExistingNonEmpty, NewNonEmpty),
    State.

verify_ldap_access(Req, ExistingMapping) ->
    verify_ldap_access(Req, ExistingMapping, false).

verify_ldap_access(_Req, false, false) ->
    ok;
verify_ldap_access(Req, _ExistingMapping, _NewMapping) ->
    menelaus_util:require_permission(Req, ?EXTERNAL_WRITE).

handle_put_group(GroupId, Req) ->
    assert_groups_and_ldap_enabled(),

    case validate_id(GroupId, <<"Group name">>) of
        true ->
            validator:handle(
              fun (Values) ->
                      reply(do_store_group(GroupId, Values, true, Req), Req)
              end, Req, form, put_group_validators(Req, fun (_) -> GroupId end));
        Error ->
            menelaus_util:reply_global_error(Req, Error)
    end.

put_group_validators(Req, GetGroupNameFun) ->
    ExtraRolesFun = fun (State) ->
                        menelaus_users:get_group_roles(GetGroupNameFun(State))
                    end,
    [validator:touch(description, _),
     validator:required(roles, _),
     validate_roles(roles, _),
     validator_verify_security_roles_access(roles, Req, ?SECURITY_WRITE,
                                            ExtraRolesFun, _),
     validate_ldap_ref(ldap_group_ref, _),
     validator_verify_group_ldap_access(ldap_group_ref,
                                        GetGroupNameFun, Req, _),
     validator:unsupported(_)].

validate_ldap_ref(Name, State) ->
    validator:validate(
      fun (undefined) -> undefined;
          (DN) ->
              case eldap:parse_dn(DN) of
                  {ok, _} ->
                      {value, DN};
                  {parse_error, Reason, _} ->
                      {error, io_lib:format("Should be valid LDAP distinguished"
                                            " name: ~p", [Reason])}
              end
      end, Name, State).

do_store_group(GroupId, Props, CanOverwrite, Req) ->
    Description = proplists:get_value(description, Props),
    Roles = proplists:get_value(roles, Props),
    UniqueRoles = lists:usort(Roles),
    LDAPGroup = proplists:get_value(ldap_group_ref, Props),
    Reason = case menelaus_users:group_exists(GroupId) of
                 true -> updated;
                 false -> added
             end,
    case (Reason == updated) andalso (not CanOverwrite) of
        true ->
            {error, already_exists};
        false ->
            case menelaus_users:store_group(GroupId, Description, UniqueRoles,
                                            LDAPGroup) of
                ok ->
                    ns_audit:set_user_group(
                      Req, GroupId, UniqueRoles, Description, LDAPGroup,
                      Reason),
                    {_, SanitizedGroupId} =
                        ns_config_log:sanitize_value(GroupId, [add_salt]),
                    ?log_debug("Group added: ~p, ~p",
                               [GroupId, SanitizedGroupId]),
                    event_log:add_log(group_added,
                                      [{group, SanitizedGroupId}]),
                    Reason;
                {error, {roles_validation, _UnknownRoles}} = Error ->
                    Error
            end
        end.

reply(Res, Req) when Res == ok; Res == updated; Res == added ->
    menelaus_util:reply_json(Req, <<>>, 200);
reply({error, {roles_validation, UnknownRoles}}, Req) ->
    menelaus_util:reply_error(
      Req, "roles",
      bad_roles_error([role_to_string(UR) || UR <- UnknownRoles]));
reply({error, password_required}, Req) ->
    menelaus_util:reply_error(Req, "password",
                              "Password is required for new user.");
reply({error, too_many}, Req) ->
    menelaus_util:reply_error(
      Req, "_",
      "You cannot create any more users on Community Edition.").

handle_delete_group(GroupId, Req) ->
    assert_groups_and_ldap_enabled(),
    verify_security_roles_access(
      Req, ?SECURITY_WRITE, menelaus_users:get_group_roles(GroupId)),
    verify_ldap_access(Req, menelaus_users:has_group_ldap_ref(GroupId)),

    case menelaus_users:delete_group(GroupId) of
        ok ->
            ns_audit:delete_user_group(Req, GroupId),
            {_, SanitizedGroupId} = ns_config_log:sanitize_value(GroupId,
                                                                 [add_salt]),
            ?log_debug("Group deleted: ~p, ~p", [GroupId, SanitizedGroupId]),
            event_log:add_log(group_deleted, [{group, SanitizedGroupId}]),
            menelaus_util:reply_json(Req, <<>>, 200);
        {error, not_found} ->
            menelaus_util:reply_json(Req, <<"Group was not found.">>, 404)
    end.

handle_get_groups(Path, Req) ->
    assert_groups_and_ldap_enabled(),
    Query = mochiweb_request:parse_qs(Req),
    case lists:keyfind("pageSize", 1, Query) of
        false ->
            handle_get_all_groups(Req);
        _ ->
            validator:handle(
              handle_get_groups_page(Req, Path, _),
              Req, Query, get_groups_page_validators())
    end.

get_groups_page_validators() ->
    [validator:integer(pageSize, ?MIN_USERS_PAGE_SIZE, ?MAX_USERS_PAGE_SIZE, _),
     validator:touch(startFrom, _),
     validator:one_of(sortBy,
                      ["id", "description", "roles", "ldap_group_ref"], _),
     validator:convert(sortBy, fun list_to_atom/1, _),
     validator:one_of(order, ["asc", "desc"], _),
     validator:touch(substr, _),
     validator:convert(order, fun list_to_atom/1, _),
     validator:unsupported(_)].

handle_get_groups_page(Req, Path, Values) ->
    StartId = proplists:get_value(startFrom, Values),
    Start = case StartId of
                undefined -> undefined;
                _ -> {StartId, menelaus_users:get_group_props(StartId)}
            end,
    PageSize = proplists:get_value(pageSize, Values),
    Order = proplists:get_value(order, Values, asc),
    Sort = proplists:get_value(sortBy, Values, id),
    Substr = proplists:get_value(substr, Values, undefined),

    {PageSkews, Total} =
        pipes:run(menelaus_users:select_groups('_'),
                  [security_filter(Req),
                   ldap_ref_filter(Req),
                   substr_filter(Substr, [description])],
                  ?make_consumer(
                     pipes:fold(
                       ?producer(),
                       fun ({{group, Identity}, Props}, {Skews, T}) ->
                               {add_to_skews({Identity, Props}, Skews), T + 1}
                       end, {create_skews(Start, PageSize, Sort, Order), 0}))),

    {Groups, Skipped, Links} = page_data_from_skews(PageSkews, PageSize),
    GroupsJson = [group_to_json(Id, Props) || {Id, Props} <- Groups],
    LinksJson = build_group_links(Links, Path,
                                  [{pageSize, PageSize},
                                   {sortBy, Sort},
                                   {order, Order}] ++
                                  [{substr, Substr} || Substr =/= undefined]),
    Json = {[{total, Total},
             {links, LinksJson},
             {skipped, Skipped},
             {groups, GroupsJson}]},

    ns_audit:rbac_info_retrieved(Req, groups),
    menelaus_util:reply_json(Req, Json).

handle_get_all_groups(Req) ->
    ns_audit:rbac_info_retrieved(Req, groups),
    pipes:run(menelaus_users:select_groups('_'),
              [security_filter(Req),
               ldap_ref_filter(Req),
               jsonify_groups(),
               sjson:encode_extended_json([{compact, true},
                                           {strict, false}]),
               pipes:simple_buffer(2048)],
              menelaus_util:send_chunked(
                Req, 200, [{"Content-Type", "application/json"}])).

jsonify_groups() ->
    ?make_transducer(
       begin
           ?yield(array_start),
           pipes:foreach(
             ?producer(),
             fun ({{group, GroupId}, Props}) ->
                     ?yield({json, group_to_json(GroupId, Props)})
             end),
           ?yield(array_end)
       end).

handle_get_group(GroupId, Req) ->
    assert_groups_and_ldap_enabled(),
    case menelaus_users:group_exists(GroupId) of
        false ->
            menelaus_util:reply_json(Req, <<"Unknown group.">>, 404);
        true ->
            verify_security_roles_access(
              Req, ?SECURITY_READ, menelaus_users:get_group_roles(GroupId)),
            ns_audit:rbac_info_retrieved(Req, groups),
            menelaus_util:reply_json(Req, get_group_json(GroupId))
    end.

get_group_json(GroupId) ->
    group_to_json(GroupId, menelaus_users:get_group_props(GroupId)).

group_to_json(GroupId, Props) ->
    Description = proplists:get_value(description, Props),
    LDAPGroup = proplists:get_value(ldap_group_ref, Props),
    {[{id, list_to_binary(GroupId)},
      {roles, [{role_to_json(R)} || R <- proplists:get_value(roles, Props)]}] ++
         [{ldap_group_ref, list_to_binary(LDAPGroup)}
          || LDAPGroup =/= undefined] ++
         [{description, list_to_binary(Description)}
          || Description =/= undefined]}.

assert_groups_and_ldap_enabled() ->
    menelaus_util:assert_is_enterprise().

jsonify_profiles() ->
    ?make_transducer(
       begin
           ?yield(array_start),
           pipes:foreach(
             ?producer(),
             fun ({{_, {Id, Domain}}, Json}) ->
                     ?yield({json, {[{id, list_to_binary(Id)},
                                     {domain, Domain},
                                     {profile, Json}]}})
             end),
           ?yield(array_end)
       end).

handle_get_profiles(Req) ->
    pipes:run(menelaus_users:select_profiles(),
              [domain_filter(admin, Req),
               domain_filter(local, Req),
               domain_filter(external, Req),
               jsonify_profiles(),
               sjson:encode_extended_json([{compact, true},
                                           {strict, false}]),
               pipes:simple_buffer(2048)],
              menelaus_util:send_chunked(
                Req, 200, [{"Content-Type", "application/json"}])).

get_identity_for_profiles(self, Req) ->
    menelaus_auth:get_identity(Req);
get_identity_for_profiles({Name, "admin"}, _) ->
    {Name, admin};
get_identity_for_profiles({Name, DomainStr}, _) ->
    {Name, case domain_to_atom(DomainStr) of
               unknown ->
                   menelaus_util:web_exception(404, "Unknown domain");
               Atom ->
                   Atom
           end}.

validate_identity_for_profiles({Name, Domain}) ->
    case validate_cred(Name, username) of
        true ->
            case Domain of
                admin ->
                    case ns_config_auth:get_user(admin) of
                        Name ->
                            ok;
                        _ ->
                            menelaus_util:web_exception(404,
                                                        "Unknown identity")
                    end;
                local ->
                    case menelaus_users:user_exists({Name, local}) of
                        false ->
                            menelaus_util:web_exception(
                              404, "User does not exist");
                        true ->
                            ok
                    end;
                _ ->
                    ok
            end;
        Error ->
            menelaus_util:web_exception(400, Error)
    end.

verify_domain_access_for_profiles(_Req, _Op, _Identity, self) ->
    ok;
verify_domain_access_for_profiles(Req, Op, {_, Domain}, _RawIdentity) ->
    Permission = get_domain_access_permission(Op, Domain),
    menelaus_util:require_permission(Req, Permission).

handle_get_profile(RawIdentity, Req) ->
    Identity = get_identity_for_profiles(RawIdentity, Req),
    verify_domain_access_for_profiles(Req, read, Identity, RawIdentity),
    case menelaus_users:get_profile(Identity) of
        undefined ->
            menelaus_util:reply_json(Req, <<"UI profile was not found.">>, 404);
        Json ->
            menelaus_util:reply_json(Req, Json)
    end.

handle_delete_profile(RawIdentity, Req) ->
    Identity = get_identity_for_profiles(RawIdentity, Req),
    verify_domain_access_for_profiles(Req, write, Identity, RawIdentity),
    case menelaus_users:delete_profile(Identity) of
        ok ->
            ns_audit:delete_user_profile(Req, Identity),
            menelaus_util:reply_json(Req, <<>>, 200);
        {error, not_found} ->
            menelaus_util:reply_json(Req, <<"UI profile was not found.">>, 404)
    end.

handle_put_profile(RawIdentity, Req) ->
    Identity = get_identity_for_profiles(RawIdentity, Req),
    verify_domain_access_for_profiles(Req, write, Identity, RawIdentity),
    validate_identity_for_profiles(Identity),

    Body = mochiweb_request:recv_body(Req),
    try ejson:decode(Body) of
        Json ->
            menelaus_users:store_profile(Identity, Json),
            ns_audit:set_user_profile(Req, Identity, Json),
            menelaus_util:reply_json(Req, <<>>, 200)
    catch _:_ ->
            menelaus_util:reply_json(Req, <<"Invalid Json">>, 400)
    end.

handle_get_uiroles(Req) ->
    menelaus_util:require_permission(Req, {[admin, security], read}),

    Snapshot = ns_bucket:get_snapshot(all, [collections, uuid]),
    Roles =
        maybe_remove_security_roles(
          Req, Snapshot, menelaus_roles:get_visible_role_definitions()),
    Folders =
        lists:filtermap(build_ui_folder(_, Roles), menelaus_roles:ui_folders()),

    BucketNames = menelaus_auth:filter_accessible_buckets(
                    ?cut({[{bucket, _}, settings], read}),
                    ns_bucket:get_bucket_names(Snapshot), Req),

    Parameters = {[build_ui_parameters(bucket_name, {BucketNames, Snapshot})]},

    menelaus_util:reply_json(Req, {[{folders, Folders},
                                    {parameters, Parameters}]}).

build_ui_folder({Key, Name}, Roles) ->
    case lists:filter(fun ({_, _, Props, _}) ->
                              proplists:get_value(folder, Props) =:= Key
                      end, Roles) of
        [] ->
            false;
        FolderRoles ->
            {true, {[{name, list_to_binary(Name)},
                     {roles, [build_ui_role(Role) || Role <- FolderRoles]}]}}
    end.

build_ui_role({Role, Params, Props, _}) ->
    {[{role, Role}, {params, Params} | jsonify_props(Props)]}.

build_ui_value(Value, Children) ->
    case lists:filter(fun ({_, L}) -> L =/= [] end, Children) of
        [] ->
            {[{value, list_to_binary(Value)}]};
        NonEmpty ->
            {[{value, list_to_binary(Value)},
              {children, {NonEmpty}}]}
    end.

build_ui_parameters(Name, Data) ->
    {Name, build_ui_values(Name, Data)}.

build_ui_values(bucket_name, {Buckets, Snapshot}) ->
    lists:map(
      fun (Name) ->
              Manifest = collections:get_manifest(Name, Snapshot),
              Scopes =
                  case cluster_compat_mode:is_enterprise() andalso
                      Manifest =/= undefined of
                      true ->
                          collections:get_scopes(Manifest);
                      false ->
                          []
                  end,
              build_ui_value(Name, [build_ui_parameters(scope_name, Scopes)])
      end, Buckets);
build_ui_values(scope_name, Scopes) ->
    [build_ui_value(
       Name, [build_ui_parameters(collection_name,
                                  collections:get_collections(Scope))]) ||
        {Name, Scope} <- Scopes];
build_ui_values(collection_name, Collections) ->
    [build_ui_value(Name, []) || {Name, _} <- Collections].


handle_backup(Req) ->
    menelaus_util:assert_is_enterprise(),
    menelaus_util:assert_is_76(),
    validator:handle(
      handle_backup(Req, _), Req, qs,
      [validator:validate_multi_params(fun parse_backup_filter/1, include, _),
       validator:validate_multi_params(fun parse_backup_filter/1, exclude, _),
       validator:mutually_exclusive(include, exclude, _)]).

parse_backup_filter("user:local:" ++ WC) ->
    case parse_backup_wc(WC) of
        {value, Re} -> {value, {user, local, Re}};
        {error, _} = Err -> Err
    end;
parse_backup_filter("user:external:" ++ WC) ->
    case parse_backup_wc(WC) of
        {value, Re} -> {value, {user, external, Re}};
        {error, _} = Err -> Err
    end;
parse_backup_filter("user:*:" ++ WC) ->
    case parse_backup_wc(WC) of
        {value, Re} -> {value, {user, any, Re}};
        {error, _} = Err -> Err
    end;
parse_backup_filter("group:" ++ WC) ->
    case parse_backup_wc(WC) of
        {value, Re} -> {value, {group, Re}};
        {error, _} = Err -> Err
    end;
parse_backup_filter("admin") ->
    {value, admin};
parse_backup_filter("*") ->
    {value, any};
parse_backup_filter("permission:" ++ Perm) ->
    case parse_permission(Perm) of
        error ->
            {error, Perm ++ " - malformed permission"};
        Permission ->
            {value, {permission, Permission}}
    end;
parse_backup_filter(Invalid) ->
    {error, Invalid ++ " -invalid filter"}.

parse_backup_wc(WC) ->
    Id = re:replace(WC, <<"\\*">>, <<"A">>, [global, {return, list}]),
    case validate_cred(Id, username) of
        true ->
            Re = re:replace(WC, <<"\\*">>, <<".*">>, [global, {return, binary}]),
            {ok, CRe} = re:compile(<<"^", Re/binary, "$">>),
            {value, CRe};
        Error ->
            {error, Error}
    end.

handle_backup(Req, Params) ->
    IncludeFilters = proplists:get_all_values(include, Params),
    ExcludeFilters0 = proplists:get_all_values(exclude, Params),
    ExcludeFilters =
        case {IncludeFilters, ExcludeFilters0} of
            {[], L} when is_list(L) -> L;
            {L, []} when is_list(L) ->
                [any] %% if include is specified, we should exclude everthing
                      %% and then include what's needed
        end,
    UsersProducer =
        pipes:compose([menelaus_users:select_users('_',
                                                   [name, user_roles, groups]),
                       security_filter(Req),
                       domain_filter(local, Req),
                       domain_filter(external, Req),
                       backup_filter(ExcludeFilters, IncludeFilters),
                       add_auth_transducer(),
                       jsonify_backup_users(false)]),
    GroupsProducer =
        pipes:compose([menelaus_users:select_groups('_'),
                       security_filter(Req),
                       ldap_ref_filter(Req),
                       backup_filter(ExcludeFilters, IncludeFilters),
                       jsonify_backup_groups()]),

    AdminProducer =
        case ns_config_auth:get_admin_user_and_auth() of
            {AdminName, {auth, AdminAuth}} ->
                AdminId = {AdminName, admin},
                AdminRoles = [{user_roles, menelaus_roles:get_roles(AdminId)}],
                AdminObj = {{user, AdminId}, AdminRoles},
                pipes:compose([?make_producer(?yield(AdminObj)),
                               security_filter(Req),
                               backup_filter(ExcludeFilters, IncludeFilters),
                               pipes:map(fun ({U, P}) -> {U, P, AdminAuth} end),
                               jsonify_backup_users(true),
                               ?make_transducer(pipes:foreach(?producer(),
                                                fun (P) ->
                                                    ?yield({kv_start,
                                                            <<"admin">>}),
                                                    ?yield(P),
                                                    ?yield(kv_end)
                                                end))]);
            _ ->
                ?make_producer(ok)
        end,
    pipes:run(?make_producer(
                 begin
                    ?yield(object_start),
                    ?yield({kv, {<<"version">>, <<"1">>}}),
                    AdminProducer(?yield()),
                    ?yield({kv_start, <<"users">>}),
                    ?yield(array_start),
                    UsersProducer(?yield()),
                    ?yield(array_end),
                    ?yield(kv_end),
                    ?yield({kv_start, <<"groups">>}),
                    ?yield(array_start),
                    GroupsProducer(?yield()),
                    ?yield(array_end),
                    ?yield(kv_end),
                    ?yield(object_end)
                 end),
              [sjson:encode_extended_json([{compact, true},
                                           {strict, false}]),
               pipes:simple_buffer(2048)],
              menelaus_util:send_chunked(
                Req, 200, [{"Content-Type", "application/json"}])).

jsonify_backup_users(IsAdmin) ->
    ?make_transducer(
       begin
           pipes:foreach(
             ?producer(),
             fun ({{user, {Id, Domain}}, Props, Auth}) ->
                 Name = proplists:get_value(name, Props),
                 Roles = proplists:get_value(user_roles, Props),
                 Groups = proplists:get_value(groups, Props),
                 Json = {[{id, list_to_binary(Id)}] ++
                         [{domain, Domain} || not IsAdmin] ++
                         [{groups, [list_to_binary(G)
                                    || G <- Groups]} || Groups /= undefined] ++
                         [{roles, [list_to_binary(role_to_string(R))
                                   || R <- Roles]} || (not IsAdmin) andalso
                                                      Roles /= undefined] ++
                         [{name, list_to_binary(Name)} || Name /= undefined] ++
                         [{auth, {Auth}} || Auth =/= undefined]},
                 ?yield({json, Json})
             end)
       end).

jsonify_backup_groups() ->
    ?make_transducer(
       begin
           pipes:foreach(
             ?producer(),
             fun ({{group, Name}, Props}) ->
                 Descr = proplists:get_value(description, Props),
                 Roles = proplists:get_value(roles, Props),
                 LdapRef = proplists:get_value(ldap_group_ref, Props),
                 Json = {[{name, list_to_binary(Name)}] ++
                         [{description, list_to_binary(Descr)}
                          || Descr /= undefined] ++
                         [{roles, [list_to_binary(role_to_string(R))
                                   || R <- Roles]} || Roles /= undefined] ++
                         [{ldap_group_ref, list_to_binary(LdapRef)}
                          || LdapRef /= undefined]},
                 ?yield({json, Json})
             end)
       end).

add_auth_transducer() ->
    pipes:filtermap(
      fun ({{user, {_, local} = Identity}, Params}) ->
              case menelaus_users:get_auth_info(Identity) of
                  false -> false;
                  Auth -> {true, {{user, Identity}, Params, Auth}}
              end;
          ({{user, Identity}, Params}) ->
              {true, {{user, Identity}, Params, undefined}}
      end).

backup_filter(Exclude, Include) ->
    pipes:filterfold(?cut(apply_backup_filters(_1, Exclude, Include, _2)), #{}).

apply_backup_filters(Obj, ExcludeFilters, IncludeFilters, Cache) ->
    case any_backup_filter_matches(Obj, ExcludeFilters, Cache) of
        {true, Cache2} ->
            any_backup_filter_matches(Obj, IncludeFilters, Cache2);
        {false, Cache2} ->
            {true, Cache2}
    end.

any_backup_filter_matches(_Obj, [], Cache) -> {false, Cache};
any_backup_filter_matches(Obj, [Filter | Tail], Cache) ->
    case backup_filter_match(Filter, Obj, Cache) of
        {true, NewCache} -> {true, NewCache};
        {false, NewCache} -> any_backup_filter_matches(Obj, Tail, NewCache)
    end.

backup_filter_match(any, _, Cache) ->
    {true, Cache};
backup_filter_match({user, DomainFilter, Re}, {{user, {Id, Domain}}, _}, Cache) ->
    {((DomainFilter == any) orelse (DomainFilter == Domain)) andalso
     (match == re:run(Id, Re, [global, {capture, none}])), Cache};
backup_filter_match({group, Re}, {{group, Name}, _}, Cache) ->
    {match == re:run(Name, Re, [global, {capture, none}]), Cache};
backup_filter_match(admin, {{user, {_, admin}}, _}, Cache) ->
    {true, Cache};
backup_filter_match({permission, Perm}, Obj, Cache) ->
    {RoleNames, NewCache} =
        case maps:find({roles, Perm}, Cache) of
            {ok, R} -> {R, Cache};
            error ->
                R = get_roles_for_users_filtering(Perm),
                RNames = [Name || {Name, _} <- R],
                {RNames, Cache#{{roles, Perm} => RNames}}
        end,

    PermGroupsHash = maps:get({groups, Perm}, NewCache, #{}),

    {Res, NewPermGroupsHash} =
        case Obj of
            {{user, _}, _} = User ->
                has_role(User, RoleNames, PermGroupsHash);
            {{group, Group}, _} ->
                has_role_in_groups([Group], RoleNames, PermGroupsHash)
        end,

    {Res, NewCache#{{groups, Perm} => NewPermGroupsHash}};
backup_filter_match(_, _, Cache) ->
    {false, Cache}.

handle_backup_restore(Req) ->
    menelaus_util:assert_is_enterprise(),
    menelaus_util:assert_is_76(),
    validator:handle(
      handle_backup_restore_validated(Req, _), Req, form,
      [validator:boolean(canOverwrite, _),
       validator:required(backup, _),
       validator:json(
         backup,
         [validator:required(version, _),
          validator:validate(
            fun (<<"1">>) -> {value, 1};
                (Vsn) -> {error, io_lib:format("Unsupported backup version: ~p",
                                               [Vsn])}
            end, version, _),
          validate_backup_admin(admin, _),
          validate_backup_groups(groups, Req, _),
          validator:default(groups, [], _),
          validate_backup_users(users, groups, Req, _),
          validator:default(users, [], _),
          validator:unsupported(_)], _)]).

handle_backup_restore_validated(Req, Params) ->
    Backup = proplists:get_value(backup, Params),
    CanOverwrite = proplists:get_bool(canOverwrite, Params),
    Admin = proplists:get_value(admin, Backup),
    IsProvisioned = ns_config_auth:is_system_provisioned(),
    AdminRes =
        case Admin of
            undefined -> undefined;
            _ when IsProvisioned, not CanOverwrite ->
                skipped;
            _ ->
                AdminId = proplists:get_value(id, Admin),
                AdminAuth = proplists:get_value(auth, Admin),
                ok = ns_config_auth:set_admin_with_auth(AdminId, AdminAuth),
                ns_audit:password_change(Req, {AdminId, admin}),
                menelaus_ui_auth:reset(),
                case IsProvisioned of
                    true -> overwritten;
                    false -> created
                end
        end,
    Groups = proplists:get_value(groups, Backup),
    {GroupsSkipped, GroupsUpdated} =
        lists:foldl(
          fun ({GroupProps}, {SAcc, OAcc}) ->
              GroupId = proplists:get_value(name, GroupProps),
              case do_store_group(GroupId, proplists:delete(name, GroupProps),
                                  CanOverwrite, Req) of
                  added -> {SAcc, OAcc};
                  updated -> {SAcc, [GroupId | OAcc]};
                  {error, already_exists} -> {[GroupId | SAcc], OAcc}
              end
          end, {[], []}, Groups),

    Users = lists:map(
              fun ({UserProps}) ->
                  Auth = proplists:get_value(auth, UserProps),
                  Id = proplists:get_value(id, UserProps),
                  Domain = proplists:get_value(domain, UserProps),
                  Identity = {Id, Domain},
                  {Identity, [{pass_or_auth, {auth, Auth}} | UserProps]}
              end, proplists:get_value(users, Backup)),

    UpdatedUsers =
        case menelaus_users:store_users(Users, CanOverwrite) of
            {ok, Res} -> Res;
            {error, too_many} ->
                Msg = <<"You cannot create any more users">>,
                menelaus_util:global_error_exception(400, Msg)
        end,

    lists:foreach(
      fun ({AddedOrUpdated, {Identity, UserProps}}) ->
          ns_audit:set_user(
            Req,
            Identity,
            proplists:get_value(roles, UserProps, []),
            proplists:get_value(name, UserProps),
            proplists:get_value(groups, UserProps),
            AddedOrUpdated)
      end, UpdatedUsers),

    UsersCreatedCount =
        lists:sum([1 || {added, _} <- UpdatedUsers] ++
                  [1 || AdminRes == created]),

    FormatUser = fun ({N, D}) -> {[{name, list_to_binary(N)}, {domain, D}]} end,
    UsersSkipped =
        [FormatUser({proplists:get_value(id, Admin), admin})
         || AdminRes == skipped] ++
        [FormatUser(U) || {skipped, {U, _}} <- UpdatedUsers],
    UsersOverwritten =
        [FormatUser({proplists:get_value(id, Admin), admin})
         || AdminRes == overwritten] ++
        [FormatUser(U) || {updated, {U, _}} <- UpdatedUsers],

    GroupsUpdatedCount = length(GroupsUpdated),
    GroupsSkippedCount = length(GroupsSkipped),
    GroupsCreatedCount = length(Groups) - GroupsUpdatedCount -
                         GroupsSkippedCount,

    menelaus_util:reply_json(
      Req, {[{stats,
              {[{usersCreated, UsersCreatedCount},
                {usersOverwritten, length(UsersOverwritten)},
                {usersSkipped, length(UsersSkipped)},
                {groupsCreated, GroupsCreatedCount},
                {groupsOverwritten, GroupsUpdatedCount},
                {groupsSkipped, GroupsSkippedCount}]}},
             {usersSkipped, UsersSkipped},
             {usersOverwritten, UsersOverwritten},
             {groupsSkipped, [list_to_binary(G) || G <- GroupsSkipped]},
             {groupsOverwritten, [list_to_binary(G) || G <- GroupsUpdated]}]}).

validate_backup_admin(Name, State) ->
    validator:decoded_json(
      Name,
      [validator:required(id, _),
       validator:string(id, _),
       validator_validate_id(id, _),
       validator:required(auth, _),
       validate_auth(auth, _),
       validator:validate(
         fun (_) ->
             case ns_config_auth:is_system_provisioned() of
                 true -> ok;
                 false ->
                     {error, "Can't import admin, system is not provisioned"}
             end
         end, id, _),
       validator:unsupported(_)],
      State).

validate_backup_users(Name, GroupsName, Req, State) ->
    ParsedGroups = case validator:get_value(GroupsName, State) of
                       undefined -> [];
                       G -> G
                   end,
    GroupsMap = maps:from_list([{proplists:get_value(name, GProps), true}
                                || {GProps} <- ParsedGroups]),
    GroupExistsFun =
        fun (G) ->
            maps:is_key(G, GroupsMap) orelse menelaus_users:group_exists(G)
        end,
    GetUserIdFun = fun (S) ->
                       {validator:get_value(id, S),
                        validator:get_value(domain, S)}
                   end,

    validator:json_array(
      Name,
      [validator:required(id, _),
       validator:string(id, _),
       validator_validate_id(id, _),
       validator:default(domain, <<"local">>, _),
       validator:string(domain, _),
       validator:validate(
         fun (D) ->
             case domain_to_atom(D) of
                 unknown -> {error, io_lib:format("invalid domain: ~s", [D])};
                 DAtom ->
                    verify_domain_access(Req, {"", DAtom}, write),
                    {value, DAtom}
             end
         end, domain, _),
       validator:string(name, _),
       validator:default(roles, [], _),
       validator:string_array(roles, _),
       validator_join(roles, ",", _),
       validator:string_array(groups, _),
       validator_join(groups, ",", _),
       validate_auth(auth, _) |
       put_user_validators(Req, GetUserIdFun, GroupExistsFun, false)],
      State).

validator_join(Name, Sep, State) ->
    validator:validate(?cut({value, lists:flatten(lists:join(Sep, _))}),
                       Name, State).

validate_auth(Name, State) ->
    State1 =
        case validator:get_value(domain, State) of
            local -> validator:required(auth, State);
            _ -> State
        end,
    State2 = convert_to_json_obj(
               Name,
               validator:decoded_json(
                 Name,
                 [validate_hash_auth(hash, _),
                  validate_scram_auth('scram-sha-512', _),
                  validate_scram_auth('scram-sha-256', _),
                  validate_scram_auth('scram-sha-1', _),
                  validator:unsupported(_)],
                 State1)),
    validator:validate(
      fun ({AuthProps}) -> {value, AuthProps} end, Name, State2).

convert_to_json_obj(Name, State) ->
    validator:validate(
      fun (Props) ->
          {value, {lists:map(
                     fun ({Key, Value}) ->
                         {atom_to_binary(Key), Value}
                     end,
                     Props)}}
      end, Name, State).

validate_hash_auth(Name, State) ->
    convert_to_json_obj(
      Name,
      validator:decoded_json(
        Name,
        [validator:required(algorithm, _),
         validator:one_of(algorithm,
                          [?ARGON2ID_HASH, ?PBKDF2_HASH, ?SHA1_HASH], _),
         validator:required(hashes, _),
         base64_binary_list(hashes, _),
         fun (S) ->
             Alg = validator:get_value(algorithm, S),
             functools:chain(S, alg_hash_validators(Alg))
         end,
         validator:unsupported(_)],
        State)).

alg_hash_validators(?ARGON2ID_HASH) ->
    [validator:required(salt, _),
     base64_binary(salt, _),
     validator:required(memory, _),
     validator:integer(memory, ?ARGON_MEM_MIN, ?ARGON_MEM_MAX, _),
     validator:required(time, _),
     validator:integer(time, ?ARGON_TIME_MIN, ?ARGON_TIME_MAX, _),
     validator:required(parallelism, _),
     validator:validate(fun (1) -> ok;
                            (_) -> {error, "Parallelism must be 1"}
                        end, parallelism, _)];
alg_hash_validators(?PBKDF2_HASH) ->
    [validator:required(salt, _),
     base64_binary(salt, _),
     validator:required(iterations, _),
     validator:integer(iterations, ?PBKDF2_ITER_MIN, ?PBKDF2_ITER_MAX, _)];
alg_hash_validators(?SHA1_HASH) ->
    [validator:required(salt, _),
     base64_binary(salt, _)].

validate_scram_auth(Name, State) ->
    convert_to_json_obj(
      Name,
      validator:decoded_json(
        Name,
        [validator:required(iterations, _),
         validator:integer(iterations, ?PBKDF2_ITER_MIN, ?PBKDF2_ITER_MAX, _),
         validator:required(salt, _),
         base64_binary(salt, _),
         validator:json_array(hashes,
                              [validator:required(server_key, _),
                               base64_binary(server_key, _),
                               validator:required(stored_key, _),
                               base64_binary(stored_key, _)],
                              _),
         validator:unsupported(_)],
        State)).

base64_binary(Name, State) ->
    validator:validate(fun is_base64/1, Name, State).

base64_binary_list(Name, State) ->
    validator:validate(
      fun (L) when is_list(L) ->
              case [E || B <- L, {error, E} <- [is_base64(B)]] of
                  [] -> ok;
                  [_ | _] ->
                      {error, "Value must be a list of base64 encoded binaries"}
              end;
          (_) ->
              {error, "Value must be a list of base64 encoded binaries"}
      end, Name, State).

is_base64(B) ->
    try base64:decode(B) of
        _ -> ok
    catch _:_ ->
        {error, "Value must be a base64 encoded binary"}
    end.

validate_backup_groups(Name, Req, State) ->
    validator:json_array(
      Name,
      [validator:required(name, _),
       validator:string(name, _),
       validator_validate_id(name, _),
       validator:string(description, _),
       validator:string(ldap_group_ref, _),
       validator:default(roles, [], _),
       validator:string_array(roles, _),
       %% need this step because validate_roles expects it to be a comma
       %% separated list of roles
       validator_join(roles, ",", _) |
       put_group_validators(Req, validator:get_value(name, _))], State).

validator_validate_id(Name, State) ->
   validator:validate(fun (Group) ->
                          BinName = atom_to_binary(Name),
                          case validate_id(Group, BinName) of
                              true -> ok;
                              Error -> {error, Error}
                          end
                      end, Name, State).

-ifdef(TEST).
role_to_string_test() ->
    ?assertEqual("role", role_to_string(role)),
    ?assertEqual("role[b]", role_to_string({role, [{"b", 0}]})),
    ?assertEqual("role[*]", role_to_string({role, [any]})),
    ?assertEqual("role[b:s:c]",
                 role_to_string({role, [{"b", 0}, {"s", 1}, {"c", 2}]})),
    ?assertEqual("role[b:s]",
                 role_to_string({role, [{"b", 0}, {"s", 1}, any]})),
    ?assertEqual("role[b]", role_to_string({role, [{"b", 0}, any, any]})).

t_wrap(Tests) ->
    {foreach,
     fun() ->
             meck:new(cluster_compat_mode, [passthrough]),
             meck:expect(cluster_compat_mode, is_enterprise,
                         fun () -> true end),
             meck:expect(cluster_compat_mode, get_compat_version,
                         fun () -> ?VERSION_71 end)
     end,
     fun (_) ->
             meck:unload(cluster_compat_mode)
     end,
     Tests}.

role_to_json_test_() ->
    Test = fun (Expected, Role) ->
                   ?assertEqual(lists:sort(Expected),
                                lists:sort(role_to_json(Role)))
           end,
    t_wrap(
      [{"role to json",
        fun () ->
                Test([{role, admin}], admin),
                Test([{role, bucket_admin}, {bucket_name, <<"*">>}],
                     {bucket_admin, [any]}),
                Test([{role, bucket_admin}, {bucket_name, <<"test">>}],
                     {bucket_admin, ["test"]}),
                Test([{role, data_reader}, {bucket_name, <<"*">>},
                      {scope_name, <<"*">>}, {collection_name, <<"*">>}],
                     {data_reader, [any, any, any]}),
                Test([{role, data_reader}, {bucket_name, <<"test">>},
                      {scope_name, <<"*">>}, {collection_name, <<"*">>}],
                     {data_reader, ["test", any, any]}),
                Test([{role, data_reader}, {bucket_name, <<"test">>},
                      {scope_name, <<"s">>}, {collection_name, <<"*">>}],
                     {data_reader, ["test", "s", any]}),
                Test([{role, data_reader}, {bucket_name, <<"test">>},
                      {scope_name, <<"s">>}, {collection_name, <<"c">>}],
                     {data_reader, ["test", "s", "c"]})
        end}]).

parse_roles_test_() ->
    t_wrap(
      [{"without collections",
        fun () ->
                ?assertEqual(
                   [admin,
                    {bucket_admin, ["test.test"]},
                    {bucket_admin, [any]},
                    {error, "bucket_admin[]"},
                    {error, "no_such_atom"},
                    {error, "bucket_admin[default"}],
                   parse_roles("admin, bucket_admin[test.test], "
                               "bucket_admin[*], bucket_admin[],"
                               "no_such_atom, bucket_admin[default"))
        end},
       {"with collections",
        fun () ->
                ?assertEqual(
                   [{data_reader, [any, any, any]},
                    {data_reader, ["test", any, any]},
                    {data_reader, ["test", "s", any]},
                    {data_reader, ["test", "s", "c"]},
                    {data_reader, ["test", "s", "c", "c", "c"]},
                    {bucket_admin, ["test", "s"]},
                    {data_reader, ["", "", ""]}],
                   parse_roles("data_reader[*], data_reader[test], "
                               "data_reader[test:s], data_reader[test:s:c], "
                               "data_reader[test:s:c:c:c], "
                               "bucket_admin[test:s], data_reader[::]"))
        end}]).

parse_permissions_test() ->
    TestOne =
        fun (String, Expected) ->
                ?assertEqual([{String, Expected}], parse_permissions(String))
        end,

    ?assertEqual([{"", error}], parse_permissions("")),
    ?assertEqual([{"", error}, {"", error}], parse_permissions(",")),

    ?assertEqual(
       [{"", error},
        {"cluster.admin!write", {[admin], write}},
        {"cluster.admin", error},
        {"admin!write", error}],
       parse_permissions(",cluster.admin!write, cluster.admin, admin!write")),
    ?assertEqual(
       [{"cluster.bucket[test.test]!read", {[{bucket, "test.test"}], read}},
        {"cluster.bucket[test.test].stats!read",
         {[{bucket, "test.test"}, stats], read}}],
       parse_permissions(" cluster.bucket[test.test]!read, "
                         "cluster.bucket[test.test].stats!read ")),

    TestOne("cluster.bucket[].stats!read", {[{bucket, ""}, stats], read}),
    TestOne("cluster.bucket[].stats!!read", error),
    TestOne("cluster.bucket[.].stats!read", {[{bucket, any}, stats], read}),

    TestOne("cluster.no_such_atom!no_such_atom", {['_unknown_'], '_unknown_'}),

    TestOne("cluster.collection[test:s:c].n1ql.update!execute",
            {[{collection, ["test", "s", "c"]}, n1ql, update], execute}),
    TestOne("cluster.collection[:s:c].n1ql.update!execute",
            {[{collection, ["", "s", "c"]}, n1ql, update], execute}),
    TestOne("cluster.collection[::].n1ql.update!execute",
            {[{collection, ["", "", ""]}, n1ql, update], execute}),
    TestOne("cluster.collection[test:s:c].n1ql.update!execute",
            {[{collection, ["test", "s", "c"]}, n1ql, update], execute}),
    TestOne("cluster.collection[test:s:.].n1ql.update!execute",
            {[{collection, ["test", "s", any]}, n1ql, update], execute}),
    TestOne("cluster.collection[test:.:.].n1ql.update!execute",
            {[{collection, ["test", any, any]}, n1ql, update], execute}),
    TestOne("cluster.collection[.:.:.].n1ql.update!execute",
            {[{collection, [any, any, any]}, n1ql, update], execute}),

    TestOne("cluster.scope[test:s].n1ql.update!execute",
            {[{scope, ["test", "s"]}, n1ql, update], execute}),
    TestOne("cluster.scope[test:].n1ql.update!execute",
            {[{scope, ["test", ""]}, n1ql, update], execute}),
    TestOne("cluster.scope[test:.].n1ql.update!execute",
            {[{scope, ["test", any]}, n1ql, update], execute}),
    TestOne("cluster.scope[.:.].n1ql.update!execute",
            {[{scope, [any, any]}, n1ql, update], execute}),

    TestOne("cluster.scope[].n1ql.update!execute", error),
    TestOne("cluster.scope[test].n1ql.update!execute", error),
    TestOne("cluster.scope[test:s:c].n1ql.update!execute", error),
    TestOne("cluster.scope[test::s].n1ql.update!execute", error),
    TestOne("cluster.collection[].n1ql.update!execute", error),
    TestOne("cluster.collection[test].n1ql.update!execute", error),
    TestOne("cluster.collection[test:s].n1ql.update!execute", error),
    TestOne("cluster.collection[test:s::c].n1ql.update!execute", error),

    TestOne("cluster.wrong[].n1ql.update!execute", error),
    TestOne("cluster.wrong[test:s::c].n1ql.update!execute", error).

format_permission_test() ->
    ?assertEqual(<<"cluster.bucket[.].views!write">>,
                 format_permission({[{bucket, any}, views], write})),
    ?assertEqual(<<"cluster.bucket[default]!all">>,
                 format_permission({[{bucket, "default"}], all})),
    ?assertEqual(<<"cluster!all">>,
                 format_permission({[], all})),
    ?assertEqual(<<"cluster.admin.diag!read">>,
                 format_permission({[admin, diag], read})),
    Test =
        fun (Expected, Vertex) ->
                ?assertEqual(list_to_binary("cluster." ++ Expected ++
                                                ".n1ql.update!execute"),
                             format_permission(
                               {[Vertex, n1ql, update], execute}))
        end,
    Test("collection[test:s:c]", {collection, ["test", "s", "c"]}),
    Test("collection[test:s:.]", {collection, ["test", "s", any]}),
    Test("collection[test:.:.]", {collection, ["test", any, any]}),
    Test("collection[.:.:.]", {collection, [any, any, any]}),

    Test("scope[test:s]", {scope, ["test", "s"]}),
    Test("scope[test:.]", {scope, ["test", any]}),
    Test("scope[.:.]", {scope, [any, any]}).

toy_users(First, Last) ->
    [toy_user(U) || U <- lists:seq(First, Last)].

toy_user(U) ->
    {{lists:flatten(io_lib:format("a~b", [U])), local},
     [{p, lists:flatten(io_lib:format("p~b", [1000 - U]))}]}.

process_toy_users(Users, Start, PageSize) ->
    {PageUsers, Skipped, Links} =
        page_data_from_skews(
          lists:foldl(
            fun (U, Skews) ->
                    add_to_skews(U, Skews)
            end, create_skews(Start, PageSize, id, asc), Users),
          PageSize),
    ?assertEqual({PageUsers, Skipped, Links},
                 page_data_from_skews(
                   lists:foldl(
                     fun (U, Skews) ->
                             add_to_skews(U, Skews)
                     end, create_skews(Start, PageSize, p, desc), Users),
                   PageSize)),
    {[{skipped, Skipped}, {users, PageUsers}], lists:sort(Links)}.

toy_result(Params, Links) ->
    {lists:sort(Params), lists:sort(seed_links(Links))}.

no_users_no_params_page_test() ->
    ?assertEqual(
       toy_result(
         [{skipped, 0},
          {users, []}],
         []),
       process_toy_users([], undefined, 3)).

no_users_page_test() ->
    ?assertEqual(
       toy_result(
         [{skipped, 0},
          {users, []}],
         []),
       process_toy_users([], toy_user(14), 3)).

one_user_no_params_page_test() ->
    ?assertEqual(
       toy_result(
         [{skipped, 0},
          {users, toy_users(10, 10)}],
         []),
       process_toy_users(toy_users(10, 10), undefined, 3)).

first_page_test() ->
    ?assertEqual(
       toy_result(
         [{skipped, 0},
          {users, toy_users(10, 12)}],
         [{last, {"a28", local}},
          {next, {"a13", local}}]),
       process_toy_users(toy_users(10, 30), undefined, 3)).

first_page_with_params_test() ->
    ?assertEqual(
       toy_result(
         [{skipped, 0},
          {users, toy_users(10, 12)}],
         [{last, {"a28", local}},
          {next, {"a13", local}}]),
       process_toy_users(toy_users(10, 30), toy_user(10), 3)).

middle_page_test() ->
    ?assertEqual(
       toy_result(
         [{skipped, 4},
          {users, toy_users(14, 16)}],
         [{first, noparams},
          {prev, {"a11", local}},
          {last, {"a28", local}},
          {next, {"a17", local}}]),
       process_toy_users(toy_users(10, 30), toy_user(14), 3)).

middle_page_non_existent_user_test() ->
    ?assertEqual(
       toy_result(
         [{skipped, 5},
          {users, toy_users(15, 17)}],
         [{first, noparams},
          {prev, {"a12", local}},
          {last, {"a28", local}},
          {next, {"a18", local}}]),
       process_toy_users(toy_users(10, 30),
                         {{"a14b", local}, [{p, "p985b"}]}, 3)).

near_the_end_page_test() ->
    ?assertEqual(
       toy_result(
         [{skipped, 17},
          {users, toy_users(27, 29)}],
         [{first, noparams},
          {prev, {"a24", local}},
          {last, {"a28", local}},
          {next, {"a28", local}}]),
       process_toy_users(toy_users(10, 30), toy_user(27), 3)).

at_the_end_page_test() ->
    ?assertEqual(
       toy_result(
         [{skipped, 19},
          {users, toy_users(29, 30)}],
         [{first, noparams},
          {prev, {"a26", local}}]),
       process_toy_users(toy_users(10, 30), toy_user(29), 3)).

after_the_end_page_test() ->
    ?assertEqual(
       toy_result(
         [{skipped, 21},
          {users, []}],
         [{first, noparams},
          {prev, {"a28", local}}]),
       process_toy_users(toy_users(10, 30),
                         {{"b29", local}, [{p, "o971"}]}, 3)).

validate_cred_username_test() ->
    LongButValid = "Username_that_is_127_characters_XXXXXXXXXXXXXXXXXXXXXXXXXX"
        "XXXXXXXXXXXXXXXXXXXXXXXXXXXXXXXXXXXXXXXXXXXXXXXXXXXXXXXXXXXXXXXXXXXXX",
    ?assertEqual(127, length(LongButValid)),
    ?assertEqual(true, validate_cred("valid", username)),
    ?assertEqual(true, validate_cred(LongButValid, username)),
    ?assertNotEqual(true, validate_cred([], username)),
    ?assertNotEqual(true, validate_cred("", username)),
    ?assertNotEqual(true, validate_cred(LongButValid ++
                                            "more_than_128_characters",
                                        username)),
    ?assertNotEqual(true, validate_cred([7], username)),
    ?assertNotEqual(true, validate_cred([127], username)),
    ?assertNotEqual(true, validate_cred("=", username)),

    %% The following block does not work after compilation with erralng 16
    %% due to non-native utf8 enoding of strings in .beam compiled files.
    %% TODO: re-enable this after upgrading to eralng 19+.
    %% Utf8 = "ξ",
    %% ?assertEqual(1,length(Utf8)),
    %% ?assertEqual(true, validate_cred(Utf8, username)),                  % "ξ" is codepoint 958
    %% ?assertEqual(true, validate_cred(LongButValid ++ Utf8, username)),  % 128 code points
    ok.

gen_password_test() ->
    Pass1 = gen_password({20, [uppercase]}),
    Pass2 = gen_password({0,  [digits]}),
    Pass3 = gen_password({5,  [uppercase, lowercase, digits, special]}),
    %% Using assertEqual instead of assert because assert is causing
    %% false dialyzer errors
    ?assertEqual(true, length(Pass1) >= 20),
    ?assertEqual(true, verify_uppercase(Pass1)),
    ?assertEqual(true, length(Pass2) >= 8),
    ?assertEqual(true, verify_digits(Pass2)),
    ?assertEqual(true, verify_lowercase(Pass3)),
    ?assertEqual(true, verify_uppercase(Pass3)),
    ?assertEqual(true, verify_special(Pass3)),
    ?assertEqual(true, verify_digits(Pass3)),
    ok.

gen_password_monkey_test_() ->
    GetRandomPolicy =
        fun () ->
            MustPresent = [uppercase || rand:uniform(2) == 1] ++
                          [lowercase || rand:uniform(2) == 1] ++
                          [digits    || rand:uniform(2) == 1] ++
                          [special   || rand:uniform(2) == 1],
            {rand:uniform(30), MustPresent}
        end,
    Test = fun () ->
                   [gen_password(GetRandomPolicy()) || _ <- lists:seq(1,100000)]
           end,
    {timeout, 100, Test}.
-endif.<|MERGE_RESOLUTION|>--- conflicted
+++ resolved
@@ -464,7 +464,6 @@
                 false ->
                     menelaus_util:reply_json(Req, <<"Unknown user.">>, 404);
                 true ->
-                    verify_domain_access(Req, Identity, read),
                     verify_security_roles_access(
                       Req, ?SECURITY_READ, menelaus_users:get_roles(Identity)),
                     ns_audit:rbac_info_retrieved(Req, users),
@@ -1098,19 +1097,7 @@
 verify_domain_access(Req, {_UserId, Domain}, Access)
   when Domain =:= local orelse Domain =:= external ->
     Permission = get_domain_access_permission(Access, Domain),
-<<<<<<< HEAD
     menelaus_util:require_permission(Req, Permission).
-=======
-    do_verify_domain_access(Req, Permission).
-
-do_verify_domain_access(Req, Permission) ->
-    case menelaus_auth:has_permission(Permission, Req) of
-        true ->
-            ok;
-        false ->
-            menelaus_util:require_permission(Req, Permission)
-    end.
->>>>>>> 55dbc8e8
 
 do_store_user({User, Domain} = Identity, Props, Req) ->
     Name = proplists:get_value(name, Props),
@@ -1123,17 +1110,6 @@
     Roles = proplists:get_value(roles, Props, []),
     Groups = proplists:get_value(groups, Props),
     UniqueRoles = lists:usort(Roles),
-<<<<<<< HEAD
-=======
-    OldRoles = menelaus_users:get_roles(Identity),
-
-    verify_security_roles_access(
-      Req, ?SECURITY_WRITE, lists:usort(GroupRoles ++ Roles ++ OldRoles)),
-
-    verify_domain_access(Req, Identity, write),
-
-    verify_ldap_access(Req, ?EXTERNAL_WRITE, LdapMapGroups),
->>>>>>> 55dbc8e8
 
     Reason = case menelaus_users:user_exists(Identity) of
                  true -> updated;
