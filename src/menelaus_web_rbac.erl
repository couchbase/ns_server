--- conflicted
+++ resolved
@@ -1535,7 +1535,11 @@
               503, "Not allowed during cluster upgrade.")
     end.
 
-<<<<<<< HEAD
+assert_no_on_behalf(Req) ->
+    not menelaus_auth:acting_on_behalf(Req) orelse
+            menelaus_util:web_exception(403,
+                                        "Not allowed for on behalf requests.").
+
 validator_verify_group_ldap_access(LdapRefName, GetGroupIdFun, Req, State) ->
     ExistingNonEmpty = menelaus_users:has_group_ldap_ref(GetGroupIdFun(State)),
     NewNonEmpty =
@@ -1548,15 +1552,6 @@
 
 verify_ldap_access(Req, ExistingMapping) ->
     verify_ldap_access(Req, ExistingMapping, false).
-=======
-assert_no_on_behalf(Req) ->
-    not menelaus_auth:acting_on_behalf(Req) orelse
-            menelaus_util:web_exception(403,
-                                        "Not allowed for on behalf requests.").
-
-verify_ldap_access(Req, Permission, ExistingMapping) ->
-    verify_ldap_access(Req, Permission, ExistingMapping, false).
->>>>>>> e0f772d7
 
 verify_ldap_access(_Req, false, false) ->
     ok;
