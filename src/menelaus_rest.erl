--- conflicted
+++ resolved
@@ -39,7 +39,7 @@
     rest_url(Host, Port, Path, "http").
 
 basic_auth_header(HiddenAuth) when is_function(HiddenAuth) ->
-    {User, Password} = ?UNHIDE(HiddenAuth),
+    {basic_auth, User, Password} = ?UNHIDE(HiddenAuth),
     basic_auth_header(User, Password).
 
 basic_auth_header(User, Password) ->
@@ -51,7 +51,7 @@
 special_auth_header() ->
     special_auth_header(node()).
 special_auth_header(Node) when is_atom(Node) ->
-    basic_auth_header(?HIDE({ns_config_auth:get_user(special),
+    basic_auth_header(?HIDE({basic_auth, ns_config_auth:get_user(special),
                              ns_config_auth:get_password(Node, special)})).
 
 on_behalf_header({User, Domain}) ->
@@ -74,15 +74,9 @@
 is_auth_header_lc(_) ->
     false.
 
-<<<<<<< HEAD
-rest_add_auth(Headers, {basic_auth, User, Password}) ->
-    [basic_auth_header(User, Password) | Headers];
-rest_add_auth(Headers, client_cert_auth) ->
-=======
 rest_add_auth(Headers, HiddenAuth) when is_function(HiddenAuth) ->
     [basic_auth_header(HiddenAuth) | Headers];
-rest_add_auth(Headers, undefined) ->
->>>>>>> 2f93210e
+rest_add_auth(Headers, client_cert_auth) ->
     Headers.
 
 rest_add_mime_type(Headers, undefined) ->
@@ -99,10 +93,10 @@
     VerifyServer = proplists:get_value(server_verification, HTTPOptions1, true),
     HTTPOptions2 = lists:keydelete(server_verification, 1, HTTPOptions1),
 
-    HTTPOptions3 = add_tls_options(URL, HTTPOptions2, Auth, VerifyServer),
+    HTTPOptions3 = add_tls_options(URL, HTTPOptions2, HiddenAuth, VerifyServer),
     lhttpc:request(URL, Method, NewHeaders, Body, Timeout, HTTPOptions3).
 
-add_tls_options("https://" ++ _, Options, Auth, VerifyServer) ->
+add_tls_options("https://" ++ _, Options, HiddenAuth, VerifyServer) ->
     ConnectOptions = proplists:get_value(connect_options, Options, []),
     TLSOptions =
         case VerifyServer of
@@ -111,9 +105,11 @@
             false ->
                 ns_ssl_services_setup:tls_no_peer_verification_client_opts()
         end ++
-        case Auth of
+        case HiddenAuth of
             client_cert_auth -> ns_ssl_services_setup:tls_client_certs_opts();
-            {basic_auth, _, _} -> []
+            HiddenAuth when is_function(HiddenAuth) ->
+                {basic_auth, _, _} = ?UNHIDE(HiddenAuth),
+                []
         end,
     NewConnectOptions = misc:update_proplist(TLSOptions, ConnectOptions),
 
@@ -152,11 +148,7 @@
 -spec json_request_hilevel(atom(),
                            {atom(), string(), string() | integer(), string(), string(), iolist()}
                            | {atom(), string(), string() | integer(), string()},
-<<<<<<< HEAD
-                           client_cert_auth | {basic_auth, string(), string()},
-=======
-                           fun(() -> {string(), string()}),
->>>>>>> 2f93210e
+                           client_cert_auth | fun(() -> {basic_auth, string(), string()}),
                            [any()]) ->
                                   %% json response payload
                                   {ok, any()} |
