--- conflicted
+++ resolved
@@ -315,16 +315,13 @@
                       cluster_compat_mode:is_cluster_70()},
                      {'subdoc.ReviveDocument',
                       cluster_compat_mode:is_cluster_71()},
-<<<<<<< HEAD
+                     {'nonDedupedHistory',
+                      cluster_compat_mode:is_cluster_72() and
+                      cluster_compat_mode:is_enterprise() and
+                      ns_bucket:is_magma(BucketConfig)},
                      {preserveExpiry,
                       cluster_compat_mode:is_cluster_elixir()}] ++
                      maybe_range_scan_capability(BucketConfig),
-=======
-                     {'nonDedupedHistory',
-                      cluster_compat_mode:is_cluster_72() and
-                      cluster_compat_mode:is_enterprise() and
-                      ns_bucket:is_magma(BucketConfig)}],
->>>>>>> fbb426ff
 
                 [C || {C, true} <- Conditional] ++
                     [dcp, cbhello, touch, cccp, xdcrCheckpointing, nodesExt,
@@ -509,7 +506,8 @@
     meck:new(ns_bucket, [passthrough]),
     meck:expect(ns_bucket, bucket_type, fun(_) -> membase end),
     meck:expect(ns_bucket, can_have_views, fun(_) -> not IsMagma end),
-    meck:expect(ns_bucket, is_magma, fun(_) -> IsMagma end).
+    meck:expect(ns_bucket, is_magma, fun(_) -> IsMagma end),
+    meck:expect(ns_bucket, is_persistent, fun(_) -> true end).
 
 teardown_membase_bucket_with_views() ->
     meck:unload(ns_bucket).
@@ -530,13 +528,29 @@
         {bucketCapabilities,
             [collections, durableWrite, tombstonedUserXAttrs,
              'subdoc.ReplaceBodyWithXattr', 'subdoc.DocumentMacroSupport',
-             'subdoc.ReviveDocument', nonDedupedHistory, dcp, cbhello, touch,
-             cccp, xdcrCheckpointing, nodesExt, xattr]}];
-get_bucket_capabilities_for_version(?LATEST_VERSION_NUM, IsEnterprise,
-                                    IsMagma) ->
-    %% Same as 7.1 if not enterprise and magma
-    get_bucket_capabilities_for_version(?VERSION_71, IsEnterprise, IsMagma);
-get_bucket_capabilities_for_version(?VERSION_71, _IsEnterprise,
+             'subdoc.ReviveDocument', nonDedupedHistory, preserveExpiry,
+             rangeScan, dcp, cbhello, touch, cccp, xdcrCheckpointing,
+             nodesExt, xattr]}];
+get_bucket_capabilities_for_version(?LATEST_VERSION_NUM,
+                                    _IsEnterprise,
+                                    true = _IsMagma) ->
+    [{bucketCapabilitiesVer,''},
+        {bucketCapabilities,
+            [collections, durableWrite, tombstonedUserXAttrs,
+             'subdoc.ReplaceBodyWithXattr', 'subdoc.DocumentMacroSupport',
+             'subdoc.ReviveDocument', preserveExpiry, rangeScan, dcp,
+             cbhello, touch, cccp, xdcrCheckpointing, nodesExt, xattr]}];
+get_bucket_capabilities_for_version(?LATEST_VERSION_NUM,
+                                    _IsEnterprise,
+                                    _IsMagma) ->
+    [{bucketCapabilitiesVer,''},
+        {bucketCapabilities,
+            [collections, durableWrite, tombstonedUserXAttrs, couchapi,
+             'subdoc.ReplaceBodyWithXattr', 'subdoc.DocumentMacroSupport',
+             'subdoc.ReviveDocument', preserveExpiry, rangeScan, dcp,
+             cbhello, touch, cccp, xdcrCheckpointing, nodesExt, xattr]}];
+get_bucket_capabilities_for_version(?VERSION_71,
+                                    _IsEnterprise,
                                     false = _IsMagma) ->
     [{bucketCapabilitiesVer,''},
         {bucketCapabilities,
@@ -544,7 +558,8 @@
              'subdoc.ReplaceBodyWithXattr', 'subdoc.DocumentMacroSupport',
              'subdoc.ReviveDocument', dcp, cbhello, touch, cccp,
              xdcrCheckpointing, nodesExt, xattr]}];
-get_bucket_capabilities_for_version(?VERSION_71, _IsEnterprise,
+get_bucket_capabilities_for_version(?VERSION_71,
+                                    _IsEnterprise,
                                     true = _IsMagma) ->
     [{bucketCapabilitiesVer,''},
         {bucketCapabilities,
