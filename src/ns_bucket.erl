%% @author Couchbase <info@couchbase.com>
%% @copyright 2009-Present Couchbase, Inc.
%%
%% Use of this software is governed by the Business Source License included in
%% the file licenses/BSL-Couchbase.txt.  As of the Change Date specified in that
%% file, in accordance with the Business Source License, use of this software
%% will be governed by the Apache License, Version 2.0, included in the file
%% licenses/APL2.txt.
%%
-module(ns_bucket).

-include("ns_common.hrl").
-include("ns_config.hrl").
-include("ns_bucket.hrl").
-include("cut.hrl").

-ifdef(TEST).
-include_lib("eunit/include/eunit.hrl").
-endif.

%% API
-export([get_servers/1,
         bucket_type/1,
         kv_bucket_type/1,
         kv_backend_type/1,
         num_replicas_changed/1,
         create_bucket/3,
         restore_bucket/4,
         delete_bucket/1,
         display_type/1,
         display_type/2,
         external_bucket_type/1,
         durability_min_level/1,
         failover_warnings/1,
         root/0,
         sub_key/2,
         get_snapshot/1,
         get_snapshot/2,
         fetch_snapshot/2,
         fetch_snapshot/3,
         sub_key_match/1,
         buckets_change/1,
         names_change/1,
         remove_from_snapshot/2,
         toy_buckets/1,
         bucket_exists/2,
         get_bucket/1,
         get_bucket/2,
         ensure_bucket/1,
         get_bucket_names/0,
         get_bucket_names/1,
         get_bucket_names_of_type/1,
         get_bucket_names_of_type/2,
         get_buckets/0,
         get_buckets/1,
         is_named_bucket_persistent/1,
         is_persistent/1,
         is_ephemeral_bucket/1,
         is_valid_bucket_name/1,
         live_bucket_nodes/1,
         live_bucket_nodes_from_config/1,
         map_to_replicas/1,
         replicated_vbuckets/3,
         name_conflict/1,
         name_conflict/2,
         node_locator/1,
         num_replicas/1,
         pitr_enabled/1,
         pitr_granularity/1,
         pitr_max_history_age/1,
         attribute_default/1,
         attribute_min/1,
         attribute_max/1,
         ram_quota/1,
         conflict_resolution_type/1,
         drift_thresholds/1,
         history_retention_seconds/1,
         history_retention_bytes/1,
         history_retention_collection_default/1,
         eviction_policy/1,
         storage_mode/1,
         storage_backend/1,
         raw_ram_quota/1,
         magma_fragmentation_percentage/1,
         magma_max_shards/2,
         update_maps/3,
         update_buckets/3,
         multi_prop_update/2,
         set_bucket_config/2,
         set_bucket_config_failover/3,
         set_fast_forward_map/2,
         set_map/2,
         set_initial_map/4,
         set_map_opts/2,
         set_servers/2,
         set_restored_attributes/3,
         remove_servers/2,
         clear_hibernation_state/1,
         update_bucket_props/2,
         update_bucket_props/4,
         node_bucket_names/1,
         node_bucket_names/2,
         node_bucket_names_of_type/2,
         node_bucket_names_of_type/3,
         all_node_vbuckets/1,
         update_vbucket_map_history/2,
         past_vbucket_maps/0,
         past_vbucket_maps/1,
         config_to_map_options/1,
         can_have_views/1,
         is_magma/1,
         get_view_nodes/1,
         get_default_num_vbuckets/0,
         allow_variable_num_vbuckets/0,
         get_num_vbuckets/1,
         get_max_buckets/0,
         uuid_key/1,
         uuid/2,
         uuids/0,
         uuids/1,
         buckets_with_data_on_this_node/0,
         activate_bucket_data_on_this_node/1,
         deactivate_bucket_data_on_this_node/1,
         config_upgrade_to_66/1,
         upgrade_to_chronicle/2,
         chronicle_upgrade_to_71/1,
         chronicle_upgrade_to_72/1,
         chronicle_upgrade_to_elixir/1,
         extract_bucket_props/1,
         build_bucket_props_json/1,
         build_compaction_settings_json/1,
         get_width/1,
         get_weight/1,
         get_desired_servers/1,
         get_hibernation_state/1,
         update_desired_servers/2,
         update_servers/2,
         get_expected_servers/1]).

-import(json_builder,
        [to_binary/1,
         prepare_list/1]).

%%%===================================================================
%%% API
%%%===================================================================

root() ->
    bucket_names.

sub_key(Bucket, SubKey) ->
    {bucket, Bucket, SubKey}.

sub_key_match({bucket, Bucket, SubKey}) ->
    {true, Bucket, SubKey};
sub_key_match(_) ->
    false.

%% do not detect changes bucket_names because it is always in the same
%% transaction with props key
buckets_change(buckets) ->
    true;
buckets_change(Key) ->
    case sub_key_match(Key) of
        {true, _, props} ->
            true;
        _ ->
            false
    end.

names_change(buckets) ->
    true;
names_change(bucket_names) ->
    true;
names_change(_) ->
    false.


all_sub_keys() ->
    [uuid, props, collections].

all_keys(Names, SubKeys) ->
    [sub_key(B, SubKey) || B <- Names, SubKey <- SubKeys].

fetch_snapshot(Bucket, Txn) ->
    fetch_snapshot(Bucket, Txn, all_sub_keys()).

fetch_snapshot(_Bucket, {ns_config, Config}, _SubKeys) ->
    Converted = bucket_configs_to_chronicle(get_buckets(Config), false),
    maps:from_list([{K, {V, no_rev}} || {K, V} <- Converted]);
fetch_snapshot(all, Txn, SubKeys) ->
    {ok, {Names, _} = NamesRev} = chronicle_compat:txn_get(root(), Txn),
    Snapshot = chronicle_compat:txn_get_many(all_keys(Names, SubKeys), Txn),
    Snapshot#{root() => NamesRev};
fetch_snapshot(Bucket, Txn, SubKeys) ->
    chronicle_compat:txn_get_many([root() | all_keys([Bucket], SubKeys)], Txn).

get_snapshot(Bucket) ->
    get_snapshot(Bucket, all_sub_keys()).

get_snapshot(Bucket, SubKeys) ->
    chronicle_compat:get_snapshot([fetch_snapshot(Bucket, _, SubKeys)], #{}).

upgrade_to_chronicle(Buckets, NodesWanted) ->
    BucketConfigs = proplists:get_value(configs, Buckets, []),
    bucket_configs_to_chronicle(BucketConfigs, true) ++
        collections:default_kvs(BucketConfigs, NodesWanted).

bucket_configs_to_chronicle(BucketConfigs, ToChronicle) ->
    [{root(), [N || {N, _} <- BucketConfigs]} |
     lists:flatmap(
       fun ({B, BC}) ->
               {value, {uuid, UUID}, BC1} = lists:keytake(uuid, 1, BC),
               BC2 = case ToChronicle of
                         true ->
                             lists:keydelete(sasl_password, 1, BC1);
                         false ->
                             BC1
                     end,
               [{sub_key(B, props), BC2},
                {uuid_key(B), UUID}]
       end, BucketConfigs)].

remove_from_snapshot(BucketName, Snapshot) ->
    functools:chain(
      Snapshot,
      [maps:remove(sub_key(BucketName, props), _),
       maps:remove(uuid_key(BucketName), _),
       maps:remove(collections:key(BucketName), _),
       maps:update_with(root(), fun ({List, Rev}) ->
                                        {List -- [BucketName], Rev}
                                end, _)]).

toy_buckets(List) ->
    maps:from_list(
      [{root(), {[N || {N, _} <- List], no_rev}} |
       lists:flatmap(
         fun ({Bucket, Props}) ->
                 [{sub_key(Bucket, K), {V, no_rev}} || {K, V} <- Props]
         end, List)]).

bucket_exists(Bucket, Snapshot) ->
    case get_bucket(Bucket, Snapshot) of
        {ok, _} ->
            true;
        not_present ->
            false
    end.

get_bucket(Bucket) ->
    get_bucket(Bucket, direct).

get_bucket(Bucket, direct) ->
    case chronicle_compat:backend() of
        chronicle ->
            case chronicle_compat:get(sub_key(Bucket, props), #{}) of
                {ok, Props} ->
                    {ok, Props};
                {error, not_found} ->
                    not_present
            end;
        ns_config ->
            get_bucket(Bucket, ns_config:latest())
    end;
get_bucket(Bucket, Snapshot) when is_map(Snapshot) ->
    case maps:find(sub_key(Bucket, props), Snapshot) of
        {ok, {Props, _}} ->
            {ok, Props};
        error ->
            not_present
    end;
get_bucket(Bucket, Config) ->
    BucketConfigs = get_buckets(Config),
    get_bucket_from_configs(Bucket, BucketConfigs).

ensure_bucket(Bucket) ->
    case get_bucket(Bucket) of
        not_present ->
            exit({bucket_not_present, Bucket});
        {ok, BucketConfig} ->
            BucketConfig
    end.

get_bucket_from_configs(Bucket, Configs) ->
    case lists:keysearch(Bucket, 1, Configs) of
        {value, {_, BucketConfig}} ->
            {ok, BucketConfig};
        false -> not_present
    end.

get_bucket_names() ->
    get_bucket_names(direct).

get_bucket_names(direct) ->
    case chronicle_compat:backend() of
        chronicle ->
            chronicle_compat:get(root(), #{required => true});
        ns_config ->
            get_bucket_names(get_buckets())
    end;
get_bucket_names(Snapshot) when is_map(Snapshot) ->
    {ok, {Names, _}} = maps:find(root(), Snapshot),
    Names;
get_bucket_names(BucketConfigs) ->
    proplists:get_keys(BucketConfigs).

-type bucket_type_mode() :: memcached|membase|persistent|auto_compactable|
                            {membase, couchstore}|
                            {membase, magma}|
                            {membase, ephemeral}| {memcached, undefined}.

-spec get_bucket_names_of_type(bucket_type_mode()) -> list().
get_bucket_names_of_type(Type) ->
    get_bucket_names_of_type(Type, get_buckets()).

-spec get_bucket_names_of_type(bucket_type_mode(), list()) -> list().
get_bucket_names_of_type({Type, Mode}, BucketConfigs) ->
    [Name || {Name, Config} <- BucketConfigs, bucket_type(Config) == Type,
             storage_mode(Config) == Mode];
get_bucket_names_of_type(persistent, BucketConfigs) ->
    [Name || {Name, Config} <- BucketConfigs,
             is_persistent(Config)];
get_bucket_names_of_type(auto_compactable, BucketConfigs) ->
    [Name || {Name, Config} <- BucketConfigs,
             is_auto_compactable(Config)];
get_bucket_names_of_type(Type, BucketConfigs) ->
    [Name || {Name, Config} <- BucketConfigs, bucket_type(Config) == Type].

get_buckets() ->
    get_buckets(direct).

get_buckets(direct) ->
    case chronicle_compat:backend() of
        chronicle ->
            get_buckets(get_snapshot(all, [props]));
        ns_config ->
            get_buckets(ns_config:latest())
    end;
get_buckets(Snapshot) when is_map(Snapshot) ->
    lists:map(fun (N) ->
                      {ok, {Props, _}} = maps:find(sub_key(N, props), Snapshot),
                      {N, Props}
              end, get_bucket_names(Snapshot));
get_buckets(Config) ->
    ns_config:search_prop(Config, buckets, configs, []).

live_bucket_nodes(Bucket) ->
    {ok, BucketConfig} = get_bucket(Bucket),
    live_bucket_nodes_from_config(BucketConfig).

live_bucket_nodes_from_config(BucketConfig) ->
    Servers = get_servers(BucketConfig),
    LiveNodes = [node()|nodes()],
    [Node || Node <- Servers, lists:member(Node, LiveNodes) ].

-spec conflict_resolution_type([{_,_}]) -> atom().
conflict_resolution_type(BucketConfig) ->
    proplists:get_value(conflict_resolution_type, BucketConfig, seqno).

drift_thresholds(BucketConfig) ->
    ReturnThresholds =
        case {conflict_resolution_type(BucketConfig),
              history_retention_seconds(BucketConfig)} of
            {lww, _} -> true;
            {_, Num} when is_number(Num), Num > 0 -> true;
            {seqno, _} -> false;
            {custom, _} -> false
        end,
    case ReturnThresholds of
        true ->
            {proplists:get_value(drift_ahead_threshold_ms, BucketConfig),
             proplists:get_value(drift_behind_threshold_ms, BucketConfig)};
        false -> undefined
    end.

-spec history_retention_seconds([{_,_}]) -> integer().
history_retention_seconds(BucketConfig) ->
    proplists:get_value(history_retention_seconds, BucketConfig,
                        ?HISTORY_RETENTION_SECONDS_DEFAULT).

-spec history_retention_bytes([{_,_}]) -> integer().
history_retention_bytes(BucketConfig) ->
    proplists:get_value(history_retention_bytes, BucketConfig,
                        ?HISTORY_RETENTION_BYTES_DEFAULT).

-spec history_retention_collection_default([{_,_}]) -> boolean().
history_retention_collection_default(BucketConfig) ->
    %% History can only be true for a magma bucket.
    proplists:get_value(history_retention_collection_default, BucketConfig,
                        ?HISTORY_RETENTION_COLLECTION_DEFAULT_DEFAULT)
    andalso is_magma(BucketConfig).

eviction_policy(BucketConfig) ->
    Default = case storage_mode(BucketConfig) of
                  undefined -> value_only;
                  couchstore -> value_only;
                  magma -> full_eviction;
                  ephemeral -> no_eviction
              end,
    proplists:get_value(eviction_policy, BucketConfig, Default).

-spec storage_mode([{_,_}]) -> atom().
storage_mode(BucketConfig) ->
    case bucket_type(BucketConfig) of
        memcached ->
            undefined;
        membase ->
            proplists:get_value(storage_mode, BucketConfig, couchstore)
    end.

-spec storage_backend([{_,_}]) -> atom().
storage_backend(BucketConfig) ->
    BucketType = bucket_type(BucketConfig),
    StorageMode = storage_mode(BucketConfig),
    case BucketType of
        membase ->
            case StorageMode of
                ephemeral ->
                    undefined;
                SM ->
                    SM
            end;
        memcached ->
            undefined
    end.

durability_min_level(BucketConfig) ->
    case bucket_type(BucketConfig) of
        memcached ->
            undefined;
        membase ->
            case proplists:get_value(durability_min_level, BucketConfig,
                                     none) of
                none ->
                    none;
                majority ->
                    majority;
                majorityAndPersistActive ->
                    majority_and_persist_on_master;
                persistToMajority ->
                    persist_to_majority
            end
    end.

%% Point-in-time Recovery numerical parameter ranges and default values.

%% The default value of the attribute. Currently PITR-only.
attribute_default(Name) ->
    case Name of
        pitr_granularity -> 600;        % 10 minutes
        pitr_max_history_age -> 86400   % 24 hours
    end.

%% The minimum value of the attribute. Currently PITR-only.
attribute_min(Name) ->
    case Name of
        pitr_granularity -> 1;          % 1 second
        pitr_max_history_age -> 1       % 1 second
    end.

%% The maximum value of the attribute. Currently PITR-only.
attribute_max(Name) ->
    case Name of
        pitr_granularity -> 18000;      % 5 hours
        pitr_max_history_age -> 172800  % 48 hours
    end.

%% Per-bucket-type point-in-time recovery attributes.  Point-in-time
%% recovery is not supported on memcached buckets.
pitr_enabled(BucketConfig) ->
    case bucket_type(BucketConfig) of
        memcached ->
            false;
        membase ->
            proplists:get_bool(pitr_enabled, BucketConfig)
    end.

pitr_granularity(BucketConfig) ->
    case bucket_type(BucketConfig) of
        memcached ->
            undefined;
        membase ->
            proplists:get_value(pitr_granularity, BucketConfig,
                                attribute_default(pitr_granularity))
    end.

pitr_max_history_age(BucketConfig) ->
    case bucket_type(BucketConfig) of
        memcached ->
            undefined;
        membase ->
            proplists:get_value(pitr_max_history_age, BucketConfig,
                                attribute_default(pitr_max_history_age))
    end.

%% returns bucket ram quota multiplied by number of nodes this bucket
%% will reside after initial cleanup. I.e. gives amount of ram quota that will
%% be used by across the cluster for this bucket.
-spec ram_quota([{_,_}]) -> integer().
ram_quota(Bucket) ->
    case proplists:get_value(ram_quota, Bucket) of
        X when is_integer(X) ->
            X * length(get_expected_servers(Bucket))
    end.

%% returns bucket ram quota for _single_ node. Each node will subtract
%% this much from it's node quota.
-spec raw_ram_quota([{_,_}]) -> integer().
raw_ram_quota(Bucket) ->
    case proplists:get_value(ram_quota, Bucket) of
        X when is_integer(X) ->
            X
    end.

magma_fragmentation_percentage(BucketConfig) ->
    BucketSetting =
        case proplists:get_value(autocompaction, BucketConfig, false) of
            false ->
                false;
            Settings ->
                proplists:get_value(magma_fragmentation_percentage, Settings,
                                    false)
        end,

    case BucketSetting of
        false ->
            compaction_daemon:global_magma_frag_percent();
        Pct ->
            Pct
    end.

magma_max_shards(BucketConfig, Default) ->
    proplists:get_value(magma_max_shards, BucketConfig, Default).

-define(FS_HARD_NODES_NEEDED, 4).
-define(FS_FAILOVER_NEEDED, 3).
-define(FS_REBALANCE_NEEDED, 2).
-define(FS_SOFT_REBALANCE_NEEDED, 1).
-define(FS_OK, 0).

bucket_failover_safety(BucketConfig, ActiveNodes, LiveNodes, MaxReplicas) ->
    ReplicaNum = num_replicas(BucketConfig),
    case ReplicaNum of
        %% if replica count for bucket is 0 we cannot failover at all
        0 -> {?FS_OK, ok};
        _ ->
            MinLiveCopies = min_live_copies(LiveNodes, BucketConfig),
            BucketNodes = get_servers(BucketConfig),
            BaseSafety =
                if
                    MinLiveCopies =:= undefined -> % janitor run pending
                        case LiveNodes of
                            [_,_|_] -> ?FS_OK;
                            _ -> ?FS_HARD_NODES_NEEDED
                        end;
                    MinLiveCopies =< 1 ->
                        %% we cannot failover without losing data
                        %% is some of chain nodes are down ?
                        DownBucketNodes = lists:any(fun (N) -> not lists:member(N, LiveNodes) end,
                                                    BucketNodes),
                        if
                            DownBucketNodes ->
                                %% yes. User should bring them back or failover/replace them (and possibly add more)
                                ?FS_FAILOVER_NEEDED;
                            %% Can we replace missing chain nodes with other live nodes ?
                            LiveNodes =/= [] andalso tl(LiveNodes) =/= [] -> % length(LiveNodes) > 1, but more efficent
                                %% we're generally fault tolerant, just not balanced enough
                                ?FS_REBALANCE_NEEDED;
                            true ->
                                %% we have one (or 0) of live nodes, need at least one more to be fault tolerant
                                ?FS_HARD_NODES_NEEDED
                        end;
                    true ->
                        case ns_rebalancer:bucket_needs_rebalance(
                               BucketConfig, ActiveNodes) of
                            true ->
                                ?FS_SOFT_REBALANCE_NEEDED;
                            false ->
                                ?FS_OK
                        end
                end,
            ExtraSafety = bucket_extra_safety(
                            BaseSafety, ReplicaNum, ActiveNodes, MaxReplicas),
            {BaseSafety, ExtraSafety}
    end.

bucket_extra_safety(BaseSafety, _ReplicaNum, _ActiveNodes, _MaxReplicas)
  when BaseSafety =:= ?FS_HARD_NODES_NEEDED ->
    ok;
bucket_extra_safety(_BaseSafety, ReplicaNum, ActiveNodes, MaxReplicas) ->
    case length(ActiveNodes) =< ReplicaNum orelse MaxReplicas < ReplicaNum of
        true ->
            softNodesNeeded;
        false ->
            ok
    end.

failover_safety_rec(?FS_HARD_NODES_NEEDED, _ExtraSafety, _,
                    _ActiveNodes, _LiveNodes, _MaxReplicas) ->
    {?FS_HARD_NODES_NEEDED, ok};
failover_safety_rec(BaseSafety, ExtraSafety, [],
                    _ActiveNodes, _LiveNodes, _MaxReplicas) ->
    {BaseSafety, ExtraSafety};
failover_safety_rec(BaseSafety, ExtraSafety, [BucketConfig | RestConfigs],
                    ActiveNodes, LiveNodes, MaxReplicas) ->
    {ThisBaseSafety, ThisExtraSafety} =
        bucket_failover_safety(BucketConfig, ActiveNodes, LiveNodes,
                               MaxReplicas),
    NewBaseSafety = case BaseSafety < ThisBaseSafety of
                        true -> ThisBaseSafety;
                        _ -> BaseSafety
                    end,
    NewExtraSafety = if ThisExtraSafety =:= softNodesNeeded
                        orelse ExtraSafety =:= softNodesNeeded ->
                             softNodesNeeded;
                        true ->
                             ok
                     end,
    failover_safety_rec(NewBaseSafety, NewExtraSafety,
                        RestConfigs, ActiveNodes, LiveNodes, MaxReplicas).

-spec failover_warnings(map()) -> [failoverNeeded | rebalanceNeeded |
                                   hardNodesNeeded | softNodesNeeded |
                                   unbalancedServerGroups].
failover_warnings(Snapshot) ->
    ActiveNodes = ns_cluster_membership:service_active_nodes(Snapshot, kv),
    LiveNodes = ns_cluster_membership:service_actual_nodes(Snapshot, kv),

    ServerGroups = ns_cluster_membership:server_groups(Snapshot),
    KvGroups = ns_cluster_membership:get_nodes_server_groups(
                 ActiveNodes, ServerGroups),

    MaxReplicas =
        case ns_cluster_membership:rack_aware(KvGroups) of
            true ->
                ns_cluster_membership:get_max_replicas(
                  length(ActiveNodes), KvGroups);
            false ->
                length(ActiveNodes) - 1
        end,

    {BaseSafety0, ExtraSafety}
        = failover_safety_rec(?FS_OK, ok,
                              [C || {_, C} <- get_buckets(Snapshot),
                                    membase =:= bucket_type(C)],
                              ActiveNodes,
                              LiveNodes,
                              MaxReplicas),
    BaseSafety = case BaseSafety0 of
                     ?FS_HARD_NODES_NEEDED -> hardNodesNeeded;
                     ?FS_FAILOVER_NEEDED -> failoverNeeded;
                     ?FS_REBALANCE_NEEDED -> rebalanceNeeded;
                     ?FS_SOFT_REBALANCE_NEEDED -> softRebalanceNeeded;
                     ?FS_OK -> ok
                 end,

    Warnings = [S || S <- [BaseSafety, ExtraSafety], S =/= ok],
    case cluster_compat_mode:is_cluster_71() andalso
        not racks_balanced(KvGroups) of
        true ->
            [unbalancedServerGroups | Warnings];
        false ->
            Warnings
    end.

racks_balanced([]) ->
    true;
racks_balanced([Group | Rest]) ->
    Nodes = proplists:get_value(nodes, Group),
    GroupSize = length(Nodes),

    lists:all(
      fun (OtherGroup) ->
              OtherNodes = proplists:get_value(nodes, OtherGroup),
              length(OtherNodes) =:= GroupSize
      end, Rest).

map_to_replicas(Map) ->
    lists:foldr(
      fun ({VBucket, [Master | Replicas]}, Acc) ->
              case Master of
                  undefined ->
                      Acc;
                  _ ->
                      [{Master, R, VBucket} || R <- Replicas, R =/= undefined] ++
                          Acc
              end
      end, [], misc:enumerate(Map, 0)).

%% returns _sorted_ list of vbuckets that are replicated from SrcNode
%% to DstNode according to given Map.
replicated_vbuckets(Map, SrcNode, DstNode) ->
    VBuckets = [V || {S, D, V} <- map_to_replicas(Map),
                     S =:= SrcNode, DstNode =:= D],
    lists:sort(VBuckets).

%% @doc Return the minimum number of live copies for all vbuckets.
-spec min_live_copies([node()], list()) -> non_neg_integer() | undefined.
min_live_copies(LiveNodes, Config) ->
    case proplists:get_value(map, Config) of
        undefined -> undefined;
        Map ->
            lists:foldl(
              fun (Chain, Min) ->
                      NumLiveCopies =
                          lists:foldl(
                            fun (Node, Acc) ->
                                    case lists:member(Node, LiveNodes) of
                                        true -> Acc + 1;
                                        false -> Acc
                                    end
                            end, 0, Chain),
                      erlang:min(Min, NumLiveCopies)
              end, length(hd(Map)), Map)
    end.

node_locator(BucketConfig) ->
    case proplists:get_value(type, BucketConfig) of
        membase ->
            vbucket;
        memcached ->
            ketama
    end.

-spec num_replicas([{_,_}]) -> integer().
num_replicas(Bucket) ->
    case proplists:get_value(num_replicas, Bucket) of
        X when is_integer(X) ->
            X
    end.

%% ns_server type (membase vs memcached)
bucket_type(Bucket) ->
    proplists:get_value(type, Bucket).

%% KV type (persistent vs ephemeral)
kv_bucket_type(BucketConfig) ->
    case is_persistent(BucketConfig) of
        true -> persistent;
        false -> ephemeral
    end.

kv_backend_type(BucketConfig) ->
    StorageMode = storage_mode(BucketConfig),
    case StorageMode of
        couchstore -> couchdb;
        magma -> magma;
        %% KV requires a value but only accepts: couchdb, magma, rocksdb.
        %% So we've always passed couchdb for ephemeral buckets which KV
        %% will parse as an acceptable value but not use it.
        ephemeral -> couchdb;
        %% No storage for memcached buckets
        undefined -> undefined
    end.

%% Used for REST API compatibility.  This transforms the internal
%% representation of bucket types to externally known bucket types.
%% Ideally the 'display_type' function should suffice here but there
%% is too much reliance on the atom membase by other modules (ex: xdcr).
external_bucket_type(BucketConfig) ->
    BucketType = bucket_type(BucketConfig),
    case BucketType of
        memcached -> memcached;
        membase ->
            case storage_mode(BucketConfig) of
                couchstore -> membase;
                magma -> membase;
                ephemeral -> ephemeral
            end
    end.

%% Default bucket type is now couchbase and not membase. Ideally, we should
%% change the default bucket type atom to couchbase but the bucket type membase
%% is used/checked at multiple locations. For similar reasons, the ephemeral
%% bucket type also gets stored as 'membase' and to differentiate between the
%% couchbase and ephemeral buckets we store an extra parameter called
%% 'storage_mode'. So to fix the log message to display the correct bucket type
%% we use both type and storage_mode parameters of the bucket config.
display_type(BucketConfig) ->
    BucketType = bucket_type(BucketConfig),
    StorageMode = storage_mode(BucketConfig),
    display_type(BucketType, StorageMode).

display_type(membase = _Type, couchstore = _StorageMode) ->
    couchbase;
display_type(membase = _Type, magma = _StorageMode) ->
    couchbase;
display_type(membase = _Type, ephemeral = _StorageMode) ->
    ephemeral;
display_type(Type, _) ->
    Type.

get_servers(BucketConfig) ->
    proplists:get_value(servers, BucketConfig).

set_bucket_config(Bucket, NewConfig) ->
    update_bucket_config(Bucket, fun (_) -> NewConfig end).

%% Here's code snippet from bucket-engine.  We also disallow '.' &&
%% '..' which cause problems with browsers even when properly
%% escaped. See bug 953
%%
%% static bool has_valid_bucket_name(const char *n) {
%%     bool rv = strlen(n) > 0;
%%     for (; *n; n++) {
%%         rv &= isalpha(*n) || isdigit(*n) || *n == '.' || *n == '%' || *n == '_' || *n == '-';
%%     }
%%     return rv;
%% }
%%
%% Now we also disallow bucket names starting with '.'. It's because couchdb
%% creates (at least now) auxiliary directories which start with dot. We don't
%% want to conflict with them
is_valid_bucket_name([]) -> {error, empty};
is_valid_bucket_name([$. | _]) -> {error, starts_with_dot};
is_valid_bucket_name(BucketName) ->
    case is_valid_bucket_name_inner(BucketName) of
        {error, _} = X ->
            X;
        true ->
            Reserved =
                string:str(string:to_lower(BucketName), "_users.couch.") =:= 1 orelse
                string:str(string:to_lower(BucketName), "_replicator.couch.") =:= 1,
            case Reserved of
                true ->
                    {error, reserved};
                false ->
                    true
            end
    end.

is_valid_bucket_name_inner([Char | Rest]) ->
    case ($A =< Char andalso Char =< $Z)
        orelse ($a =< Char andalso Char =< $z)
        orelse ($0 =< Char andalso Char =< $9)
        orelse Char =:= $. orelse Char =:= $%
        orelse Char =:= $_ orelse Char =:= $- of
        true ->
            case Rest of
                [] -> true;
                _ -> is_valid_bucket_name_inner(Rest)
            end;
        _ -> {error, invalid}
    end.

get_max_buckets() ->
    Default = config_profile:get_value(max_buckets_supported,
                                       ?MAX_BUCKETS_SUPPORTED),
    ns_config:read_key_fast(max_bucket_count, Default).

get_default_num_vbuckets() ->
    case ns_config:search(couchbase_num_vbuckets_default) of
        false ->
            misc:getenv_int("COUCHBASE_NUM_VBUCKETS",
              config_profile:get_value(default_num_vbuckets, 1024));
        {value, X} ->
            X
    end.

allow_variable_num_vbuckets() ->
    config_profile:get_bool(allow_variable_num_vbuckets).

get_num_vbuckets(BucketConfig) ->
    proplists:get_value(num_vbuckets, BucketConfig).

new_bucket_default_params(membase) ->
    [{type, membase},
     {num_vbuckets, get_default_num_vbuckets()},
     {num_replicas, 1},
     {ram_quota, 0},
     {replication_topology, star},
     {repl_type, dcp},
     {servers, []}];
new_bucket_default_params(memcached) ->
    Nodes = ns_cluster_membership:service_active_nodes(kv),
    [{type, memcached},
     {num_vbuckets, 0},
     {num_replicas, 0},
     {servers, Nodes},
     {map, []},
     {ram_quota, 0}].

cleanup_bucket_props(Props) ->
    lists:keydelete(moxi_port, 1, Props).

generate_sasl_password() ->
    binary_to_list(couch_uuids:random()).

generate_sasl_password(Props) ->
    case cluster_compat_mode:is_cluster_70() of
        false ->
            %% Backwards compatility with older releases that require
            %% this property
            lists:keystore(sasl_password, 1, Props,
                           {sasl_password, generate_sasl_password()});
        true ->
            Props
    end.

add_auth_type(Props) ->
    case cluster_compat_mode:is_cluster_71() of
        true ->
            Props;
        false ->
            %% Required property of older versions
            [{auth_type, sasl} | Props]
    end.

create_bucket(BucketType, BucketName, NewConfig) ->
    MergedConfig0 =
        misc:update_proplist(new_bucket_default_params(BucketType),
                             NewConfig),
    MergedConfig1 = generate_sasl_password(MergedConfig0),
    MergedConfig = add_auth_type(MergedConfig1),
    BucketUUID = couch_uuids:random(),
    Manifest = collections:default_manifest(),
    do_create_bucket(chronicle_compat:backend(), BucketName,
                     MergedConfig, BucketUUID, Manifest),
    %% The janitor will handle creating the map.
    {ok, BucketUUID, MergedConfig}.

restore_bucket(BucketName, NewConfig, BucketUUID, Manifest) ->
    case is_valid_bucket_name(BucketName) of
        true ->
            do_create_bucket(chronicle, BucketName, NewConfig, BucketUUID,
                             Manifest),
            ok;
        {error, _} ->
            {error, {invalid_bucket_name, BucketName}}
    end.

do_create_bucket(ns_config, BucketName, Config, BucketUUID, _Manifest) ->
    ns_config:update_sub_key(
      buckets, configs,
      fun (List) ->
              case lists:keyfind(BucketName, 1, List) of
                  false -> ok;
                  Tuple ->
                      exit({already_exists, Tuple})
              end,
              [{BucketName, [{uuid, BucketUUID} | Config]} | List]
      end);
do_create_bucket(chronicle, BucketName, Config, BucketUUID, Manifest) ->
    {ok, _} =
        chronicle_kv:transaction(
          kv, [root(), nodes_wanted],
          fun (Snapshot) ->
                  BucketNames = get_bucket_names(Snapshot),
                  case name_conflict(BucketName, BucketNames) of
                      true ->
                          {abort, already_exists};
                      false ->
                          {commit, create_bucket_sets(BucketName, BucketNames,
                                                      BucketUUID, Config) ++
                                   collections_sets(BucketName, Config,
                                                    Snapshot, Manifest)}
                  end
          end).

create_bucket_sets(Bucket, Buckets, BucketUUID, Config) ->
    [{set, root(), lists:usort([Bucket | Buckets])},
     {set, sub_key(Bucket, props), Config},
     {set, uuid_key(Bucket), BucketUUID}].

collections_sets(Bucket, Config, Snapshot, Manifest) ->
    case collections:enabled(Config) of
        true ->
            Nodes = ns_cluster_membership:nodes_wanted(Snapshot),
<<<<<<< HEAD
=======
            Manifest = collections:default_manifest(Config),
>>>>>>> ea1f9099
            [{set, collections:key(Bucket), Manifest} |
             [collections:last_seen_ids_set(Node, Bucket, Manifest) ||
                 Node <- Nodes]];
        false ->
            []
    end.

-spec delete_bucket(bucket_name()) ->
                           {ok, BucketConfig :: list()} |
                           {exit, {not_found, bucket_name()}, any()}.
delete_bucket(BucketName) ->
    do_delete_bucket(chronicle_compat:backend(), BucketName).

do_delete_bucket(ns_config, BucketName) ->
    Ref = make_ref(),
    Process = self(),
    RV = ns_config:update_sub_key(
           buckets, configs,
           fun (List) ->
                   case lists:keyfind(BucketName, 1, List) of
                       false -> exit({not_found, BucketName});
                       {_, BucketConfig} = Tuple ->
                           Process ! {Ref, BucketConfig},
                           lists:delete(Tuple, List)
                   end
           end),
    case RV of
        ok ->
            receive
                {Ref, BucketConfig} ->
                    {ok, BucketConfig}
            after 0 ->
                    exit(this_cannot_happen)
            end;
        {exit, {not_found, _}, _} ->
            RV
    end;
do_delete_bucket(chronicle, BucketName) ->
    RootKey = root(),
    PropsKey = sub_key(BucketName, props),
    RV = chronicle_kv:transaction(
           kv, [RootKey, PropsKey, nodes_wanted, uuid_key(BucketName)],
           fun (Snapshot) ->
                   BucketNames = get_bucket_names(Snapshot),
                   case lists:member(BucketName, BucketNames) of
                       false ->
                           {abort, not_found};
                       true ->
                           {ok, BucketConfig} =
                               get_bucket(BucketName, Snapshot),
                           UUID = uuid(BucketName, Snapshot),
                           NodesWanted =
                               ns_cluster_membership:nodes_wanted(Snapshot),
                           KeysToDelete =
                               [collections:key(BucketName),
                                uuid_key(BucketName), PropsKey |
                                [collections:last_seen_ids_key(N, BucketName) ||
                                    N <- NodesWanted]],
                           {commit,
                            [{set, RootKey, BucketNames -- [BucketName]} |
                             [{delete, K} || K <- KeysToDelete]],
                            [{uuid, UUID}] ++ BucketConfig}
                   end
           end),
    case RV of
        {ok, _, BucketConfig} ->
            {ok, BucketConfig};
        not_found ->
            {exit, {not_found, BucketName}, nothing}
    end.

%% Updates properties of bucket of given name and type.  Check of type
%% protects us from type change races in certain cases.
%%
%% If bucket with given name exists, but with different type, we
%% should return {exit, {not_found, _}, _}
update_bucket_props(Type, StorageMode, BucketName, Props) ->
    case lists:member(BucketName,
                      get_bucket_names_of_type({Type, StorageMode})) of
        true ->
            {ok, BucketConfig} = get_bucket(BucketName),
            PrevProps = extract_bucket_props(BucketConfig),
            DisplayBucketType = display_type(Type, StorageMode),

            %% Update the bucket properties.
            RV = update_bucket_props(BucketName, Props),

            case RV of
                ok ->
                    {ok, NewBucketConfig} = get_bucket(BucketName),
                    NewProps = extract_bucket_props(NewBucketConfig),
                    if
                        PrevProps =/= NewProps ->
                            event_log:add_log(
                              bucket_cfg_changed,
                              [{bucket, list_to_binary(BucketName)},
                               {bucket_uuid, uuid(BucketName, direct)},
                               {type, DisplayBucketType},
                               {old_settings,
                                {build_bucket_props_json(PrevProps)}},
                               {new_settings,
                                {build_bucket_props_json(NewProps)}}]);
                        true ->
                            ok
                    end,
                    ok;
                _ ->
                    RV
            end;
        false ->
            {exit, {not_found, BucketName}, []}
    end.

update_bucket_props(BucketName, Props) ->
    update_bucket_config(
      BucketName,
      fun (OldProps) ->
              NewProps = lists:foldl(
                           fun ({K, _V} = Tuple, Acc) ->
                                   [Tuple | lists:keydelete(K, 1, Acc)]
                           end, OldProps, Props),
              cleanup_bucket_props(NewProps)
      end).

set_property(Bucket, Key, Value, Default, Fun) ->
    ok = update_bucket_config(
           Bucket,
           fun (OldConfig) ->
                   Fun(proplists:get_value(Key, OldConfig, Default)),
                   lists:keystore(Key, 1, OldConfig, {Key, Value})
           end).

set_property(Bucket, Key, Value) ->
    ok = update_bucket_config(Bucket, lists:keystore(Key, 1, _, {Key, Value})).

set_fast_forward_map(Bucket, Map) ->
    set_property(Bucket, fastForwardMap, Map, [],
                 master_activity_events:note_set_ff_map(Bucket, Map, _)).

validate_map(Map) ->
    case mb_map:is_valid(Map) of
        true ->
            ok;
        different_length_chains ->
            ok
    end.

set_map(Bucket, Map) ->
    validate_map(Map),
    set_property(Bucket, map, Map, [],
                 master_activity_events:note_set_map(Bucket, Map, _)).

validate_map_with_node_names(Snapshot, Servers) ->
    Nodes = chronicle_compat:get(Snapshot, nodes_wanted, #{default => []}),
    ordsets:is_subset(ordsets:from_list(Servers), ordsets:from_list(Nodes)).

validate_init_map_trans(BucketName, Snapshot, Servers) ->
    case get_bucket(BucketName, Snapshot) of
        {ok, Config} ->
            case validate_map_with_node_names(Snapshot, Servers) of
                true ->
                    {ok, Config};
                false ->
                    false
            end;
        not_present ->
            false
    end.

% Update the initial map via a transaction that validates map with the
% nodes_wanted in chronicle. This allows chronicle to reject the initial map set
% transaction if node names have changed since then
update_init_map_config(BucketName, Servers, Fun) ->
    PropsKey = sub_key(BucketName, props),
    RV =
        chronicle_kv:transaction(
          kv, [PropsKey, nodes_wanted],
          fun (Snapshot) ->
                  case validate_init_map_trans(BucketName, Snapshot, Servers) of
                      {ok, Config} ->
                          {commit, [{set, PropsKey, Fun(Config)}]};
                      false ->
                          {abort, mismatch}
                  end
          end),
    case RV of
        {ok, _} ->
            ok;
        Other ->
            Other
    end.

set_initial_map(Bucket, Map, Servers, MapOpts) ->
    case chronicle_compat:backend() of
        ns_config ->
            set_map_opts(Bucket, MapOpts),
            set_map(Bucket, Map);
        chronicle ->
            validate_map(Map),
            update_init_map_config(
              Bucket, Servers,
              fun (OldConfig) ->
                      OldMap = proplists:get_value(map, OldConfig, []),
                      master_activity_events:note_set_map(Bucket, Map, OldMap),
                      misc:update_proplist(
                        OldConfig,
                        [{map, Map}, {map_opts_hash, erlang:phash2(MapOpts)}])
              end)
    end.

set_restored_attributes_property(Bucket, Map, ServerList, Fun) ->
    update_bucket_config(
        Bucket,
        fun (OldConfig) ->
            OldConfig1 =
                functools:chain(OldConfig,
                                [proplists:delete(hibernation_state, _),
                                 proplists:delete(servers, _)]),
            Fun(proplists:get_value(map, OldConfig1, [])),
            OldConfig1 ++ [{map, Map}, {servers, ServerList}]
        end).

set_restored_attributes(Bucket, Map, ServerList) ->
    validate_map(Map),
    set_restored_attributes_property(Bucket, Map, ServerList,
                                     master_activity_events:note_set_map(Bucket,
                                     Map, _)).

set_map_opts(Bucket, Opts) ->
    set_property(Bucket, map_opts_hash, erlang:phash2(Opts)).

set_servers(Bucket, Servers) ->
    set_property(Bucket, servers, Servers).

update_servers(Servers, BucketConfig) ->
    lists:keystore(servers, 1, BucketConfig, {servers, Servers}).

remove_servers(Bucket, Nodes) ->
    ok = update_bucket_config(
           Bucket,
           fun (OldConfig) ->
                   Servers = get_servers(OldConfig),
                   C1 = update_servers(Servers -- Nodes, OldConfig),
                   case get_desired_servers(OldConfig) of
                       undefined ->
                           C1;
                       DesiredServers ->
                           update_desired_servers(DesiredServers -- Nodes, C1)
                   end
           end).

clear_hibernation_state(Bucket) ->
    ok = update_bucket_config(
           Bucket,
           fun (OldConfig) ->
                   proplists:delete(hibernation_state, OldConfig)
           end).

set_bucket_config_failover(Bucket, NewMap, FailedNodes) ->
    validate_map(NewMap),
    ok = update_bucket_config(
           Bucket,
           fun (OldConfig) ->
                   Servers = ns_bucket:get_servers(OldConfig),
                   C1 = lists:foldl(
                          fun({Key, Value}, Cfg) ->
                                  lists:keystore(Key, 1, Cfg, {Key, Value})
                          end, OldConfig, [{servers, Servers -- FailedNodes},
                                           {fastForwardMap, undefined},
                                           {map, NewMap}]),
                   NewConfig = case ns_bucket:get_desired_servers(C1) of
                                   undefined ->
                                       C1;
                                   DesiredServers ->
                                       ns_bucket:update_desired_servers(
                                         DesiredServers -- FailedNodes, C1)
                               end,
                   master_activity_events:note_set_ff_map(
                     Bucket, undefined,
                     proplists:get_value(fastForwardMap, OldConfig, [])),
                   master_activity_events:note_set_map(
                     Bucket, NewMap, proplists:get_value(map, OldConfig, [])),
                   NewConfig
           end).

% Update the bucket config atomically.
update_bucket_config(BucketName, Fun) ->
    update_bucket_config(chronicle_compat:backend(), BucketName, Fun).

update_bucket_config(ns_config, BucketName, Fun) ->
    ns_config:update_sub_key(
      buckets, configs,
      fun (Buckets) ->
              RV = misc:key_update(BucketName, Buckets, Fun),
              RV =/= false orelse exit({not_found, BucketName}),
              RV
      end);
update_bucket_config(chronicle, BucketName, Fun) ->
    PropsKey = sub_key(BucketName, props),
    RV =
        chronicle_kv:transaction(
          kv, [PropsKey],
          fun (Snapshot) ->
                  case get_bucket(BucketName, Snapshot) of
                      {ok, Config} ->
                          {commit, [{set, PropsKey, Fun(Config)}]};
                      not_present ->
                          {abort, not_found}
                  end
          end),
    case RV of
        {ok, _} ->
            ok;
        Other ->
            Other
    end.

update_maps(Buckets, OnMap, ExtraSets) ->
    update_maps(chronicle_compat:backend(), Buckets, OnMap, ExtraSets).

update_maps(ns_config, Buckets, OnMap, ExtraSets) ->
    update_many(
      fun (AllBuckets) ->
              {lists:filtermap(
                 fun ({Name, BC}) ->
                         case lists:member(Name, Buckets) of
                             true ->
                                 {true, {Name, misc:key_update(
                                                 map, BC, OnMap(Name, _))}};
                             false ->
                                 false
                         end
                 end, AllBuckets), ExtraSets}
      end);
update_maps(chronicle, Buckets, OnMap, ExtraSets) ->
    Updaters = [{B, OnMap} || B <- Buckets],
    multi_prop_update(map, Updaters, ExtraSets).

multi_prop_update(_Key, []) ->
    ok;
multi_prop_update(Key, Values) ->
    Updaters = [{B, fun (_, _) -> V end} || {B, V} <- Values],
    multi_prop_update(Key, Updaters, []).

multi_prop_update(Key, Updaters, ExtraSets) ->
    {ok, _} =
        chronicle_kv:transaction(
          kv, [sub_key(N, props) || {N, _} <- Updaters],
          fun (Snapshot) ->
                  Sets =
                      lists:filtermap(
                        fun ({Name, Updater}) ->
                                case get_bucket(Name, Snapshot) of
                                    {ok, BC} ->
                                        {true, {set, sub_key(Name, props),
                                                misc:key_update(
                                                  Key, BC, Updater(Name, _))}};
                                    not_present ->
                                        false
                                end
                        end, Updaters),
                  {commit, Sets ++ [{set, K, V} || {K, V} <- ExtraSets]}
          end),
    ok.

update_many(Fun) ->
    RV =
        ns_config:run_txn(
          fun(Config, SetFn) ->
                  Buckets = get_buckets(Config),
                  {ModifiedBuckets, ExtraSets} = Fun(Buckets),
                  NewBuckets = misc:update_proplist(Buckets, ModifiedBuckets),

                  BucketSet = {buckets, [{configs, NewBuckets}]},
                  {commit,
                   functools:chain(
                     Config,
                     [SetFn(K, V, _) || {K, V} <- [BucketSet | ExtraSets]])}
          end),
    case RV of
        {commit, _} ->
            ok;
        Error ->
            Error
    end.

update_buckets(ModifiedBuckets, CurrentBuckets, ExtraSets) ->
    BucketSets =
        case chronicle_compat:backend() of
            ns_config ->
                NewBuckets = misc:update_proplist(CurrentBuckets,
                                                  ModifiedBuckets),
                [{buckets, [{configs, NewBuckets}]}];
            chronicle ->
                [{sub_key(N, props), BC} || {N, BC} <- ModifiedBuckets]
        end,
    chronicle_compat:set_multiple(BucketSets ++ ExtraSets).

is_named_bucket_persistent(BucketName) ->
    {ok, BucketConfig} = get_bucket(BucketName),
    is_persistent(BucketConfig).

is_persistent(BucketConfig) ->
    bucket_type(BucketConfig) =:= membase andalso
        (storage_mode(BucketConfig) =:= couchstore orelse
         storage_mode(BucketConfig) =:= magma).

is_auto_compactable(BucketConfig) ->
    is_persistent(BucketConfig) andalso
    storage_mode(BucketConfig) =/= magma.

is_ephemeral_bucket(BucketConfig) ->
    case storage_mode(BucketConfig) of
        ephemeral -> true;
        couchstore -> false;
        magma -> false
    end.

%% @doc Check if a bucket name exists in the list. Case insensitive.
name_conflict(BucketName, ListOfNames) ->
    BucketNameLower = string:to_lower(BucketName),
    lists:any(fun (Name) -> BucketNameLower == string:to_lower(Name) end,
              ListOfNames).

%% @doc Check if a bucket exists. Case insensitive.
name_conflict(BucketName) ->
    name_conflict(BucketName, get_bucket_names()).

node_bucket_names(Node, BucketsConfigs) ->
    [B || {B, C} <- BucketsConfigs,
          lists:member(Node, get_servers(C))].

node_bucket_names(Node) ->
    node_bucket_names(Node, get_buckets()).

-spec node_bucket_names_of_type(node(), bucket_type_mode()) -> list().
node_bucket_names_of_type(Node, Type) ->
    node_bucket_names_of_type(Node, Type, get_buckets()).

-spec node_bucket_names_of_type(node(), bucket_type_mode(), list()) -> list().
node_bucket_names_of_type(Node, {Type, Mode}, BucketConfigs) ->
    [B || {B, C} <- BucketConfigs,
          lists:member(Node, get_servers(C)),
          bucket_type(C) =:= Type,
          storage_mode(C) =:= Mode];
node_bucket_names_of_type(Node, persistent, BucketConfigs) ->
    [B || {B, C} <- BucketConfigs,
          lists:member(Node, get_servers(C)),
          is_persistent(C)];
node_bucket_names_of_type(Node, auto_compactable, BucketConfigs) ->
    [B || {B, C} <- BucketConfigs,
          lists:member(Node, get_servers(C)),
          is_auto_compactable(C)];
node_bucket_names_of_type(Node, Type, BucketConfigs) ->
    [B || {B, C} <- BucketConfigs,
          lists:member(Node, get_servers(C)),
          bucket_type(C) =:= Type].

%% All the vbuckets (active or replica) on a node
-spec all_node_vbuckets(term()) -> list(integer()).
all_node_vbuckets(BucketConfig) ->
    VBucketMap = couch_util:get_value(map, BucketConfig, []),
    Node = node(),
    [Ordinal-1 ||
        {Ordinal, VBuckets} <- misc:enumerate(VBucketMap),
        lists:member(Node, VBuckets)].

config_to_map_options(Config) ->
    [{max_slaves, proplists:get_value(max_slaves, Config, 10)},
     {replication_topology, proplists:get_value(replication_topology, Config, star)}].

get_vbmap_history_size() ->
    %% Not set in config through any means, but gives us a tunable parameter.
    ns_config:read_key_fast(vbmap_history_size, get_max_buckets()).

update_vbucket_map_history(Map, SanifiedOptions) ->
    History = past_vbucket_maps(),
    NewEntry = {Map, SanifiedOptions},
    HistorySize = get_vbmap_history_size(),
    History1 = [NewEntry | lists:delete(NewEntry, History)],
    History2 = case length(History1) > HistorySize of
                   true -> lists:sublist(History1, HistorySize);
                   false -> History1
               end,
    ns_config:set(vbucket_map_history, History2).

past_vbucket_maps() ->
    past_vbucket_maps(ns_config:latest()).

past_vbucket_maps(Config) ->
    case ns_config:search(Config, vbucket_map_history) of
        {value, V} ->
            lists:filter(
              fun ({_Map, Options}) ->
                      %% A a map with no replication_topology is a map
                      %% generated for chain replication. We stopped using
                      %% them long ago, but theoretically it's possible to
                      %% stumble upon one here through a series of
                      %% upgrades. Don't return it here so the code elsewhere
                      %% need not know how to handle them.
                      proplists:is_defined(replication_topology, Options)
              end, V);
        false -> []
    end.

num_replicas_changed(BucketConfig) ->
    num_replicas_changed(num_replicas(BucketConfig),
                         proplists:get_value(map, BucketConfig)).

num_replicas_changed(_NumReplicas, undefined) ->
    false;
num_replicas_changed(NumReplicas, Map) ->
    ExpectedChainLength = NumReplicas + 1,
    lists:any(?cut(ExpectedChainLength =/= length(_)), Map).

can_have_views(BucketConfig) ->
    ?COUCHDB_ENABLED(storage_mode(BucketConfig) =:= couchstore, false).

is_magma(BucketConfig) ->
    storage_mode(BucketConfig) =:= magma.

get_view_nodes(BucketConfig) ->
    case can_have_views(BucketConfig) of
        true ->
            lists:sort(get_servers(BucketConfig));
        false ->
            []
    end.

uuid(BucketConfig) ->
    UUID = proplists:get_value(uuid, BucketConfig),
    true = is_binary(UUID),
    UUID.

uuid_key(Bucket) ->
    sub_key(Bucket, uuid).

uuid(Bucket, direct) ->
    case chronicle_compat:backend() of
        chronicle ->
            case chronicle_compat:get(uuid_key(Bucket), #{}) of
                {ok, UUID} ->
                    UUID;
                {error, not_found} ->
                    not_present
            end;
        ns_config ->
            case get_bucket(Bucket, ns_config:latest()) of
                {ok, Props} ->
                    uuid(Props);
                not_present ->
                    not_present
            end
    end;
uuid(Bucket, Snapshot) when is_map(Snapshot) ->
    case maps:find(uuid_key(Bucket), Snapshot) of
        {ok, {UUID, _}} ->
            UUID;
        error ->
            not_present
    end.

uuids() ->
    uuids(get_snapshot(all, [uuid])).

uuids(Snapshot) ->
    [{Name, uuid(Name, Snapshot)} || Name <- get_bucket_names(Snapshot)].

filter_out_unknown_buckets(BucketsWithUUIDs, Snapshot) ->
    lists:filter(fun ({Name, UUID}) ->
                         uuid(Name, Snapshot) =:= UUID
                 end, BucketsWithUUIDs).

buckets_with_data_key(Node) ->
    {node, Node, buckets_with_data}.

buckets_with_data_on_this_node() ->
    Node = node(),
    Snapshot =
        chronicle_compat:get_snapshot(
          [fetch_snapshot(all, _, [uuid, props]),
           chronicle_compat:txn_get_many([buckets_with_data_key(Node)], _)]),
    BucketConfigs = get_buckets(Snapshot),
    Stored = membase_buckets_with_data_on_node(Snapshot, Node),
    Filtered = filter_out_unknown_buckets(Stored, Snapshot),
    [B || {B, _} <- Filtered] ++
        get_bucket_names_of_type(memcached, BucketConfigs).

membase_buckets_with_data_on_node(Snapshot, Node) ->
    chronicle_compat:get(Snapshot, buckets_with_data_key(Node),
                         #{default => []}).

activate_bucket_data_on_this_node(Name) ->
    NodeKey = buckets_with_data_key(node()),
    RV =
        chronicle_compat:txn(
          fun (Txn) ->
                  Snapshot = fetch_snapshot(all, Txn, [uuid]),
                  BucketsWithData =
                      case chronicle_compat:txn_get(NodeKey, Txn) of
                          {ok, {V, _}} ->
                              V;
                          {error, not_found} ->
                              []
                      end,
                  NewBuckets =
                      lists:keystore(Name, 1, BucketsWithData,
                                     {Name, uuid(Name, Snapshot)}),

                  case filter_out_unknown_buckets(NewBuckets, Snapshot) of
                      BucketsWithData ->
                          {abort, not_changed};
                      Other ->
                          {commit, [{set, NodeKey, Other}]}
                  end
          end),
    case RV of
        not_changed ->
            ok;
        {ok, _} ->
            ok
    end.

deactivate_bucket_data_on_this_node(Name) ->
    deactivate_bucket_data_on_this_node(chronicle_compat:backend(), Name).

deactivate_bucket_data_on_this_node(chronicle, Name) ->
    case chronicle_kv:update(kv, buckets_with_data_key(node()),
                             lists:keydelete(Name, 1, _)) of
        {error, not_found} ->
            ok;
        {ok, _} ->
            ok
    end;
deactivate_bucket_data_on_this_node(ns_config, Name) ->
    ns_config:update_key(buckets_with_data_key(node()),
                         lists:keydelete(Name, 1, _), []).

upgrade_buckets(Config, Fun) ->
    Buckets = get_buckets(Config),
    NewBuckets = [{Name, Fun(Name, BucketConfig)} ||
                  {Name, BucketConfig} <-Buckets],
    [{set, buckets, [{configs, NewBuckets}]}].

config_upgrade_to_66(Config) ->
    upgrade_buckets(Config,
          fun (_Name, BCfg) ->
                  case bucket_type(BCfg) of
                      membase ->
                          lists:keystore(durability_min_level, 1, BCfg,
                                         {durability_min_level, none});
                      memcached ->
                          BCfg
                  end
          end).

chronicle_upgrade_bucket(Func, BucketNames, ChronicleTxn) ->
    lists:foldl(
      fun (Name, Acc) ->
              Func(Name, Acc)
      end, ChronicleTxn, BucketNames).

chronicle_upgrade_bucket_to_71(BucketName, ChronicleTxn) ->
    PropsKey = sub_key(BucketName, props),
    {ok, BucketConfig} = chronicle_upgrade:get_key(PropsKey, ChronicleTxn),
    NewBucketConfig = lists:keydelete(auth_type, 1, BucketConfig),
    chronicle_upgrade:set_key(PropsKey, NewBucketConfig, ChronicleTxn).

chronicle_upgrade_to_71(ChronicleTxn) ->
    {ok, BucketNames} = chronicle_upgrade:get_key(root(), ChronicleTxn),
    chronicle_upgrade_bucket(chronicle_upgrade_bucket_to_71(_, _),
                             BucketNames, ChronicleTxn).

chronicle_upgrade_bucket_to_elixir(BucketName, ChronicleTxn) ->
    PropsKey = sub_key(BucketName, props),
    AddProps = [{pitr_enabled, false},
                {pitr_granularity, attribute_default(pitr_granularity)},
                {pitr_max_history_age,
                 attribute_default(pitr_max_history_age)}],
    {ok, BucketConfig} = chronicle_upgrade:get_key(PropsKey, ChronicleTxn),
    NewBucketConfig = misc:merge_proplists(fun (_, L, _) -> L end, AddProps,
                                           BucketConfig),
    chronicle_upgrade:set_key(PropsKey, NewBucketConfig, ChronicleTxn).

chronicle_upgrade_to_elixir(ChronicleTxn) ->
    {ok, BucketNames} = chronicle_upgrade:get_key(root(), ChronicleTxn),
    chronicle_upgrade_bucket(chronicle_upgrade_bucket_to_elixir(_, _),
                             BucketNames, ChronicleTxn).

upgrade_bucket_config_to_72(Bucket, ChronicleTxn) ->
    PropsKey = sub_key(Bucket, props),
    {ok, BCfg} = chronicle_upgrade:get_key(PropsKey, ChronicleTxn),
    case is_magma(BCfg) of
        true ->
            %% Only add the keys if this is a magma Bucket as they are
            %% not relevant to couchstore buckets.
            BCfg1 = lists:keystore(history_retention_seconds, 1, BCfg,
                                   {history_retention_seconds, 0}),
            BCfg2 = lists:keystore(history_retention_bytes, 1, BCfg1,
                                   {history_retention_bytes, 0}),
            BCfg3 =
                lists:keystore(history_retention_collection_default,
                               1, BCfg2,
                               {history_retention_collection_default,
                                true}),
            BCfg4 =
                lists:keystore(magma_key_tree_data_blocksize, 1, BCfg3,
                               {magma_key_tree_data_blocksize,
                                ?MAGMA_KEY_TREE_DATA_BLOCKSIZE}),
            BCfg5 =
                lists:keystore(magma_seq_tree_data_blocksize, 1, BCfg4,
                               {magma_seq_tree_data_blocksize,
                                ?MAGMA_SEQ_TREE_DATA_BLOCKSIZE}),

            chronicle_upgrade:set_key(PropsKey, BCfg5, ChronicleTxn);
        _ ->
            ChronicleTxn
    end.

chronicle_upgrade_to_72(ChronicleTxn) ->
    {ok, BucketNames} = chronicle_upgrade:get_key(root(), ChronicleTxn),
    lists:foldl(
      fun (Name, Txn) ->
<<<<<<< HEAD
              PropsKey = sub_key(Name, props),
              {ok, BCfg} = chronicle_upgrade:get_key(PropsKey, Txn),
              case is_magma(BCfg) of
                  true ->
                      %% Only add the keys if this is a magma Bucket as they are
                      %% not relevant to couchstore buckets.
                      BCfg1 =
                          lists:keystore(history_retention_seconds, 1, BCfg,
                                         {history_retention_seconds,
                                          ?HISTORY_RETENTION_SECONDS_DEFAULT}),
                      BCfg2 =
                          lists:keystore(history_retention_bytes, 1, BCfg1,
                                         {history_retention_bytes,
                                          ?HISTORY_RETENTION_BYTES_DEFAULT}),
                      BCfg3 =
                          lists:keystore(
                            history_retention_collection_default,
                            1, BCfg2,
                            {history_retention_collection_default,
                             ?HISTORY_RETENTION_COLLECTION_DEFAULT_DEFAULT}),

                      chronicle_upgrade:set_key(PropsKey, BCfg3, Txn);
                  _ ->
                      Txn
              end
=======
              Txn1 = upgrade_bucket_config_to_72(Name, Txn),
              collections:chronicle_upgrade_to_72(Name, Txn1)
>>>>>>> ea1f9099
      end, ChronicleTxn, BucketNames).

%% returns proplist with only props useful for ns_bucket
extract_bucket_props(Props) ->
    [X || X <-
              [lists:keyfind(Y, 1, Props) ||
                  Y <- [num_replicas, replica_index, ram_quota,
                        durability_min_level, frag_percent,
                        storage_quota_percentage, num_vbuckets,
                        pitr_enabled, pitr_granularity, pitr_max_history_age,
                        autocompaction, purge_interval, flush_enabled,
                        num_threads, eviction_policy, conflict_resolution_type,
                        drift_ahead_threshold_ms, drift_behind_threshold_ms,
                        storage_mode, max_ttl, compression_mode,
                        magma_max_shards, weight, width, desired_servers,
                        kv_storage_limit, index_storage_limit,
                        fts_storage_limit,
                        kv_throttle_limit, index_throttle_limit,
                        fts_throttle_limit, n1ql_throttle_limit,
                        sgw_read_throttle_limit, sgw_write_throttle_limit,
                        history_retention_seconds, history_retention_bytes,
                        history_retention_collection_default]],
          X =/= false].

build_threshold({Percentage, Size}) ->
    {prepare_list([{percentage, Percentage}, {size, Size}])}.

build_bucket_props_json(Props) ->
    lists:foldl(
      fun ({autocompaction, false}, Acc) ->
              Acc;
          ({autocompaction, CProps}, Acc) ->
              [{autocompaction,
                {build_compaction_settings_json(CProps)}} | Acc];
          ({desired_servers, V}, Acc) ->
              [{desired_servers, [to_binary(El) || El <- V]} | Acc];
          ({K, V}, Acc) ->
              [{K, to_binary(V)} | Acc]
      end, [], Props).

build_compaction_settings_json(Settings) ->
    lists:foldl(
      fun ({allowed_time_period, V}, Acc) ->
              [{allowed_time_period, {prepare_list(V)}} | Acc];
          ({database_fragmentation_threshold, V}, Acc) ->
              [{database_fragmentation_threshold, build_threshold(V)} | Acc];
          ({view_fragmentation_threshold, V}, Acc) ->
              [{view_fragmentation_threshold, build_threshold(V)} | Acc];
          ({purge_interval, _} = T, Acc) ->
              [T | Acc];
          ({parallel_db_and_view_compaction, _} = T, Acc) ->
              [T | Acc];
          ({index_fragmentation_percentage, _} = T, Acc) ->
              [T | Acc];
          ({index_compaction_mode, _} = T, Acc) ->
              [T | Acc];
          ({index_circular_compaction_days, _} = T, Acc) ->
              [T | Acc];
          ({index_circular_compaction_abort, _} = T, Acc) ->
              [T | Acc];
          ({index_circular_compaction_interval, V}, Acc) ->
              [{index_circular_compaction_interval, {prepare_list(V)}} | Acc];
          ({magma_fragmentation_percentage, _} = T, Acc) ->
              [T | Acc];
          (_, Acc) ->
              Acc
      end, [], Settings).

get_hibernation_state(Props) ->
    proplists:get_value(hibernation_state, Props).

get_width(Props) ->
    proplists:get_value(width, Props).

get_weight(Props) ->
    proplists:get_value(weight, Props).

get_desired_servers(Props) ->
    proplists:get_value(desired_servers, Props).

update_desired_servers(DesiredServers, BucketConfig) ->
    lists:keystore(desired_servers, 1, BucketConfig,
                   {desired_servers, DesiredServers}).

-spec get_expected_servers([{_,_}]) -> [node()].
%% Use this to get the list of servers that the bucket will be on after creation
get_expected_servers(BucketConfig) ->
    case get_servers(BucketConfig) of
        [] ->
            case get_desired_servers(BucketConfig) of
                %% If desired servers is undefined then this is not a serverless
                %% cluster.
                %% When the servers list has not yet been populated we assume
                %% that the bucket will be placed on all nodes.
                undefined -> ns_cluster_membership:service_active_nodes(kv);
                Nodes -> Nodes
            end;
        Nodes -> Nodes
    end.

-ifdef(TEST).
min_live_copies_test() ->
    ?assertEqual(min_live_copies([node1], []), undefined),
    ?assertEqual(min_live_copies([node1], [{map, undefined}]), undefined),
    Map1 = [[node1, node2], [node2, node1]],
    ?assertEqual(2, min_live_copies([node1, node2], [{map, Map1}])),
    ?assertEqual(1, min_live_copies([node1], [{map, Map1}])),
    ?assertEqual(0, min_live_copies([node3], [{map, Map1}])),
    Map2 = [[undefined, node2], [node2, node1]],
    ?assertEqual(1, min_live_copies([node1, node2], [{map, Map2}])),
    ?assertEqual(0, min_live_copies([node1, node3], [{map, Map2}])).

get_expected_servers_test() ->
    meck:new(ns_cluster_membership, [passthrough]),
    meck:expect(ns_cluster_membership, service_active_nodes,
                fun (_) -> [node1, node2] end),
    %% By default get the servers list
    ?assertEqual([node1], get_expected_servers([{servers, [node1]}])),
    %% When servers is not yet populated, check desired servers
    ?assertEqual([node1], get_expected_servers([{servers, []},
                                                {desired_servers, [node1]}])),
    %% Default to all kv nodes, when desired_servers is undefined
    ?assertEqual([node1, node2], get_expected_servers([{servers, []}])),
    %% Current server's list takes precedent over desired_servers when populated
    ?assertEqual([node1], get_expected_servers([{servers, [node1]},
                                                {desired_servers, [node2]}])),
    meck:unload(ns_cluster_membership).

drift_thresholds_test() ->
    %% When conflict_resolution_type != lww and history_retention_seconds == 0,
    %% there should be no drift thresholds
    BucketConfig1 = [{conflict_resolution_type, seqno},
                     {history_retention_seconds, 0},
                     {drift_ahead_threshold_ms, 1},
                     {drift_behind_threshold_ms, 2}],
    ?assertEqual(undefined, drift_thresholds(BucketConfig1)),

    %% When conflict_resolution_type != lww and history_retention_seconds is
    %% undefined, there should be no drift thresholds
    BucketConfig2 = [{conflict_resolution_type, custom},
                     {drift_ahead_threshold_ms, 1},
                     {drift_behind_threshold_ms, 2}],
    ?assertEqual(undefined, drift_thresholds(BucketConfig2)),

    %% When conflict_resolution_type == lww, there should be drift thresholds
    BucketConfig3 = [{conflict_resolution_type, lww},
                     {history_retention_seconds, 0},
                     {drift_ahead_threshold_ms, 1},
                     {drift_behind_threshold_ms, 2}],
    ?assertEqual({1, 2}, drift_thresholds(BucketConfig3)),

    %% When history_retention_seconds > 0, there should be drift thresholds
    BucketConfig4 = [{conflict_resolution_type, seqno},
                     {history_retention_seconds, 1},
                     {drift_ahead_threshold_ms, 1},
                     {drift_behind_threshold_ms, 2}],
    ?assertEqual({1, 2}, drift_thresholds(BucketConfig4)).
-endif.<|MERGE_RESOLUTION|>--- conflicted
+++ resolved
@@ -913,7 +913,7 @@
     MergedConfig1 = generate_sasl_password(MergedConfig0),
     MergedConfig = add_auth_type(MergedConfig1),
     BucketUUID = couch_uuids:random(),
-    Manifest = collections:default_manifest(),
+    Manifest = collections:default_manifest(MergedConfig),
     do_create_bucket(chronicle_compat:backend(), BucketName,
                      MergedConfig, BucketUUID, Manifest),
     %% The janitor will handle creating the map.
@@ -966,10 +966,6 @@
     case collections:enabled(Config) of
         true ->
             Nodes = ns_cluster_membership:nodes_wanted(Snapshot),
-<<<<<<< HEAD
-=======
-            Manifest = collections:default_manifest(Config),
->>>>>>> ea1f9099
             [{set, collections:key(Bucket), Manifest} |
              [collections:last_seen_ids_set(Node, Bucket, Manifest) ||
                  Node <- Nodes]];
@@ -1675,16 +1671,8 @@
                                1, BCfg2,
                                {history_retention_collection_default,
                                 true}),
-            BCfg4 =
-                lists:keystore(magma_key_tree_data_blocksize, 1, BCfg3,
-                               {magma_key_tree_data_blocksize,
-                                ?MAGMA_KEY_TREE_DATA_BLOCKSIZE}),
-            BCfg5 =
-                lists:keystore(magma_seq_tree_data_blocksize, 1, BCfg4,
-                               {magma_seq_tree_data_blocksize,
-                                ?MAGMA_SEQ_TREE_DATA_BLOCKSIZE}),
-
-            chronicle_upgrade:set_key(PropsKey, BCfg5, ChronicleTxn);
+
+            chronicle_upgrade:set_key(PropsKey, BCfg3, ChronicleTxn);
         _ ->
             ChronicleTxn
     end.
@@ -1693,36 +1681,8 @@
     {ok, BucketNames} = chronicle_upgrade:get_key(root(), ChronicleTxn),
     lists:foldl(
       fun (Name, Txn) ->
-<<<<<<< HEAD
-              PropsKey = sub_key(Name, props),
-              {ok, BCfg} = chronicle_upgrade:get_key(PropsKey, Txn),
-              case is_magma(BCfg) of
-                  true ->
-                      %% Only add the keys if this is a magma Bucket as they are
-                      %% not relevant to couchstore buckets.
-                      BCfg1 =
-                          lists:keystore(history_retention_seconds, 1, BCfg,
-                                         {history_retention_seconds,
-                                          ?HISTORY_RETENTION_SECONDS_DEFAULT}),
-                      BCfg2 =
-                          lists:keystore(history_retention_bytes, 1, BCfg1,
-                                         {history_retention_bytes,
-                                          ?HISTORY_RETENTION_BYTES_DEFAULT}),
-                      BCfg3 =
-                          lists:keystore(
-                            history_retention_collection_default,
-                            1, BCfg2,
-                            {history_retention_collection_default,
-                             ?HISTORY_RETENTION_COLLECTION_DEFAULT_DEFAULT}),
-
-                      chronicle_upgrade:set_key(PropsKey, BCfg3, Txn);
-                  _ ->
-                      Txn
-              end
-=======
               Txn1 = upgrade_bucket_config_to_72(Name, Txn),
               collections:chronicle_upgrade_to_72(Name, Txn1)
->>>>>>> ea1f9099
       end, ChronicleTxn, BucketNames).
 
 %% returns proplist with only props useful for ns_bucket
