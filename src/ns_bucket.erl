--- conflicted
+++ resolved
@@ -143,11 +143,8 @@
          get_num_vbuckets/1,
          get_max_buckets_supported/0,
          get_max_buckets/0,
-<<<<<<< HEAD
          get_min_replicas/0,
-=======
          workload_pattern_default/1,
->>>>>>> f290483e
          uuid_key/1,
          uuid/2,
          uuids/0,
@@ -2184,7 +2181,6 @@
 
 %% returns proplist with only props useful for ns_bucket
 extract_bucket_props(Props) ->
-<<<<<<< HEAD
     [X || X <- [lists:keyfind(Y, 1, Props) ||
                    Y <- [num_replicas, replica_index, ram_quota,
                          durability_min_level, frag_percent,
@@ -2207,26 +2203,9 @@
                          history_retention_seconds, history_retention_bytes,
                          magma_key_tree_data_blocksize,
                          magma_seq_tree_data_blocksize,
-                         history_retention_collection_default, rank]],
-=======
-    [X || X <-
-              [lists:keyfind(Y, 1, Props) ||
-                  Y <- [num_replicas, replica_index, ram_quota,
-                        durability_min_level, frag_percent,
-                        storage_quota_percentage,
-                        pitr_enabled, pitr_granularity, pitr_max_history_age,
-                        autocompaction,
-                        purge_interval, flush_enabled, num_threads,
-                        eviction_policy, conflict_resolution_type,
-                        drift_ahead_threshold_ms, drift_behind_threshold_ms,
-                        storage_mode, max_ttl, compression_mode,
-                        magma_key_tree_data_blocksize,
-                        magma_seq_tree_data_blocksize,
-                        history_retention_seconds,
-                        history_retention_bytes,
-                        history_retention_collection_default,
-                        workload_pattern_default]],
->>>>>>> f290483e
+                         history_retention_collection_default,
+                         rank,
+                         workload_pattern_default]],
           X =/= false].
 
 build_threshold({Percentage, Size}) ->
