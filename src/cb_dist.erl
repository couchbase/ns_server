--- conflicted
+++ resolved
@@ -678,13 +678,11 @@
         #{Type := true} ->
             case extract_pkey_passphrase(Type) of
                 {ok, PassFun} ->
-<<<<<<< HEAD
-                    Pass = PassFun(),
-                    case set_dist_tls_opts(Type, [{password, Pass}]) of
+                    case set_dist_tls_opts(Type, [{password, PassFun}]) of
                         ok ->
                             info_msg("Updated ~p ssl_dist_opts (password)",
                                      [Type]),
-                            case Pass of
+                            case PassFun() of
                                 undefined ->
                                     error_msg("Extracted ~p pkey passphrase is "
                                               "undefined", [Type]),
@@ -693,30 +691,6 @@
                                     true
                             end;
                         {error, not_supported} ->
-=======
-                    MS = ets:fun2ms(
-                           fun ({T, [{password, _} | L]}) when T =:= Type ->
-                                    {T, [{password, PassFun} | L]};
-                               ({T, L}) when T =:= Type ->
-                                    {T, [{password, PassFun} | L]}
-                           end),
-                    try
-                        N = ets:select_replace(ssl_dist_opts, MS),
-                        info_msg("Updated ~p ssl_dist_opts records", [N]),
-                        case PassFun() of
-                            undefined ->
-                                error_msg("Extracted pkey passphrase is "
-                                          "undefined", []),
-                                false;
-                            _ -> true
-                        end
-                    catch
-                        error:badarg ->
-                            error_msg(
-                              "Failed to modify ssl_dist_opts, "
-                              "it will not work on vanilla erlang",
-                              []),
->>>>>>> 77b69d26
                             false
                     end;
                 {error, not_available} ->
