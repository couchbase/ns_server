%% @author Couchbase <info@couchbase.com>
%% @copyright 2009-2019 Couchbase, Inc.
%%
%% Licensed under the Apache License, Version 2.0 (the "License");
%% you may not use this file except in compliance with the License.
%% You may obtain a copy of the License at
%%
%%      http://www.apache.org/licenses/LICENSE-2.0
%%
%% Unless required by applicable law or agreed to in writing, software
%% distributed under the License is distributed on an "AS IS" BASIS,
%% WITHOUT WARRANTIES OR CONDITIONS OF ANY KIND, either express or implied.
%% See the License for the specific language governing permissions and
%% limitations under the License.
%%
%% @doc Implementation of diagnostics web requests
-module(diag_handler).
-author('NorthScale <info@northscale.com>').

-include("cut.hrl").
-include("ns_common.hrl").
-include("ns_log.hrl").
-include_lib("kernel/include/file.hrl").

-ifdef(TEST).
-include_lib("eunit/include/eunit.hrl").
-endif.

-export([handle_diag/1,
         handle_sasl_logs/1, handle_sasl_logs/2,
         handle_diag_ale/1,
         handle_diag_eval/1,
         handle_diag_master_events/1,
         handle_diag_vbuckets/1,
         handle_diag_get_password/1,
         arm_timeout/2, arm_timeout/1, disarm_timeout/1,
         grab_process_info/1, manifest/0,
         grab_all_dcp_stats/0,
         grab_all_dcp_stats/1,
         log_all_dcp_stats/0,
         diagnosing_timeouts/1,
         %% rpc-ed to grab babysitter and couchdb processes
         grab_process_infos/0,
         %% rpc-ed to grab couchdb ets_tables
         grab_all_ets_tables/0]).

%% Read the manifest.xml file
manifest() ->
    case file:read_file(filename:join(path_config:component_path(bin, ".."), "manifest.xml")) of
        {ok, C} ->
            string:tokens(binary_to_list(C), "\n");
        _ -> []
    end.

%% works like lists:foldl(Fun, Acc, binary:split(Binary, Separator, [global]))
%%
%% But without problems of binary:split. See MB-9534
split_fold_incremental(Binary, Separator, NumMatches, Fun, Acc) ->
    CP = binary:compile_pattern(Separator),
    Len = erlang:size(Binary),
    split_fold_incremental_loop(Binary, CP, Len, Fun, Acc, NumMatches, 0).

split_fold_incremental_loop(_Binary, _CP, _Len, _Fun, Acc, 0, _Start) ->
    %% Reached the maximum number of matches.
    Acc;
split_fold_incremental_loop(_Binary, _CP, Len, _Fun, Acc, _NumMatches, Start)
  when Start > Len ->
    Acc;
split_fold_incremental_loop(Binary, CP, Len, Fun, Acc, NumMatches, Start) ->
    {MatchPos, MatchLen} =
        case binary:match(Binary, CP, [{scope, {Start, Len - Start}}]) of
            nomatch ->
                %% NOTE: 1 here will move Start _past_ Len on next
                %% loop iteration
                {Len, 1};
            MatchPair ->
                MatchPair
        end,
    NewPiece = binary:part(Binary, Start, MatchPos - Start),
    NewAcc = Fun(NewPiece, Acc),
    split_fold_incremental_loop(Binary, CP, Len, Fun,
                                NewAcc, NumMatches - 1, MatchPos + MatchLen).

should_sanitize() ->
    try
        ns_config:read_key_fast(sanitize_backtrace_registers, true)
    catch
        error:badarg ->
            false
    end.

-spec sanitize_backtrace(atom(), binary()) -> [binary()].
sanitize_backtrace(Name, Backtrace) ->
    SanitizeRegisters =
        case Name of
            auth ->
                should_sanitize();
            memcached_passwords ->
                should_sanitize();
            _ ->
                false
        end,
    case SanitizeRegisters of
        true ->
            {ok, RE} = re:compile(<<"^Program counter: 0x[0-9a-f]+ |^0x[0-9a-f]+ Return addr 0x[0-9a-f]+">>),
            do_sanitize_backtrace(Backtrace, fun (X) -> re:run(X, RE) end);
        false ->
            do_sanitize_backtrace(Backtrace, fun (X) -> X end)
    end.

do_sanitize_backtrace(Backtrace, Fun) ->
    R = split_fold_incremental(
          Backtrace, <<"\n">>, 200,
          fun (X, Acc) ->
                  case Fun(X) of
                      nomatch ->
                          Acc;
                      _ when size(X) =< 120 ->
                          [binary:copy(X) | Acc];
                      _ ->
                          [binary:copy(binary:part(X, 1, 120)) | Acc]
                  end
          end, []),
    lists:reverse(R).

massage_messages(Messages) ->
    [massage_message(M) || M <- lists:sublist(Messages, 10)].

massage_message(Message) ->
    iolist_to_binary(io_lib:format("~W", [Message, 25])).

grab_process_info(Pid) ->
    case erlang:process_info(Pid,
                             [registered_name,
                              status,
                              initial_call,
                              backtrace,
                              error_handler,
                              garbage_collection,
                              garbage_collection_info,
                              links,
                              monitors,
                              monitored_by,
                              memory,
                              messages,
                              message_queue_len,
                              reductions,
                              trap_exit,
                              current_location,
                              dictionary]) of
        undefined ->
            undefined;
        PureInfo ->
            Backtrace = proplists:get_value(backtrace, PureInfo),
            Name = proplists:get_value(registered_name, PureInfo),
            NewBacktrace = sanitize_backtrace(Name, Backtrace),

            Messages = proplists:get_value(messages, PureInfo),
            NewMessages = massage_messages(Messages),

            Dictionary = proplists:get_value(dictionary, PureInfo),
            NewDictionary = [{K, trim_term(V, 250)} || {K, V} <- Dictionary],

            misc:update_proplist(PureInfo,
                                 [{backtrace, NewBacktrace},
                                  {messages, NewMessages},
                                  {dictionary, NewDictionary}])
    end.

grab_all_dcp_stats() ->
    grab_all_dcp_stats(15000).

grab_all_dcp_stats(Timeout) ->
    ActiveBuckets = ns_memcached:active_buckets(),
    ThisNodeBuckets =
        ns_bucket:node_bucket_names_of_type(node(), membase, couchstore) ++
        ns_bucket:node_bucket_names_of_type(node(), membase, ephemeral),
    InterestingBuckets = ordsets:intersection(lists:sort(ActiveBuckets),
                                              lists:sort(ThisNodeBuckets)),
    misc:parallel_map(
      fun (Bucket) ->
              {ok, _} = timer2:kill_after(Timeout),
              case get_dcp_stats(Bucket) of
                  {ok, V} -> V;
                  Crap -> Crap
              end
      end, InterestingBuckets, infinity).

get_dcp_stats(Bucket) ->
    ns_memcached:raw_stats(
      node(), Bucket, <<"dcp">>,
      fun(K = <<"eq_dcpq:replication:", _/binary>>, V, Acc) ->
              process_dcp_stats(K, V, Acc);
         (<<"eq_dcpq:", _/binary>>, _V, Acc) ->
              %% Drop all other "eq_dcpq" stats
              Acc;
         (K, V, Acc) ->
              process_dcp_stats(K, V, Acc)
      end, []).

process_dcp_stats(K, V, []) ->
    <<K/binary, ": ", V/binary>>;
process_dcp_stats(K, V, Acc) ->
    <<Acc/binary, ",", $\n, K/binary, ": ", V/binary>>.

log_all_dcp_stats() ->
    ?log_info("logging dcp stats"),
    [begin
         ?log_info("~s:~n[~s]", [Bucket, Values])
     end || {Bucket, Values} <- grab_all_dcp_stats()],
    ?log_info("end of logging dcp stats").

task_status_all() ->
    local_tasks:all() ++ ns_couchdb_api:get_tasks().

do_diag_per_node() ->
    work_queue:submit_sync_work(
      diag_handler_worker,
      fun () ->
              (catch collect_diag_per_node(40000))
      end).

collect_diag_per_node(Timeout) ->
    ReplyRef = make_ref(),
    Parent = self(),
    {ChildPid, ChildRef} =
        spawn_monitor(
          fun () ->
                  Reply = fun (Key, Value) ->
                                  Parent ! {ReplyRef, {Key, Value}},
                                  ?log_debug("Collected data for key ~p", [Key])
                          end,

                  ChildPid = self(),
                  proc_lib:spawn_link(
                    fun () ->
                            erlang:monitor(process, Parent),
                            erlang:monitor(process, ChildPid),

                            receive
                                {'DOWN', _, _, _, Reason} ->
                                    exit(ChildPid, Reason)
                            end
                    end),

                  try
                      collect_diag_per_node_body(Reply)
                  catch
                      T:E ->
                          Reply(partial_results_reason,
                                {process_died, {T, E, erlang:get_stacktrace()}})
                  end
          end),

    TRef = erlang:send_after(Timeout, self(), timeout),

    try
        collect_diag_per_node_loop(ReplyRef, ChildRef, [])
    after
        erlang:cancel_timer(TRef),
        receive
            timeout -> ok
        after
            0 -> ok
        end,

        erlang:demonitor(ChildRef, [flush]),
        exit(ChildPid, kill),

        flush_leftover_replies(ReplyRef)
    end.

flush_leftover_replies(ReplyRef) ->
    receive
        {ReplyRef, _} ->
            flush_leftover_replies(ReplyRef)
    after
        0 -> ok
    end.

collect_diag_per_node_loop(ReplyRef, ChildRef, Results) ->
    receive
        {ReplyRef, Item} ->
            collect_diag_per_node_loop(ReplyRef, ChildRef, [Item | Results]);
        timeout ->
            [{partial_results_reason, timeout} | Results];
        {'DOWN', ChildRef, process, _, _} ->
            Results
    end.

collect_diag_per_node_body(Reply) ->
    ?log_debug("Start collecting diagnostic data"),
    ActiveBuckets = ns_memcached:active_buckets(),
    PersistentBuckets = [B || B <- ActiveBuckets, ns_bucket:is_persistent(B)],

    Reply(processes, grab_process_infos()),
    Reply(babysitter_processes, (catch grab_babysitter_process_infos())),
    Reply(couchdb_processes, (catch grab_couchdb_process_infos())),
    Reply(version, ns_info:version()),
    Reply(manifest, manifest()),
    Reply(config, ns_config_log:sanitize(ns_config:get_kv_list())),
    Reply(basic_info, element(2, ns_info:basic_info())),
    ns_bootstrap:ensure_os_mon(),
    Reply(memory, memsup:get_memory_data()),
    Reply(disk, (catch ns_disksup:get_disk_data())),
    Reply(active_tasks, task_status_all()),
    Reply(ns_server_stats, (catch system_stats_collector:get_ns_server_stats())),
    Reply(active_buckets, ActiveBuckets),
    Reply(replication_docs, (catch goxdcr_rest:find_all_replication_docs(5000))),
    Reply(design_docs, [{Bucket, (catch capi_utils:full_live_ddocs(Bucket, 2000))} ||
                           Bucket <- PersistentBuckets]),
    Reply(ets_tables, grab_later),
    Reply(couchdb_ets_tables, (catch grab_couchdb_ets_tables())),
    Reply(internal_settings, (catch menelaus_web_settings:build_kvs(internal))),
    Reply(logging, (catch ale:capture_logging_diagnostics())),
    Reply(system_info, (catch grab_system_info())).

grab_babysitter_process_infos() ->
    rpc:call(ns_server:get_babysitter_node(), ?MODULE, grab_process_infos, [], 5000).

grab_couchdb_process_infos() ->
    rpc:call(ns_node_disco:couchdb_node(), ?MODULE, grab_process_infos, [], 5000).

grab_process_infos() ->
    grab_process_infos_loop(erlang:processes(), []).

grab_process_infos_loop([], Acc) ->
    Acc;
grab_process_infos_loop([P | RestPids], Acc) ->
    case catch grab_process_info(P) of
        undefined ->
            %% Pid gone, skip it.
            grab_process_infos_loop(RestPids, Acc);
        Info ->
            NewAcc = [{P, Info} | Acc],
            grab_process_infos_loop(RestPids, NewAcc)
    end.

grab_couchdb_ets_tables() ->
    rpc:call(ns_node_disco:couchdb_node(), ?MODULE, grab_all_ets_tables, [], 5000).

get_ets_table_sanitizer(menelaus_ui_auth, _Info) ->
    skip;
get_ets_table_sanitizer(menelaus_ui_auth_by_expiration, _Info) ->
    skip;
get_ets_table_sanitizer(menelaus_web_cache, _Info) ->
    {ok, fun ns_cluster:sanitize_node_info/1};
get_ets_table_sanitizer(_, Info) ->
    case proplists:get_value(name, Info) of
        ssl_otp_pem_cache ->
            skip;
        _ ->
            {ok, ns_config_log:sanitize(_, true)}
    end.

get_ets_table_info(Table) ->
    case ets:info(Table) of
        undefined ->
            {error, not_found};
        Info ->
            {ok, Info}
    end.

stream_ets_table(Table, Info, Fun, State) ->
    try
        do_stream_ets_table(Table, Info, Fun, State)
    catch
        T:E ->
            {error, {failed, T, E, erlang:get_stacktrace()}}
    end.

do_stream_ets_table(Table, Info, Fun, State) ->
    case get_ets_table_sanitizer(Table, Info) of
        skip ->
            {error, skipped};
        {ok, Sanitizer} ->
            FinalState =
                ets:foldl(fun (Element, Acc) ->
                                  Fun(Sanitizer(Element), Acc)
                          end, State, Table),
            {ok, FinalState}
    end.

grab_all_ets_tables() ->
    lists:flatmap(fun grab_ets_table/1, ets:all()).

grab_ets_table(Table) ->
    case get_ets_table_info(Table) of
        {ok, Info} ->
            case stream_ets_table(Table, Info,
                                  fun (Elem, AccValues) ->
                                          [Elem | AccValues]
                                  end, []) of
                {ok, ReversedValues} ->
                    [{{Table, Info}, lists:reverse(ReversedValues)}];
                Error ->
                    [{{Table, Info}, [Error]}]
            end;
        _Error ->
            []
    end.

diag_format_timestamp(EpochMilliseconds) ->
    SecondsRaw = trunc(EpochMilliseconds/1000),
    MicroSecs = (EpochMilliseconds rem 1000) * 1000,
    AsNow = {SecondsRaw div 1000000, SecondsRaw rem 1000000, MicroSecs},
    ale_default_formatter:format_time(AsNow).

generate_diag_filename() ->
    SystemTime = erlang:timestamp(),
    {{YYYY, MM, DD}, {Hour, Min, Sec}} = calendar:now_to_local_time(SystemTime),
    io_lib:format("ns-diag-~4.4.0w~2.2.0w~2.2.0w~2.2.0w~2.2.0w~2.2.0w.txt",
                  [YYYY, MM, DD, Hour, Min, Sec]).

diag_format_log_entry(Type, Code, Module, Node, TStamp, ShortText, Text) ->
    FormattedTStamp = diag_format_timestamp(TStamp),
    io_lib:format("~s ~s:~B:~s:~s(~s) - ~s~n",
                  [FormattedTStamp, Module, Code, Type, ShortText, Node, Text]).

handle_diag(Req) ->
    trace_memory("Starting to handle diag."),
    Params = mochiweb_request:parse_qs(Req),
    MaybeContDisp = case proplists:get_value("mode", Params) of
                        "view" -> [];
                        _ -> [{"Content-Disposition", "attachment; filename=" ++ generate_diag_filename()}]
                    end,
<<<<<<< HEAD
    case proplists:get_value("noLogs", Params, "0") of
        "0" ->
            do_handle_diag(Req, MaybeContDisp);
        _ ->
            Resp = handle_just_diag(Req, MaybeContDisp),
            mochiweb_response:write_chunk(<<>>, Resp)
    end,
=======

    Resp = handle_just_diag(Req, MaybeContDisp),
    Resp:write_chunk(<<>>),
>>>>>>> 153c52da
    trace_memory("Finished handling diag.").

grab_per_node_diag() ->
    grab_per_node_diag(45000).

grab_per_node_diag(Timeout) ->
    Result = case async:run_with_timeout(fun () ->
                                                 do_diag_per_node()
                                         end, Timeout) of
                 {ok, R} ->
                     R;
                 {error, timeout} ->
                     diag_failed
             end,

    [{node(), Result}].

handle_just_diag(Req, Extra) ->
    Resp = menelaus_util:reply_ok(Req, "text/plain; charset=utf-8", chunked, Extra),

    mochiweb_response:write_chunk(<<"logs:\n-------------------------------\n">>, Resp),
    lists:foreach(fun (#log_entry{node = Node,
                                  module = Module,
                                  code = Code,
                                  msg = Msg,
                                  args = Args,
                                  cat = Cat,
                                  tstamp = TStamp}) ->
                          try io_lib:format(Msg, Args) of
                              S ->
                                  CodeString = ns_log:code_string(Module, Code),
                                  Type = menelaus_alert:category_bin(Cat),
                                  TStampEpoch = misc:timestamp_to_time(TStamp, millisecond),
                                  mochiweb_response:write_chunk(iolist_to_binary(diag_format_log_entry(Type, Code, Module, Node, TStampEpoch, CodeString, S)), Resp)
                          catch _:_ -> ok
                          end
                  end, lists:keysort(#log_entry.tstamp, ns_log:recent())),
    mochiweb_response:write_chunk(<<"-------------------------------\n\n\n">>, Resp),

<<<<<<< HEAD
    Nodes = case proplists:get_value("oneNode", mochiweb_request:parse_qs(Req), "0") of
                "0" -> ns_node_disco:erlang_visible_nodes();
                _ -> [node()]
            end,
    Results = grab_per_node_diag(Nodes),
=======
    Results = grab_per_node_diag(),
>>>>>>> 153c52da
    handle_per_node_just_diag(Resp, Results),

    Buckets = lists:sort(fun (A,B) -> element(1, A) =< element(1, B) end,
                         ns_bucket:get_buckets()),

    Infos = [["nodes_info = ~p",
              ns_cluster:sanitize_node_info(
                menelaus_web_node:build_nodes_info(true, normal, unstable, misc:localhost()))],
             ["buckets = ~p", ns_config_log:sanitize(Buckets)]],

    [begin
         Text = io_lib:format(Fmt ++ "~n~n", Args),
         mochiweb_response:write_chunk(list_to_binary(Text), Resp)
     end || [Fmt | Args] <- Infos],

    Resp.

write_chunk_format(Resp, Fmt, Args) ->
    Text = io_lib:format(Fmt, Args),
    mochiweb_response:write_chunk(list_to_binary(Text), Resp).

handle_per_node_just_diag(_Resp, []) ->
    erlang:garbage_collect();
handle_per_node_just_diag(Resp, [{Node, Diag} | Results]) ->
    erlang:garbage_collect(),

    trace_memory("Processing diag info for node ~p", [Node]),
    do_handle_per_node_just_diag(Resp, Node, Diag),
    handle_per_node_just_diag(Resp, Results).

do_handle_per_node_just_diag(Resp, Node, Failed) when not is_list(Failed) ->
    write_chunk_format(Resp, "per_node_diag(~p) = ~p~n~n~n", [Node, Failed]);
do_handle_per_node_just_diag(Resp, Node, PerNodeDiag) ->
    do_handle_per_node_processes(Resp, Node, PerNodeDiag).

get_other_node_processes(Key, PerNodeDiag) ->
    Processes = proplists:get_value(Key, PerNodeDiag, []),
    %% it may be rpc or any other error; just pretend it's the process so that
    %% the error is visible
    case is_list(Processes) of
        true ->
            Processes;
        false ->
            [Processes]
    end.

write_processes(Resp, Node, Key, Processes) ->
    misc:executing_on_new_process(
      fun () ->
              write_chunk_format(Resp, "per_node_~p(~p) =~n", [Key, Node]),
              lists:foreach(
                fun (Process) ->
                        write_chunk_format(Resp, "     ~p~n", [Process])
                end, Processes),
              mochiweb_response:write_chunk(<<"\n\n">>, Resp)
      end).

do_handle_per_node_processes(Resp, Node, PerNodeDiag) ->
    erlang:garbage_collect(),
    trace_memory("Starting pretty printing processes for ~p", [Node]),

    Processes = proplists:get_value(processes, PerNodeDiag),

    BabysitterProcesses = get_other_node_processes(babysitter_processes, PerNodeDiag),
    CouchdbProcesses = get_other_node_processes(couchdb_processes, PerNodeDiag),

    DiagNoProcesses = lists:keydelete(
                        processes, 1,
                        lists:keydelete(babysitter_processes, 1,
                                        lists:keydelete(couchdb_processes, 1, PerNodeDiag))),

    write_processes(Resp, Node, processes, Processes),
    write_processes(Resp, Node, babysitter_processes, BabysitterProcesses),
    write_processes(Resp, Node, couchdb_processes, CouchdbProcesses),

    trace_memory("Finished pretty printing processes for ~p", [Node]),
<<<<<<< HEAD
    do_handle_per_node_stats(Resp, Node, DiagNoProcesses).

do_handle_per_node_stats(Resp, Node, PerNodeDiag)->
    trace_memory("Starting pretty printing stats for ~p", [Node]),
    %% pre 3.0 versions return stats as part of per node diagnostics; since
    %% number of samples may be quite substantial to cause memory issues while
    %% pretty-printing all of them in a bulk, to play safe we have this code
    %% to print samples one by one
    Stats0 = proplists:get_value(stats, PerNodeDiag, []),
    Stats = case is_list(Stats0) of
                true ->
                    Stats0;
                false ->
                    [{"_", [{'_', [Stats0]}]}]
            end,

    misc:executing_on_new_process(
      fun () ->
              lists:foreach(
                fun ({Bucket, BucketStats}) ->
                        lists:foreach(
                          fun ({Period, Samples}) ->
                                  write_chunk_format(Resp, "per_node_stats(~p, ~p, ~p) =~n",
                                                     [Node, Bucket, Period]),

                                  lists:foreach(
                                    fun (Sample) ->
                                            write_chunk_format(Resp, "     ~p~n", [Sample])
                                    end, Samples)
                          end, BucketStats)
                end, Stats),
              mochiweb_response:write_chunk(<<"\n\n">>, Resp)
      end),

    DiagNoStats = lists:keydelete(stats, 1, PerNodeDiag),
    trace_memory("Finished pretty printing stats for ~p", [Node]),
    do_handle_per_node_ets_tables(Resp, Node, DiagNoStats).
=======
    do_handle_per_node_ets_tables(Resp, Node, DiagNoProcesses).
>>>>>>> 153c52da

print_ets_table(Resp, Node, Key, Table, Info, Values) ->
    trace_memory("Printing ets table ~p for node ~p", [Table, Node]),
    misc:executing_on_new_process(
      fun () ->
              do_print_ets_table(Resp, Node, Key, Table, Info, Values)
      end).

do_print_ets_table(Resp, Node, Key, Table, [], grab_later) ->
    case get_ets_table_info(Table) of
        {ok, Info} ->
            ProducerFun =
                fun (Callback) ->
                        case stream_ets_table(Table, Info,
                                              fun (Value, _) ->
                                                      Callback(Value)
                                              end, unused) of
                            {ok, _} ->
                                ok;
                            Error ->
                                Error
                        end
                end,

            format_ets_table(Resp, Node, Key, Table, Info, ProducerFun);
        _Error ->
            ok
    end;
do_print_ets_table(Resp, Node, Key, Table, Info, Values) ->
    format_ets_table(Resp, Node, Key, Table, Info,
                     lists:foreach(_, Values)).

format_ets_table(Resp, Node, Key, Table, Info, ProduceValues) ->
    write_chunk_format(Resp, "per_node_~p(~p, ~p) =~n",
                       [Key, Node, Table]),
    case Info of
        [] ->
            ok;
        _ ->
            write_chunk_format(Resp, "  Info: ~p~n", [Info])
    end,

    Resp:write_chunk(<<"  Values: \n">>),
    case ProduceValues(?cut(write_chunk_format(Resp, "    ~p~n", [_]))) of
        ok ->
            ok;
<<<<<<< HEAD
        _ ->
            mochiweb_response:write_chunk(<<"  Values: \n">>, Resp),
            lists:foreach(
              fun (Value) ->
                      write_chunk_format(Resp, "    ~p~n", [Value])
              end, Values)
=======
        Error ->
            write_chunk_format(Resp, "    ~p~n", [Error])
>>>>>>> 153c52da
    end,
    mochiweb_response:write_chunk(<<"\n">>, Resp).

write_ets_tables(Resp, Node, Key, PerNodeDiag) ->
    trace_memory("Starting pretty printing ets tables for ~p", [{Node, Key}]),
    EtsTables = case proplists:get_value(Key, PerNodeDiag, []) of
                    grab_later ->
                        [{T, grab_later} || T <- ets:all()];
                    EtsTables0 when is_list(EtsTables0) ->
                        EtsTables0;
                    Other ->
                        [{'_', [Other]}]
                end,
    erlang:garbage_collect(),

    lists:foreach(
      fun ({{Table, Info}, Values}) ->
              print_ets_table(Resp, Node, Key, Table, Info, Values);
          ({Table, Values}) ->
              print_ets_table(Resp, Node, Key, Table, [], Values)
      end, EtsTables),

    trace_memory("Finished pretty printing ets tables for ~p", [{Node, Key}]),
    lists:keydelete(Key, 1, PerNodeDiag).

do_handle_per_node_ets_tables(Resp, Node, PerNodeDiag) ->
    PerNodeDiag1 = write_ets_tables(Resp, Node, ets_tables, PerNodeDiag),
    PerNodeDiag2 = write_ets_tables(Resp, Node, couchdb_ets_tables, PerNodeDiag1),
    do_continue_handling_per_node_just_diag(Resp, Node, PerNodeDiag2).

do_continue_handling_per_node_just_diag(Resp, Node, Diag) ->
    erlang:garbage_collect(),

    misc:executing_on_new_process(
      fun () ->
              write_chunk_format(Resp, "per_node_diag(~p) =~n", [Node]),
              write_chunk_format(Resp, "     ~p~n", [Diag])
      end),

    mochiweb_response:write_chunk(<<"\n\n">>, Resp).

<<<<<<< HEAD
do_handle_diag(Req, Extra) ->
    Resp = handle_just_diag(Req, Extra),

    Logs = [?DEBUG_LOG_FILENAME, ?STATS_LOG_FILENAME,
            ?DEFAULT_LOG_FILENAME, ?ERRORS_LOG_FILENAME,
            ?XDCR_TARGET_LOG_FILENAME,
            ?COUCHDB_LOG_FILENAME,
            ?VIEWS_LOG_FILENAME, ?MAPREDUCE_ERRORS_LOG_FILENAME,
            ?BABYSITTER_LOG_FILENAME,
            ?REPORTS_LOG_FILENAME,
            ?METAKV_LOG_FILENAME,
            ?ACCESS_LOG_FILENAME, ?INT_ACCESS_LOG_FILENAME,
            ?QUERY_LOG_FILENAME, ?PROJECTOR_LOG_FILENAME,
            ?GOXDCR_LOG_FILENAME, ?INDEXER_LOG_FILENAME,
            ?FTS_LOG_FILENAME, ?CBAS_LOG_FILENAME,
            ?JSON_RPC_LOG_FILENAME,
            ?EVENTING_LOG_FILENAME],

    lists:foreach(fun (Log) ->
                          handle_log(Resp, Log)
                  end, Logs),
    handle_memcached_logs(Resp),
    mochiweb_response:write_chunk(<<"">>, Resp).

=======
>>>>>>> 153c52da
handle_log(Resp, LogName) ->
    LogsHeader = io_lib:format("logs_node (~s):~n"
                               "-------------------------------~n", [LogName]),
    mochiweb_response:write_chunk(list_to_binary(LogsHeader), Resp),
    ns_log_browser:stream_logs(LogName,
                               fun (Data) -> mochiweb_response:write_chunk(Data, Resp) end),
    mochiweb_response:write_chunk(<<"-------------------------------\n">>, Resp).

<<<<<<< HEAD

handle_memcached_logs(Resp) ->
    Config = ns_config:get(),
    Path = ns_config:search_node_prop(Config, memcached, log_path),
    Prefix = ns_config:search_node_prop(Config, memcached, log_prefix),

    {ok, AllFiles} = file:list_dir(Path),
    Logs = [filename:join(Path, F) || F <- AllFiles,
                                      string:str(F, Prefix) == 1],
    TsLogs = lists:map(fun(F) ->
                               case file:read_file_info(F) of
                                   {ok, Info} ->
                                       {F, Info#file_info.mtime};
                                   {error, enoent} ->
                                       deleted
                               end
                       end, Logs),

    Sorted = lists:keysort(2, lists:filter(fun (X) -> X /= deleted end, TsLogs)),

    mochiweb_response:write_chunk(<<"memcached logs:\n-------------------------------\n">>, Resp),

    lists:foreach(fun ({Log, _}) ->
                          handle_memcached_log(Resp, Log)
                  end, Sorted).

handle_memcached_log(Resp, Log) ->
    case file:open(Log, [raw, binary]) of
        {ok, File} ->
            try
                do_handle_memcached_log(Resp, File)
            after
                file:close(File)
            end;
        Error ->
            mochiweb_response:write_chunk(
              list_to_binary(io_lib:format("Could not open file ~s: ~p~n", [Log, Error])), Resp)
    end.

-define(CHUNK_SIZE, 65536).

do_handle_memcached_log(Resp, File) ->
    case file:read(File, ?CHUNK_SIZE) of
        eof ->
            ok;
        {ok, Data} ->
            mochiweb_response:write_chunk(Data, Resp)
    end.

=======
>>>>>>> 153c52da
handle_sasl_logs(LogName, Req) ->
    FullLogName = LogName ++ ".log",
    case ns_log_browser:log_exists(FullLogName) of
        true ->
            Resp = menelaus_util:reply_ok(Req, "text/plain; charset=utf-8", chunked),
            handle_log(Resp, FullLogName),
            mochiweb_response:write_chunk(<<"">>, Resp);
        false ->
            menelaus_util:reply_text(Req, "Requested log file not found.\r\n", 404)
    end.

handle_sasl_logs(Req) ->
    handle_sasl_logs("debug", Req).

plist_to_ejson_rewriter([Tuple|_] = ListOfTuples) when is_tuple(Tuple) ->
    Objects = [misc:rewrite(fun plist_to_ejson_rewriter/1, PL)
               || PL <- ListOfTuples],
    {stop, {Objects}};
plist_to_ejson_rewriter(_Other) ->
    continue.

handle_diag_ale(Req) ->
    PList = ale:capture_logging_diagnostics(),
    Objects = misc:rewrite(fun plist_to_ejson_rewriter/1, PList),
    menelaus_util:reply_json(Req, Objects).

arm_timeout(Millis) ->
    arm_timeout(Millis,
                fun (Pid) ->
                        Info = (catch grab_process_info(Pid)),
                        ?log_error("slow process ~p info:~n~p~n", [Pid, Info])
                end).

arm_timeout(Millis, Callback) ->
    Pid = self(),
    spawn_link(fun () ->
                       receive
                           done -> ok
                       after Millis ->
                               erlang:unlink(Pid),
                               Callback(Pid)
                       end,
                       erlang:unlink(Pid)
               end).

disarm_timeout(Pid) ->
    Pid ! done.

diagnosing_timeouts(Body) ->
    OnTimeout = fun (Error) ->
                        timeout_diag_logger:log_diagnostics(Error),
                        exit(Error)
                end,

    try Body()
    catch
        exit:{timeout, _} = Error ->
            OnTimeout(Error);
        exit:timeout = Error ->
            OnTimeout(Error)
    end.

grab_system_info() ->
    Allocators = [temp_alloc,
                  eheap_alloc,
                  binary_alloc,
                  ets_alloc,
                  driver_alloc,
                  sl_alloc,
                  ll_alloc,
                  fix_alloc,
                  std_alloc,
                  sys_alloc,
                  mseg_alloc],

    Kinds = lists:flatten(
              [allocated_areas,
               allocator,
               alloc_util_allocators,

               [[{allocator, A},
                 {allocator_sizes, A}] || A <- Allocators],

               [{cpu_topology, T} || T <- [defined, detected, used]],

               build_type,
               c_compiler_used,
               check_io,
               compat_rel,
               creation,
               debug_compiled,
               dist,
               dist_buf_busy_limit,
               dist_ctrl,
               driver_version,
               dynamic_trace,
               dynamic_trace_probes,
               elib_malloc,
               ets_limit,
               fullsweep_after,
               garbage_collection,
               heap_sizes,
               heap_type,
               kernel_poll,
               logical_processors,
               logical_processors_available,
               logical_processors_online,
               machine,
               min_heap_size,
               min_bin_vheap_size,
               modified_timing_level,
               multi_scheduling,
               multi_scheduling_blockers,
               otp_release,
               port_count,
               port_limit,
               process_count,
               process_limit,
               scheduler_bind_type,
               scheduler_bindings,
               scheduler_id,
               schedulers,
               schedulers_online,
               smp_support,
               system_version,
               system_architecture,
               threads,
               thread_pool_size,
               trace_control_word,
               update_cpu_info,
               version,
               wordsize]),

    [{K, (catch erlang:system_info(K))} || K <- Kinds].

handle_diag_eval(Req) ->
    case ns_config:read_key_fast(allow_nonlocal_eval, false) of
        true -> ok;
        false -> menelaus_util:ensure_local(Req)
    end,
    Snippet = binary_to_list(mochiweb_request:recv_body(Req)),

    ?log_debug("WARNING: /diag/eval:~n~n~s", [Snippet]),

    try misc:eval(Snippet, erl_eval:add_binding('Req', Req, erl_eval:new_bindings())) of
        {value, Value, _} ->
            case Value of
                done ->
                    ok;
                {json, V} ->
                    menelaus_util:reply_json(Req, V, 200);
                _ ->
                    menelaus_util:reply_text(Req, io_lib:format("~p", [Value]), 200)
            end
    catch
        T:E ->
            Msg = io_lib:format("/diag/eval failed.~nError: ~p~nBacktrace:~n~p",
                                [{T, E}, erlang:get_stacktrace()]),
            ?log_error("Server error during processing: ~s", [Msg]),

            menelaus_util:reply_text(Req, io_lib:format("/diag/eval failed.~nError: ~p~nBacktrace:~n~p",
                                                        [{T, E}, erlang:get_stacktrace()]),
                                     500)
    end.

handle_diag_master_events(Req) ->
    Params = mochiweb_request:parse_qs(Req),
    case proplists:get_value("o", Params) of
        undefined ->
            do_handle_diag_master_events(Req);
        _ ->
            Body = master_activity_events:format_some_history(master_activity_events_keeper:get_history()),
            menelaus_util:reply_ok(Req, "text/kind-of-json; charset=utf-8", Body)
    end.

do_handle_diag_master_events(Req) ->
    Resp = menelaus_util:reply_ok(Req, "text/kind-of-json; charset=utf-8", chunked),
    Parent = self(),
    Sock = mochiweb_request:get(socket, Req),
    inet:setopts(Sock, [{active, true}]),
    spawn_link(
      fun () ->
              master_activity_events:stream_events(
                fun (Event, _Ignored, _Eof) ->
                        IOList = master_activity_events:event_to_formatted_iolist(Event),
                        case IOList of
                            [] ->
                                ok;
                            _ ->
                                Parent ! {write_chunk, IOList}
                        end,
                        ok
                end, [])
      end),
    Loop = fun (Loop) ->
                   receive
                       {tcp_closed, _} ->
                           exit(self(), shutdown);
                       {tcp, _, _} ->
                           %% eat & ignore
                           Loop(Loop);
                       {write_chunk, Chunk} ->
                           mochiweb_response:write_chunk(Chunk, Resp),
                           Loop(Loop)
                   end
           end,
    Loop(Loop).


diag_vbucket_accumulate_vbucket_stats(K, V, Dict) ->
    case misc:split_binary_at_char(K, $:) of
        {<<"vb_",VB/binary>>, AttrName} ->
            SubDict = case dict:find(VB, Dict) of
                          error ->
                              dict:new();
                          {ok, X} -> X
                      end,
            dict:store(VB, dict:store(AttrName, V, SubDict), Dict);
        _ ->
            Dict
    end.

diag_vbucket_per_node(BucketName, Node) ->
    {ok, RV1} = ns_memcached:raw_stats(Node, BucketName, <<"vbucket-details">>, fun diag_vbucket_accumulate_vbucket_stats/3, dict:new()),
    {ok, RV2} = ns_memcached:raw_stats(Node, BucketName, <<"checkpoint">>, fun diag_vbucket_accumulate_vbucket_stats/3, RV1),
    RV2.

handle_diag_vbuckets(Req) ->
    Params = mochiweb_request:parse_qs(Req),
    BucketName = proplists:get_value("bucket", Params),
    {ok, BucketConfig} = ns_bucket:get_bucket(BucketName),
    Nodes = ns_node_disco:nodes_actual(),
    RawPerNode = misc:parallel_map(fun (Node) ->
                                           diag_vbucket_per_node(BucketName, Node)
                                   end, Nodes, 30000),
    PerNodeStates = lists:zip(Nodes,
                              [{struct, [{K, {struct, dict:to_list(V)}} || {K, V} <- dict:to_list(Dict)]}
                               || Dict <- RawPerNode]),
    JSON = {struct, [{name, list_to_binary(BucketName)},
                     {bucketMap, proplists:get_value(map, BucketConfig, [])},
                     %% {ffMap, proplists:get_value(fastForwardMap, BucketConfig, [])},
                     {perNodeStates, {struct, PerNodeStates}}]},
    Hash = integer_to_list(erlang:phash2(JSON)),
    ExtraHeaders = [{"Cache-Control", "must-revalidate"},
                    {"ETag", Hash}],
    case mochiweb_request:get_header_value("if-none-match", Req) of
        Hash ->
            menelaus_util:reply(Req, 304, ExtraHeaders);
        _ ->
            menelaus_util:reply_json(Req, JSON, 200, ExtraHeaders)
    end.

handle_diag_get_password(Req) ->
    menelaus_util:ensure_local(Req),
    menelaus_util:reply_text(Req, ns_config_auth:get_password(special), 200).

trace_memory(Format) ->
    trace_memory(Format, []).

trace_memory(Format, Params) ->
    {memory, PMem} = erlang:process_info(self(), memory),
    ?log_debug(Format ++ " Process Memory: ~p, Erlang Memory: ~p",
               Params ++ [PMem, erlang:memory()]).


-ifdef(TEST).
split_incremental(Binary, Separator, NumMatches) ->
    R = split_fold_incremental(Binary, Separator, NumMatches,
                               fun (Part, Acc) ->
                                       [Part | Acc]
                               end, []),
    lists:reverse(R).

split_incremental_test() ->
    String1 = <<"abc\n\ntext">>,
    String2 = <<"abc\n\ntext\n">>,
    String3 = <<"\nabc\n\ntext\n">>,
    Split1a = binary:split(String1, <<"\n">>, [global]),
    Split2a = binary:split(String2, <<"\n">>, [global]),
    Split3a = binary:split(String3, <<"\n">>, [global]),
    ?assertEqual(Split1a, split_incremental(String1, <<"\n">>, 100)),
    ?assertEqual(Split2a, split_incremental(String2, <<"\n">>, 100)),
    ?assertEqual(Split3a, split_incremental(String3, <<"\n">>, 100)),
    ?assertEqual([<<"abc">>, <<>>], split_incremental(String1, <<"\n">>, 2)).
-endif.

%% Trim a deeply nested term to a smaller one. Each nested term amounts to one
%% unit of size. Binaries are treated specially though: the length of the
%% binary is its size.
trim_term(Term, MaxSize) ->
    {R, _} = generic:maybe_transform(
               fun (_, 0) ->
                       {stop, '...', 0};
                   (T, S) when is_binary(T) ->
                       Size = byte_size(T),
                       case Size > S of
                           true ->
                               Part = binary:part(T, 0, S),
                               {stop, <<Part/binary, "...">>, 0};
                           false ->
                               {stop, T, S - Size}
                       end;
                   (T, S) ->
                       {continue, T, S - 1}
               end, MaxSize, Term),
    R.

-ifdef(TEST).
trim_term_test() ->
    [1, 2 | '...'] = trim_term([1, 2, 3, 4, 5, 6, 7], 4),
    [<<"123...">> | '...'] = trim_term([<<"12345">>, 6, 7], 4),
    [<<"123">> | '...'] = trim_term([<<"123">>, 4, 5], 4),
    {1, 2, 3, '...', '...'} = trim_term({1, 2, 3, 4, 5}, 4),

    %% Maps are unordered, so we have to use a singleton map here. Otherwise
    %% we don't know which part of the map is supposed to get trimmed.
    #{1 := '...'} = trim_term(#{1 => 2}, 2).
-endif.<|MERGE_RESOLUTION|>--- conflicted
+++ resolved
@@ -424,19 +424,9 @@
                         "view" -> [];
                         _ -> [{"Content-Disposition", "attachment; filename=" ++ generate_diag_filename()}]
                     end,
-<<<<<<< HEAD
-    case proplists:get_value("noLogs", Params, "0") of
-        "0" ->
-            do_handle_diag(Req, MaybeContDisp);
-        _ ->
-            Resp = handle_just_diag(Req, MaybeContDisp),
-            mochiweb_response:write_chunk(<<>>, Resp)
-    end,
-=======
 
     Resp = handle_just_diag(Req, MaybeContDisp),
-    Resp:write_chunk(<<>>),
->>>>>>> 153c52da
+    mochiweb_response:write_chunk(<<>>, Resp),
     trace_memory("Finished handling diag.").
 
 grab_per_node_diag() ->
@@ -476,15 +466,7 @@
                   end, lists:keysort(#log_entry.tstamp, ns_log:recent())),
     mochiweb_response:write_chunk(<<"-------------------------------\n\n\n">>, Resp),
 
-<<<<<<< HEAD
-    Nodes = case proplists:get_value("oneNode", mochiweb_request:parse_qs(Req), "0") of
-                "0" -> ns_node_disco:erlang_visible_nodes();
-                _ -> [node()]
-            end,
-    Results = grab_per_node_diag(Nodes),
-=======
     Results = grab_per_node_diag(),
->>>>>>> 153c52da
     handle_per_node_just_diag(Resp, Results),
 
     Buckets = lists:sort(fun (A,B) -> element(1, A) =< element(1, B) end,
@@ -561,47 +543,7 @@
     write_processes(Resp, Node, couchdb_processes, CouchdbProcesses),
 
     trace_memory("Finished pretty printing processes for ~p", [Node]),
-<<<<<<< HEAD
-    do_handle_per_node_stats(Resp, Node, DiagNoProcesses).
-
-do_handle_per_node_stats(Resp, Node, PerNodeDiag)->
-    trace_memory("Starting pretty printing stats for ~p", [Node]),
-    %% pre 3.0 versions return stats as part of per node diagnostics; since
-    %% number of samples may be quite substantial to cause memory issues while
-    %% pretty-printing all of them in a bulk, to play safe we have this code
-    %% to print samples one by one
-    Stats0 = proplists:get_value(stats, PerNodeDiag, []),
-    Stats = case is_list(Stats0) of
-                true ->
-                    Stats0;
-                false ->
-                    [{"_", [{'_', [Stats0]}]}]
-            end,
-
-    misc:executing_on_new_process(
-      fun () ->
-              lists:foreach(
-                fun ({Bucket, BucketStats}) ->
-                        lists:foreach(
-                          fun ({Period, Samples}) ->
-                                  write_chunk_format(Resp, "per_node_stats(~p, ~p, ~p) =~n",
-                                                     [Node, Bucket, Period]),
-
-                                  lists:foreach(
-                                    fun (Sample) ->
-                                            write_chunk_format(Resp, "     ~p~n", [Sample])
-                                    end, Samples)
-                          end, BucketStats)
-                end, Stats),
-              mochiweb_response:write_chunk(<<"\n\n">>, Resp)
-      end),
-
-    DiagNoStats = lists:keydelete(stats, 1, PerNodeDiag),
-    trace_memory("Finished pretty printing stats for ~p", [Node]),
-    do_handle_per_node_ets_tables(Resp, Node, DiagNoStats).
-=======
     do_handle_per_node_ets_tables(Resp, Node, DiagNoProcesses).
->>>>>>> 153c52da
 
 print_ets_table(Resp, Node, Key, Table, Info, Values) ->
     trace_memory("Printing ets table ~p for node ~p", [Table, Node]),
@@ -644,21 +586,12 @@
             write_chunk_format(Resp, "  Info: ~p~n", [Info])
     end,
 
-    Resp:write_chunk(<<"  Values: \n">>),
+    mochiweb_response:write_chunk(<<"  Values: \n">>, Resp),
     case ProduceValues(?cut(write_chunk_format(Resp, "    ~p~n", [_]))) of
         ok ->
             ok;
-<<<<<<< HEAD
-        _ ->
-            mochiweb_response:write_chunk(<<"  Values: \n">>, Resp),
-            lists:foreach(
-              fun (Value) ->
-                      write_chunk_format(Resp, "    ~p~n", [Value])
-              end, Values)
-=======
         Error ->
             write_chunk_format(Resp, "    ~p~n", [Error])
->>>>>>> 153c52da
     end,
     mochiweb_response:write_chunk(<<"\n">>, Resp).
 
@@ -700,33 +633,6 @@
 
     mochiweb_response:write_chunk(<<"\n\n">>, Resp).
 
-<<<<<<< HEAD
-do_handle_diag(Req, Extra) ->
-    Resp = handle_just_diag(Req, Extra),
-
-    Logs = [?DEBUG_LOG_FILENAME, ?STATS_LOG_FILENAME,
-            ?DEFAULT_LOG_FILENAME, ?ERRORS_LOG_FILENAME,
-            ?XDCR_TARGET_LOG_FILENAME,
-            ?COUCHDB_LOG_FILENAME,
-            ?VIEWS_LOG_FILENAME, ?MAPREDUCE_ERRORS_LOG_FILENAME,
-            ?BABYSITTER_LOG_FILENAME,
-            ?REPORTS_LOG_FILENAME,
-            ?METAKV_LOG_FILENAME,
-            ?ACCESS_LOG_FILENAME, ?INT_ACCESS_LOG_FILENAME,
-            ?QUERY_LOG_FILENAME, ?PROJECTOR_LOG_FILENAME,
-            ?GOXDCR_LOG_FILENAME, ?INDEXER_LOG_FILENAME,
-            ?FTS_LOG_FILENAME, ?CBAS_LOG_FILENAME,
-            ?JSON_RPC_LOG_FILENAME,
-            ?EVENTING_LOG_FILENAME],
-
-    lists:foreach(fun (Log) ->
-                          handle_log(Resp, Log)
-                  end, Logs),
-    handle_memcached_logs(Resp),
-    mochiweb_response:write_chunk(<<"">>, Resp).
-
-=======
->>>>>>> 153c52da
 handle_log(Resp, LogName) ->
     LogsHeader = io_lib:format("logs_node (~s):~n"
                                "-------------------------------~n", [LogName]),
@@ -735,58 +641,6 @@
                                fun (Data) -> mochiweb_response:write_chunk(Data, Resp) end),
     mochiweb_response:write_chunk(<<"-------------------------------\n">>, Resp).
 
-<<<<<<< HEAD
-
-handle_memcached_logs(Resp) ->
-    Config = ns_config:get(),
-    Path = ns_config:search_node_prop(Config, memcached, log_path),
-    Prefix = ns_config:search_node_prop(Config, memcached, log_prefix),
-
-    {ok, AllFiles} = file:list_dir(Path),
-    Logs = [filename:join(Path, F) || F <- AllFiles,
-                                      string:str(F, Prefix) == 1],
-    TsLogs = lists:map(fun(F) ->
-                               case file:read_file_info(F) of
-                                   {ok, Info} ->
-                                       {F, Info#file_info.mtime};
-                                   {error, enoent} ->
-                                       deleted
-                               end
-                       end, Logs),
-
-    Sorted = lists:keysort(2, lists:filter(fun (X) -> X /= deleted end, TsLogs)),
-
-    mochiweb_response:write_chunk(<<"memcached logs:\n-------------------------------\n">>, Resp),
-
-    lists:foreach(fun ({Log, _}) ->
-                          handle_memcached_log(Resp, Log)
-                  end, Sorted).
-
-handle_memcached_log(Resp, Log) ->
-    case file:open(Log, [raw, binary]) of
-        {ok, File} ->
-            try
-                do_handle_memcached_log(Resp, File)
-            after
-                file:close(File)
-            end;
-        Error ->
-            mochiweb_response:write_chunk(
-              list_to_binary(io_lib:format("Could not open file ~s: ~p~n", [Log, Error])), Resp)
-    end.
-
--define(CHUNK_SIZE, 65536).
-
-do_handle_memcached_log(Resp, File) ->
-    case file:read(File, ?CHUNK_SIZE) of
-        eof ->
-            ok;
-        {ok, Data} ->
-            mochiweb_response:write_chunk(Data, Resp)
-    end.
-
-=======
->>>>>>> 153c52da
 handle_sasl_logs(LogName, Req) ->
     FullLogName = LogName ++ ".log",
     case ns_log_browser:log_exists(FullLogName) of
