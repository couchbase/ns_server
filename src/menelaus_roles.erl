%% @author Couchbase <info@couchbase.com>
%% @copyright 2016-Present Couchbase, Inc.
%%
%% Use of this software is governed by the Business Source License included
%% in the file licenses/BSL-Couchbase.txt.  As of the Change Date specified
%% in that file, in accordance with the Business Source License, use of this
%% software will be governed by the Apache License, Version 2.0, included in
%% the file licenses/APL2.txt.
%%
%% 1. Permission is defined as a pair {object, operation}
%% 2. Objects are organized in the tree structure with common root []
%% 3. One vertex of this tree can be parametrized: {bucket, bucket_name},
%%    wildcard all can be used in place of bucket_name
%% 4. Permission pattern is a pair {Object pattern, Allowed operations}
%% 5. Allowed operations can be list of operations, all or none
%% 6. Object pattern is a list of vertices that define a certain subtree of the
%%    objects tree
%% 7. Object pattern vertex {bucket, bucket_name} always matches object vertex
%%    {bucket, any}, object pattern vertex {bucket, any} matches
%%    {bucket, bucket_name} with any bucket_name
%%    otherwise vertices match if they are equal
%% 8. Object matches the object pattern if all the vertices of object pattern
%%    match corresponding vertices of the object.
%% 9. Each role is defined as a list of permission patterns.
%% 10.To find which operations are allowed for certain object in certain role
%%    we look for the first permission pattern with matching object pattern in
%%    the permission pattern list of the role.
%% 11.The permission is allowed by the role if its operation is among the
%%    allowed operations for its object.
%% 12.Each user can have multiple roles assigned
%% 13.Certain permission is allowed to the user if it is allowed at least by
%%    one of the roles assigned to user.

%% @doc roles and permissions implementation

-module(menelaus_roles).

-include("ns_common.hrl").
-include("ns_config.hrl").
-include("rbac.hrl").
-include("pipes.hrl").
-include("cut.hrl").

-ifdef(TEST).
-include_lib("eunit/include/eunit.hrl").
-include("ns_test.hrl").
-endif.

-define(DEFAULT_EXTERNAL_ROLES_POLLING_INTERVAL, 10*60*1000).

-export([get_definitions/1,
         get_definitions/2,
         get_public_definitions/1,
         is_allowed/2,
         get_roles/1,
         get_compiled_roles/1,
         compile_roles/3,
         validate_roles/2,
         params_version/1,
         filter_out_invalid_roles/3,
         produce_roles_by_permission/2,
         get_security_roles/1,
         external_auth_polling_interval/0,
         get_param_defs/2,
         ui_folders/0,
         get_visible_role_definitions/0,
         strip_ids/2]).

-export([start_compiled_roles_cache/0]).

%% for RPC from ns_couchdb node
-export([build_compiled_roles/1]).

-spec roles() -> [rbac_role_def(), ...].
roles() ->
    [{admin, [],
      [{name, <<"Full Admin">>},
       {folder, admin},
       {desc, <<"Can manage all cluster features (including security). "
                "This user can access the web console. This user can read and "
                "write all data.">>},
       {ce, true}],
      [{[], all}]},
     {ro_admin, [],
      [{name, <<"Read-Only Admin">>},
       {folder, admin},
       {desc, <<"Can view all cluster statistics. This user can access the "
                "web console. This user can read some data.">>},
       {ce, true}],
      [{[{bucket, any}, data], none},
       {[{bucket, any}, fts], none},
       {[{bucket, any}, analytics], none},
       {[admin, security], [read]},
       {[admin], none},
       {[eventing], none},
       {[analytics], none},
       {[backup], none},
       {[], [read, list]}]},
     {security_admin_local, [],
      [{name, <<"Local User Security Admin">>},
       {folder, admin},
       {desc, <<"Can view all cluster statistics and manage local user "
                "roles, but not grant Full Admin or Security Admin roles to "
                "other users or alter their own role. This user can access "
                "the web console. This user cannot read data.">>}],
      [{[admin, security, admin], none},
       {[admin, security, external], none},
       {[admin, security], all},
       {[admin, logs], none},
       {[{bucket, any}, data], none},
       {[{bucket, any}, views], none},
       {[{bucket, any}, n1ql], none},
       {[{bucket, any}, fts], none},
       {[{bucket, any}, analytics], none},
       {[{bucket, any}], [read]},
       {[analytics], none},
       {[backup], none},
       {[eventing], none},
       {[xdcr], none},
       {[settings, fts], none},
       {[], [read, list]}]},
     {security_admin_external, [],
      [{name, <<"External User Security Admin">>},
       {folder, admin},
       {desc, <<"Can view all cluster statistics and manage external user "
                "roles, but not grant Full Admin or Security Admin roles to "
                "other users or alter their own role. This user can access "
                "the web console. This user cannot read data.">>}],
      [{[admin, security, admin], none},
       {[admin, security, local], none},
       {[admin, security], all},
       {[admin, logs], none},
       {[{bucket, any}, data], none},
       {[{bucket, any}, views], none},
       {[{bucket, any}, n1ql], none},
       {[{bucket, any}, fts], none},
       {[{bucket, any}, analytics], none},
       {[{bucket, any}], [read]},
       {[analytics], none},
       {[backup], none},
       {[eventing], none},
       {[xdcr], none},
       {[settings, fts], none},
       {[], [read, list]}]},
     {cluster_admin, [],
      [{name, <<"Cluster Admin">>},
       {folder, admin},
       {desc, <<"Can manage all cluster features except security. This user "
                "can access the web console. This user cannot read data.">>}],
      [{[admin, internal], none},
       {[admin, security], none},
       {[admin, diag], [read]},
       {[{bucket, any}, data], none},
       {[{bucket, any}, views], none},
       {[{bucket, any}, n1ql], none},
       {[{bucket, any}, fts], none},
       {[{bucket, any}, analytics], none},
       {[n1ql, curl], none},
       {[eventing], none},
       {[analytics], none},
       {[backup], none},
       {[], all}]},
     {eventing_admin, [],
      [{name, <<"Eventing Full Admin">>},
       {folder, admin},
       {desc, <<"Can create/manage eventing functions. This user can access "
                "the web console">>}],
      [{[admin], none},
       {[xdcr], none},
       {[{bucket, any}, xdcr], none},
       {[{bucket, any}], all},
       {[n1ql], all},
       {[eventing], all},
       {[analytics], all},
       {[buckets], all},
       {[], [read]}]},
     {backup_admin, [],
      [{name, <<"Backup Full Admin">>},
       {folder, admin},
       {desc, <<"Can perform backup related tasks. This user can access "
                "the web console">>}],
      [{[admin], none},
       {[], all}]},
     {bucket_admin, [bucket_name],
      [{name, <<"Bucket Admin">>},
       {folder, bucket},
       {desc, <<"Can manage ALL bucket features for a given bucket (including "
                "start/stop XDCR). This user can access the web console. This "
                "user cannot read data.">>}],
      [{[{bucket, bucket_name}, xdcr], [read, execute]},
       {[{bucket, bucket_name}, data], none},
       {[{bucket, bucket_name}, views], none},
       {[{bucket, bucket_name}, n1ql], none},
       {[{bucket, bucket_name}, fts], none},
       {[{bucket, any}, analytics], none},
       {[{bucket, bucket_name}], all},
       {[{bucket, any}, settings], [read]},
       {[{bucket, any}], none},
       {[xdcr], none},
       {[admin], none},
       {[eventing], none},
       {[analytics], none},
       {[backup], none},
       {[], [read]}]},
     {scope_admin, ?RBAC_SCOPE_PARAMS,
      [{name, <<"Manage Scopes">>},
       {folder, bucket},
       {desc, <<"Can create/delete scopes and collections within a given bucket. "
                "This user cannot access the web console.">>}],
      [{[{collection, [bucket_name, scope_name, any]}, collections], all}]},
     {bucket_full_access, [bucket_name],
      [{name, <<"Application Access">>},
       {folder, bucket},
       {desc, <<"Full access to bucket data. This user cannot access the web "
                "console and is intended only for application access. This "
                "user can read and write data.">>},
       {ce, true}],
      [{[{bucket, bucket_name}, data], all},
       {[{bucket, bucket_name}, views], all},
       {[{bucket, bucket_name}, n1ql, index], all},
       {[{bucket, bucket_name}, n1ql], [execute]},
       {[{bucket, bucket_name}], [read, flush]},
       {[{bucket, bucket_name}, settings], [read]},
       {[pools], [read]}]},
     {views_admin, [bucket_name],
      [{name, <<"Views Admin">>},
       {folder, admin},
       {desc, <<"Can create and manage views of a given bucket. This user can "
                "access the web console. This user can read some data.">>}],
      [{[{bucket, bucket_name}, views], all},
       {[{bucket, bucket_name}, data], [read]},
       {[{bucket, bucket_name}, stats], [read]},
       {[{bucket, any}, settings], [read]},
       {[{bucket, any}], none},
       {[{bucket, bucket_name}, n1ql], [execute]},
       {[xdcr], none},
       {[admin], none},
       {[eventing], none},
       {[analytics], none},
       {[backup], none},
       {[], [read]}]},
     {views_reader, [bucket_name],
      [{name, <<"Views Reader">>},
       {folder, views},
       {desc, <<"Can read data from the views of a given bucket. This user "
                "cannot access the web console and is intended only for "
                "application access. This user can read some data.">>}],
      [{[{bucket, bucket_name}, views], [read]},
       {[{bucket, bucket_name}, data, docs], [read]},
       {[pools], [read]}]},
     {replication_admin, [],
      [{name, <<"XDCR Admin">>},
       {folder, xdcr},
       {desc, <<"Can administer XDCR features to create cluster references and "
                "replication streams out of this cluster. This user can "
                "access the web console. This user can read some data.">>}],
      [{[{bucket, any}, xdcr], all},
       {[{bucket, any}, data], [read]},
       {[{bucket, any}, settings], [read]},
       {[{bucket, any}, stats], [read]},
       {[{bucket, any}, collections], [read]},
       {[{bucket, any}], none},
       {[xdcr, developer], [read]},
       {[xdcr], all},
       {[admin], none},
       {[eventing], none},
       {[analytics], none},
       {[backup], none},
       {[], [read]}]},
     {data_reader, ?RBAC_COLLECTION_PARAMS,
      [{name, <<"Data Reader">>},
       {folder, data},
       {desc, <<"Can read data from a given bucket, scope or collection. "
                "This user cannot access the web console and is intended only "
                "for application access. This user can read data, but cannot "
                "write it.">>}],
      [{[{collection, ?RBAC_COLLECTION_PARAMS}, data, docs], [read]},
       {[{collection, ?RBAC_COLLECTION_PARAMS}, data, meta], [read]},
       {[{collection, ?RBAC_COLLECTION_PARAMS}, data, xattr], [read]},
       {[{bucket, bucket_name}, settings], [read]},
       {[pools], [read]}]},
     {data_writer, ?RBAC_COLLECTION_PARAMS,
      [{name, <<"Data Writer">>},
       {folder, data},
       {desc, <<"Can write data to a given bucket, scope or collection. "
                "This user cannot access the web console and is intended only "
                "for application access. This user can write data, but cannot "
                "read it.">>}],
      [{[{collection, ?RBAC_COLLECTION_PARAMS}, data, docs],
        [insert, upsert, delete]},
       {[{collection, ?RBAC_COLLECTION_PARAMS}, data, xattr], [write]},
       {[{bucket, bucket_name}, settings], [read]},
       {[pools], [read]}]},
     {data_dcp_reader, ?RBAC_COLLECTION_PARAMS,
      [{name, <<"Data DCP Reader">>},
       {folder, data},
       {desc, <<"Can initiate DCP streams for a given bucket, scope or "
                "collection. This user cannot access the web console and is "
                "intended only for application access. "
                "This user can read data.">>}],
      [{[{collection, ?RBAC_COLLECTION_PARAMS}, data, docs], [read]},
       {[{collection, ?RBAC_COLLECTION_PARAMS}, data, meta], [read]},
       {[{collection, ?RBAC_COLLECTION_PARAMS}, data, dcpstream], [read]},
       {[{collection, ?RBAC_COLLECTION_PARAMS}, data, sxattr], [read]},
       {[{collection, ?RBAC_COLLECTION_PARAMS}, data, xattr], [read]},
       {[{collection, ?RBAC_COLLECTION_PARAMS}, collections], [read]},
       {[{bucket, bucket_name}, data, dcp], [read]},
       {[{bucket, bucket_name}, settings], [read]},
       {[admin, memcached, idle], [write]},
       {[pools], [read]}]},
     {data_backup, [bucket_name],
      [{name, <<"Data Backup & Restore">>},
       {folder, backup},
       {desc, <<"Can backup and restore a given bucket’s data. This user "
                "cannot access the web console and is intended only for "
                "application access. This user can read data.">>}],
      [{[{collection, [bucket_name, any, any]}, collections], all},
       {[{bucket, bucket_name}, data], all},
       {[{bucket, bucket_name}, views], [read, write]},
       {[{bucket, bucket_name}, fts], [read, write, manage]},
       {[{bucket, bucket_name}, stats], [read]},
       {[{bucket, bucket_name}, settings], [read]},
       {[{bucket, bucket_name}, n1ql, index], [create, list, build]},
       {[{bucket, bucket_name}, analytics], [manage, select]},
       {[analytics], [select, backup]},
       {[pools], [read]}]},
     {data_monitoring, ?RBAC_COLLECTION_PARAMS,
      [{name, <<"Data Monitor">>},
       {folder, data},
       {desc, <<"Can read statistics for a given bucket, scope or collection. "
                "This user cannot access the web console and is intended only "
                "for application access. This user cannot read data.">>}],
      [{[{collection, ?RBAC_COLLECTION_PARAMS}, stats], [read]},
       {[{collection, ?RBAC_COLLECTION_PARAMS}, collections], [read]},
       {[{bucket, bucket_name}, settings], [read]},
       {[tasks], [read]},
       {[pools], [read]}]},
     {fts_admin, [bucket_name],
      [{name, <<"Search Admin">>},
       {folder, search},
       {desc, <<"Can administer all Full Text Search features. This user can "
                "access the web console. This user can read some data.">>}],
      [{[{bucket, bucket_name}, fts], [read, write, manage]},
       {[{bucket, bucket_name}, collections], [read]},
       {[{bucket, bucket_name}, data, docs], [read]},
       {[settings, fts], [read, write, manage]},
       {[ui], [read]},
       {[pools], [read]},
       {[{bucket, bucket_name}, settings], [read]}]},
     {fts_searcher, ?RBAC_COLLECTION_PARAMS,
      [{name, <<"Search Reader">>},
       {folder, search},
       {desc, <<"Can query Full Text Search indexes for a given bucket, scope "
                "or collection. This user can access the web console. This "
                "user can read some data.">>}],
      [{[{collection, ?RBAC_COLLECTION_PARAMS}, fts], [read]},
       {[settings, fts], [read]},
       {[ui], [read]},
       {[pools], [read]},
       {[{bucket, bucket_name}, settings], [read]}]},
     {query_select, ?RBAC_COLLECTION_PARAMS,
      [{name, <<"Query Select">>},
       {folder, 'query'},
       {desc, <<"Can execute a SELECT statement on a given bucket, scope or "
                "collection to retrieve data. This user can access the web "
                "console and can read data, but not write it.">>}],
      [{[{collection, ?RBAC_COLLECTION_PARAMS}, n1ql, select], [execute]},
       {[{collection, ?RBAC_COLLECTION_PARAMS}, data, docs], [read]},
       {[{bucket, bucket_name}, settings], [read]},
       {[ui], [read]},
       {[pools], [read]}]},
     {query_update, ?RBAC_COLLECTION_PARAMS,
      [{name, <<"Query Update">>},
       {folder, 'query'},
       {desc, <<"Can execute an UPDATE statement on a given bucket, scope or "
                "collection to update data. This user can access the web "
                "console and write data, but cannot read it.">>}],
      [{[{collection, ?RBAC_COLLECTION_PARAMS}, n1ql, update], [execute]},
       {[{collection, ?RBAC_COLLECTION_PARAMS}, data, docs], [upsert]},
       {[{bucket, bucket_name}, settings], [read]},
       {[ui], [read]},
       {[pools], [read]}]},
     {query_insert, ?RBAC_COLLECTION_PARAMS,
      [{name, <<"Query Insert">>},
       {folder, 'query'},
       {desc, <<"Can execute an INSERT statement on a given bucket, scope or "
                "collection to add data. This user can access the web console "
                "and insert data, but cannot read it.">>}],
      [{[{collection, ?RBAC_COLLECTION_PARAMS}, n1ql, insert], [execute]},
       {[{collection, ?RBAC_COLLECTION_PARAMS}, data, docs], [insert]},
       {[{bucket, bucket_name}, settings], [read]},
       {[ui], [read]},
       {[pools], [read]}]},
     {query_delete, ?RBAC_COLLECTION_PARAMS,
      [{name, <<"Query Delete">>},
       {folder, 'query'},
       {desc, <<"Can execute a DELETE statement on a given bucket, scope or "
                "collection to delete data. This user can access the web "
                "console, but cannot read data. This user can delete data.">>}],
      [{[{collection, ?RBAC_COLLECTION_PARAMS}, n1ql, delete], [execute]},
       {[{collection, ?RBAC_COLLECTION_PARAMS}, data, docs], [delete]},
       {[{bucket, bucket_name}, settings], [read]},
       {[ui], [read]},
       {[pools], [read]}]},
     {query_manage_index, ?RBAC_COLLECTION_PARAMS,
      [{name, <<"Query Manage Index">>},
       {folder, 'query'},
       {desc, <<"Can manage indexes for a given bucket, scope or collection. "
                "This user can access the web console, but cannot read data.">>
       }],
      [{[{collection, ?RBAC_COLLECTION_PARAMS}, n1ql, index], all},
       {[{collection, ?RBAC_COLLECTION_PARAMS}, collections], [read]},
       {[{bucket, bucket_name}, settings], [read]},
       {[settings, indexes], [read]},
       {[ui], [read]},
       {[pools], [read]}]},
     {query_system_catalog, [],
      [{name, <<"Query System Catalog">>},
       {folder, 'query'},
       {desc, <<"Can look up system catalog information via N1QL. This user "
                "can access the web console, but cannot read user data.">>}],
      [{[{bucket, any}, n1ql, index], [list]},
       {[{bucket, any}, settings], [read]},
       {[n1ql, meta], [read]},
       {[settings, indexes], [read]},
       {[ui], [read]},
       {[pools], [read]}]},
     {query_external_access, [],
      [{name, <<"Query CURL Access">>},
       {folder, 'query'},
       {desc, <<"Can execute the CURL statement from within N1QL. This user "
                "can access the web console, but cannot read data (within "
                "Couchbase).">>}],
      [{[n1ql, curl], [execute]},
       {[{bucket, any}, settings], [read]},
       {[ui], [read]},
       {[pools], [read]}]},
     {query_manage_global_functions, [],
      [{name, <<"Manage Global Functions">>},
       {folder, 'query'},
       {desc, <<"Can manage global n1ql functions">>}],
      [{[n1ql, udf], [manage]},
       {[ui], [read]},
       {[pools], [read]}]},
     {query_execute_global_functions, [],
      [{name, <<"Execute Global Functions">>},
       {folder, 'query'},
       {desc, <<"Can execute global n1ql functions">>}],
      [{[n1ql, udf], [execute]},
       {[ui], [read]},
       {[pools], [read]}]},
     {query_manage_functions, ?RBAC_SCOPE_PARAMS,
      [{name, <<"Manage Scope Functions">>},
       {folder, 'query'},
       {desc, <<"Can manage n1ql functions for a given scope">>}],
      [{[{collection, [bucket_name, scope_name, any]}, n1ql, udf], [manage]},
       {[{collection, [bucket_name, scope_name, any]}, collections], [read]},
       {[ui], [read]},
       {[pools], [read]}]},
     {query_execute_functions, ?RBAC_SCOPE_PARAMS,
      [{name, <<"Execute Scope Functions">>},
       {folder, 'query'},
       {desc, <<"Can execute n1ql functions for a given scope">>}],
      [{[{collection, [bucket_name, scope_name, any]}, n1ql, udf], [execute]},
       {[ui], [read]},
       {[pools], [read]}]},
     {query_manage_global_external_functions, [],
      [{name, <<"Manage Global External Functions">>},
       {folder, 'query'},
       {desc, <<"Can manage global external language functions">>}],
      [{[n1ql, udf_external], [manage]},
       {[ui], [read]},
       {[pools], [read]}]},
     {query_execute_global_external_functions, [],
      [{name, <<"Execute Global External Functions">>},
       {folder, 'query'},
       {desc, <<"Can execute global external language functions">>}],
      [{[n1ql, udf_external], [execute]},
       {[ui], [read]},
       {[pools], [read]}]},
     {query_manage_external_functions, ?RBAC_SCOPE_PARAMS,
      [{name, <<"Manage Scope External Functions">>},
       {folder, 'query'},
       {desc, <<"Can manage external language functions for a given scope">>}],
      [{[{collection, [bucket_name, scope_name, any]}, n1ql,
         udf_external], [manage]},
       {[{collection, [bucket_name, scope_name, any]}, collections], [read]},
       {[ui], [read]},
       {[pools], [read]}]},
     {query_execute_external_functions, ?RBAC_SCOPE_PARAMS,
      [{name, <<"Execute Scope External Functions">>},
       {folder, 'query'},
       {desc, <<"Can execute external language functions for a given scope">>}],
      [{[{collection, [bucket_name, scope_name, any]}, n1ql,
         udf_external], [execute]},
       {[ui], [read]},
       {[pools], [read]}]},
     {replication_target, [bucket_name],
      [{name, <<"XDCR Inbound">>},
       {folder, xdcr},
       {desc, <<"Can create XDCR streams into a given bucket. This user cannot "
                "access the web console or read any data.">>}],
      [{[{bucket, bucket_name}, settings], [read]},
       {[{bucket, bucket_name}, data, meta], [read, write]},
       {[{bucket, bucket_name}, stats], [read]},
       {[{bucket, bucket_name}, collections], [read]},
       {[pools], [read]}]},
     {analytics_manager, [bucket_name],
      [{name, <<"Analytics Manager">>},
       {folder, analytics},
       {desc, <<"Can manage Analytics local links. Can manage datasets on a "
                "given bucket. Can query datasets created on this bucket. "
                "This user can access the web console and read some data.">>}],
      [{[{bucket, bucket_name}, analytics], [manage, select]},
       {[ui], [read]},
       {[pools], [read]}]},
     {analytics_reader, [],
      [{name, <<"Analytics Reader">>},
       {folder, analytics},
       {desc, <<"Can query datasets. This is a global role as datasets may "
                "be created on different buckets. This user can access the "
                "web console and read some data.">>}],
      [{[analytics], [select]},
       {[{bucket, any}, analytics], [select]},
       {[ui], [read]},
       {[pools], [read]}]},
     {analytics_select, ?RBAC_COLLECTION_PARAMS,
      [{name, <<"Analytics Select">>},
       {folder, analytics},
       {desc, <<"Can query datasets on a given bucket, scope or "
                "collection. This user can access the web console and read "
                "some data.">>}],
      [{[{collection, ?RBAC_COLLECTION_PARAMS}, analytics], [select]},
       {[ui], [read]},
       {[pools], [read]}]},
     {analytics_admin, [],
      [{name, <<"Analytics Admin">>},
       {folder, analytics},
       {desc, <<"Can manage dataverses. Can manage all Analytics links. "
                "Can manage all datasets. This user can access the web "
                "console but cannot read data.">>}],
      [{[analytics], [manage]},
       {[{bucket, any}, analytics], [manage]},
       {[ui], [read]},
       {[pools], [read]}]},
     {mobile_sync_gateway, [bucket_name],
      [{name, <<"Sync Gateway">>},
       {folder, mobile},
       {desc, <<"Full access to bucket data as required by Sync Gateway. "
                "This user cannot access the web console and is intended "
                "only for use by Sync Gateway. This user can read and "
                "write data, manage indexes and views, and read some "
                "cluster information.">>}],
      [{[{bucket, bucket_name}, data], all},
       {[{bucket, bucket_name}, views], all},
       {[{bucket, bucket_name}, n1ql, index], all},
       {[{bucket, bucket_name}, n1ql], [execute]},
       {[{bucket, bucket_name}], [read, flush]},
       {[{bucket, bucket_name}, settings], [read]},
       {[admin, memcached, idle], [write]},
       {[settings, autocompaction], [read]},
       {[pools], [read]}]},
     {sync_gateway_configurator, ?RBAC_COLLECTION_PARAMS,
      [{name, <<"Sync Gateway Architect">>},
       {folder, mobile},
       {desc, <<"Can manage Sync Gateway databases and users, "
                "and access Sync Gateway's /metrics endpoint. "
                "This user cannot read application data.">>}],
      [{[{collection, ?RBAC_COLLECTION_PARAMS}, sgw], all}]},
     {sync_gateway_app, ?RBAC_COLLECTION_PARAMS,
      [{name, <<"Sync Gateway Application">>},
       {folder, mobile},
       {desc, <<"Can manage Sync Gateway users and roles, and "
                "read and write application data through Sync "
                "Gateway.">>}],
      [{[{collection, ?RBAC_COLLECTION_PARAMS}, sgw, auth], [configure]},
       {[{collection, ?RBAC_COLLECTION_PARAMS}, sgw, principal], [read, write]},
       {[{collection, ?RBAC_COLLECTION_PARAMS}, sgw, appdata], [read, write]},
       {[{collection, ?RBAC_COLLECTION_PARAMS}, sgw, principal_appdata], [read]}]},
     {sync_gateway_app_ro, ?RBAC_COLLECTION_PARAMS,
      [{name, <<"Sync Gateway Application Read Only">>},
       {folder, mobile},
       {desc, <<"Can read Sync Gateway users and roles, and "
                "read application data through Sync Gateway.">>}],
      [{[{collection, ?RBAC_COLLECTION_PARAMS}, sgw, appdata], [read]},
       {[{collection, ?RBAC_COLLECTION_PARAMS}, sgw, principal], [read]},
       {[{collection, ?RBAC_COLLECTION_PARAMS}, sgw, principal_appdata], [read]}]},
     {sync_gateway_replicator, ?RBAC_COLLECTION_PARAMS,
      [{name, <<"Sync Gateway Replicator">>},
       {folder, mobile},
       {desc, <<"Can manage Inter-Sync Gateway Replications. "
                "This user cannot read application data.">>}],
      [{[{collection, ?RBAC_COLLECTION_PARAMS}, sgw, replications], all}]},
     {sync_gateway_dev_ops, [],
      [{name, <<"Sync Gateway Dev Ops">>},
       {folder, mobile},
       {desc, <<"Can manage Sync Gateway node-level configuration, "
                "and access Sync Gateway's /metrics endpoint "
                "for Prometheus integration.">>}],
<<<<<<< HEAD
      [{[{collection, ?RBAC_COLLECTION_PARAMS}, sgw, dev_ops], all},
       {[admin, stats_export], [read]}]},
     {external_stats_reader, [],
      [{name, <<"External Stats Reader">>},
       {folder, admin},
       {desc, <<"Access to /metrics endpoint for Prometheus integration. "
                "Can read all stats for all services. This user cannot "
                "access the web console">>}],
      [{[admin, stats_export], [read]}]}].

ui_folders() ->
    [{admin, "Administrative"},
     {bucket, "Bucket"},
     {data, "Data"},
     {views, "Views"},
     {'query', "Query & Index"},
     {search, "Search"},
     {analytics, "Analytics"},
     {xdcr, "XDCR"},
     {backup, "Backup"},
     {mobile, "Mobile"}].
=======
      [{[{collection, [any, any, any]}, sgw, dev_ops], all},
       {[admin, stats_export], [read]}]}];
sync_gateway_roles(false) ->
    [].
>>>>>>> d712f1a9

internal_roles() ->
    [{stats_reader, [], [],
      [{[admin, internal, stats], [read]}]}].

maybe_add_developer_preview_roles() ->
    DP = cluster_compat_mode:is_developer_preview(),
    add_replication_developer_roles(DP).

add_replication_developer_roles(true) ->
    [{replication_developer, [],
      [{name, <<"XDCR Developer">>},
       {folder, xdcr},
       {desc, <<"Can read and write Custom Conflict Resolution merge "
                "functions. This user cannot access the web console.">>}],
      [{[xdcr, developer], all}]}];
add_replication_developer_roles(false) ->
    [].

-spec get_definitions(all | public) -> [rbac_role_def(), ...].
get_definitions(Type) ->
    get_definitions(ns_config:latest(), Type).

-spec get_definitions(ns_config(), all | public) -> [rbac_role_def(), ...].
get_definitions(Config, all) ->
    get_definitions(Config, public) ++ internal_roles();
get_definitions(Config, public) ->
    get_public_definitions(cluster_compat_mode:get_compat_version(Config)).

-spec get_public_definitions(list()) -> [rbac_role_def(), ...].
get_public_definitions(Version) when Version < ?VERSION_66 ->
    menelaus_old_roles:roles_pre_66();
get_public_definitions(Version) when Version < ?VERSION_70 ->
    menelaus_old_roles:roles_pre_70();
get_public_definitions(Version) when Version < ?VERSION_NEO ->
    menelaus_old_roles:roles_pre_NEO();
get_public_definitions(_) ->
    roles() ++ maybe_add_developer_preview_roles().

-spec object_match(
        rbac_permission_object(), rbac_permission_pattern_object()) ->
                          boolean().
object_match(_, []) ->
    true;
object_match([], [_|_]) ->
    false;
object_match([Vertex | RestOfObject],
             [FilterVertex | RestOfObjectPattern]) ->
    case vertex_match(Vertex, FilterVertex) of
        true ->
            object_match(RestOfObject, RestOfObjectPattern);
        false ->
            false
    end;
object_match(_, _) ->
    false.

vertex_params_match(Params, FilterParams) ->
    lists:all(fun vertex_param_match/1, lists:zip(Params, FilterParams)).

vertex_param_match({any, _}) ->
    true;
vertex_param_match({all, any}) ->
    true;
vertex_param_match({_, any}) ->
    true;
vertex_param_match({A, B}) ->
    A =:= B.

is_data_vertex({bucket, _}) ->
    true;
is_data_vertex({scope, _}) ->
    true;
is_data_vertex({collection, _}) ->
    true;
is_data_vertex(_) ->
    false.

get_vertex_param_list({bucket, B}) ->
    [B];
get_vertex_param_list({_, Params}) ->
    Params;
get_vertex_param_list(_) ->
    [].

expand_vertex(Vertex, Pad) ->
    case is_data_vertex(Vertex) of
        true ->
            {collection,
             misc:align_list(get_vertex_param_list(Vertex), 3, Pad)};
        false ->
            Vertex
    end.

vertex_match(PermissionVertex, FilterVertex) ->
    expanded_vertex_match(expand_vertex(PermissionVertex, all),
                          expand_vertex(FilterVertex, any)).

expanded_vertex_match({_Same, Params}, {_Same, FilterParams}) ->
    vertex_params_match(Params, FilterParams);
expanded_vertex_match(_Same, _Same) ->
    true;
expanded_vertex_match(_, _) ->
    false.

-spec get_allowed_operations(
        rbac_permission_object(), [rbac_permission_pattern()]) ->
                                    rbac_permission_pattern_operations().
get_allowed_operations(_Object, []) ->
    none;
get_allowed_operations(Object, [{ObjectPattern, AllowedOperations} | Rest]) ->
    case object_match(Object, ObjectPattern) of
        true ->
            AllowedOperations;
        false ->
            get_allowed_operations(Object, Rest)
    end.

-spec operation_allowed(rbac_operation(),
                        rbac_permission_pattern_operations()) ->
                               boolean().
operation_allowed(_, all) ->
    true;
operation_allowed(_, none) ->
    false;
operation_allowed(any, _) ->
    true;
operation_allowed(Operation, AllowedOperations) ->
    lists:member(Operation, AllowedOperations).

-spec is_allowed(rbac_permission(),
                 rbac_identity() | [rbac_compiled_role()]) -> boolean().
is_allowed(Permission, {_, _} = Identity) ->
    Roles = get_compiled_roles(Identity),
    is_allowed(Permission, Roles);
is_allowed({Object, Operation}, Roles) ->
    lists:any(fun (Role) ->
                      Operations = get_allowed_operations(Object, Role),
                      operation_allowed(Operation, Operations)
              end, Roles).

-spec substitute_params([string()],
                        [atom()], [rbac_permission_pattern_raw()]) ->
                               [rbac_permission_pattern()].
substitute_params([], [], Permissions) ->
    Permissions;
substitute_params(Params, ParamDefinitions, Permissions) ->
    ParamPairs = lists:zip(ParamDefinitions, Params),
    lists:map(
      fun ({ObjectPattern, AllowedOperations}) ->
              {lists:map(
                 fun ({Name, List}) when is_list(List) ->
                         {Name, [substitute_param(Param, ParamPairs) ||
                                    Param <- List]};
                     ({Name, Param}) ->
                         {Name, substitute_param(Param, ParamPairs)};
                     (Vertex) ->
                         Vertex
                 end, ObjectPattern), AllowedOperations}
      end, Permissions).

substitute_param(any, _ParamPairs) ->
    any;
substitute_param(Param, ParamPairs) ->
    {Param, Subst} = lists:keyfind(Param, 1, ParamPairs),
    Subst.

compile_param(bucket_name, Name, Snapshot) ->
    find_object(Name,
                fun (BucketName) ->
                        case ns_bucket:uuid(BucketName, Snapshot) of
                            not_present ->
                                undefined;
                            UUID ->
                                {UUID,
                                 collections:get_manifest(BucketName, Snapshot)}
                        end
                end);
compile_param(scope_name, Name, Manifest) ->
    find_object(Name,
                fun (ScopeName) ->
                        case Manifest of
                            undefined ->
                                undefined;
                            _ ->
                                maybe_add_id(collections:get_scope(ScopeName,
                                                                   Manifest))
                        end
                end);
compile_param(collection_name, Name, Scope) ->
    find_object(Name, ?cut(maybe_add_id(collections:get_collection(_, Scope)))).

maybe_add_id(undefined) ->
    undefined;
maybe_add_id(Props) ->
    {collections:get_uid(Props), Props}.

find_object(any, _Find) ->
    {any, any};
find_object({Name, Id}, Find) ->
    case find_object(Name, Find) of
        RV = {{Name, Id}, _} ->
            RV;
        _ ->
            undefined
    end;
find_object(Name, Find) when is_list(Name) ->
    case Find(Name) of
        undefined ->
            undefined;
        {UUID, Props} ->
            {{Name, UUID}, Props}
    end.

params_version() ->
    params_version(ns_bucket:get_snapshot()).

-spec params_version(map()) -> term().
params_version(Snapshot) ->
    [{Name, ns_bucket:uuid(Name, Snapshot),
      collections:get_uid(
        collections:get_manifest(Name, Snapshot,
                                 collections:default_manifest()))} ||
        Name <- ns_bucket:get_bucket_names(Snapshot)].

compile_params([], [], Acc, _) ->
    lists:reverse(Acc);
compile_params([ParamDef | RestParamDefs], [Param | RestParams], Acc, Ctx) ->
    case compile_param(ParamDef, Param, Ctx) of
        undefined ->
            false;
        {Compiled, NewCtx} ->
            compile_params(RestParamDefs, RestParams, [Compiled | Acc], NewCtx)
    end.

compile_params(ParamDefs, Params, Buckets) ->
    compile_params(ParamDefs, Params, [], Buckets).

compile_role({Name, Params}, CompileRole, Definitions, Snapshot) ->
    case lists:keyfind(Name, 1, Definitions) of
        {Name, ParamDefs, _Props, Permissions} ->
            case compile_params(ParamDefs, Params, Snapshot) of
                false ->
                    false;
                NewParams ->
                    {true, CompileRole(Name, NewParams, ParamDefs, Permissions)}
            end;
        false ->
            false
    end;
compile_role(Name, CompileRole, Definitions, Snapshot) when is_atom(Name) ->
    compile_role({Name, []}, CompileRole, Definitions, Snapshot).

compile_roles(CompileRole, Roles, Definitions, Snapshot) ->
    lists:filtermap(compile_role(_, CompileRole, Definitions, Snapshot), Roles).

-spec compile_roles([rbac_role()], [rbac_role_def()] | undefined, map()) ->
                           [rbac_compiled_role()].
compile_roles(_Roles, undefined, _Snapshot) ->
    %% can happen briefly after node joins the cluster on pre 5.0 clusters
    [];
compile_roles(Roles, Definitions, Snapshot) ->
    compile_roles(
      fun (_Name, Params, ParamDefs, Permissions) ->
              substitute_params(strip_ids(ParamDefs, Params),
                                ParamDefs, Permissions)
      end, Roles, Definitions, Snapshot).

-spec get_roles(rbac_identity()) -> [rbac_role()].
get_roles({"", wrong_token}) ->
    case ns_config_auth:is_system_provisioned() of
        false ->
            [admin];
        true ->
            []
    end;
get_roles({"", anonymous}) ->
    case ns_config_auth:is_system_provisioned() of
        false ->
            [admin];
        true ->
            []
    end;
get_roles({_, admin}) ->
    [admin];
get_roles({_, stats_reader}) ->
    [stats_reader];
get_roles({BucketName, bucket}) ->
    [{bucket_full_access, [BucketName]}];
get_roles({_User, external} = Identity) ->
    menelaus_users:get_roles(Identity);
get_roles({_User, local} = Identity) ->
    menelaus_users:get_roles(Identity).

compiled_roles_cache_name() ->
    compiled_roles_cache.

start_compiled_roles_cache() ->
    UsersFilter =
        fun ({user_version, _V}) ->
                true;
            ({group_version, _V}) ->
                true;
            (_) ->
                false
        end,
    ConfigFilter =
        fun (cluster_compat_version) ->
                true;
            (rest_creds) ->
                true;
            (Key) ->
                collections:key_match(Key) =/= false orelse
                    ns_bucket:buckets_change(Key)
        end,
    GetVersion =
        fun () ->
                {cluster_compat_mode:get_compat_version(),
                 menelaus_users:get_users_version(),
                 menelaus_users:get_groups_version(),
                 ns_config_auth:is_system_provisioned(),
                 params_version()}
        end,
    GetEvents =
        case ns_node_disco:couchdb_node() == node() of
            true ->
                fun () ->
                        dist_manager:wait_for_node(
                          fun ns_node_disco:ns_server_node/0),
                        [{{user_storage_events, ns_node_disco:ns_server_node()},
                          UsersFilter},
                         {config_events, ConfigFilter}]
                end;
            false ->
                fun () ->
                        [{user_storage_events, UsersFilter},
                         {config_events, ConfigFilter}]
                end
        end,

    versioned_cache:start_link(
      compiled_roles_cache_name(), 200, fun build_compiled_roles/1,
      GetEvents, GetVersion).

-spec get_compiled_roles(rbac_identity()) -> [rbac_compiled_role()].
get_compiled_roles({_, external} = Identity) ->
    roles_cache:build_compiled_roles(Identity);
get_compiled_roles(Identity) ->
    versioned_cache:get(compiled_roles_cache_name(), Identity).

build_compiled_roles(Identity) ->
    case ns_node_disco:couchdb_node() == node() of
        false ->
            ?log_debug("Compile roles for user ~p",
                       [ns_config_log:tag_user_data(Identity)]),
            Definitions = get_definitions(all),
            compile_roles(get_roles(Identity), Definitions,
                          ns_bucket:get_snapshot());
        true ->
            ?log_debug("Retrieve compiled roles for user ~p from ns_server "
                       "node", [ns_config_log:tag_user_data(Identity)]),
            rpc:call(ns_node_disco:ns_server_node(),
                     ?MODULE, build_compiled_roles, [Identity])
    end.

filter_out_invalid_roles(Roles, Definitions, Snapshot) ->
    compile_roles(fun (Name, [], _, _) ->
                          Name;
                      (Name, Params, _, _) ->
                          {Name, Params}
                  end, Roles, Definitions, Snapshot).

get_permission_params({[V | _], _}) ->
    case is_data_vertex(V) of
        true ->
            get_vertex_param_list(V);
        _ ->
            []
    end;
get_permission_params(_) ->
    [].

calculate_possible_param_values(Snapshot, Combination, Permission) ->
    Len = length(Combination),
    PermissionParams = get_permission_params(Permission),
    RawParams =
        lists:usort(
          lists:map(
            fun (I) ->
                    misc:align_list(PermissionParams, I, any) ++
                        lists:duplicate(Len - I, any)
            end, lists:seq(0, length(Combination)))),
    lists:filtermap(
      fun (Params) ->
              case compile_params(Combination, Params, Snapshot) of
                  false ->
                      false;
                  Compiled ->
                      {true, Compiled}
              end
      end, RawParams).

all_params_combinations() ->
    [[], [bucket_name], ?RBAC_SCOPE_PARAMS, ?RBAC_COLLECTION_PARAMS].

-spec calculate_possible_param_values(map(), undefined | rbac_permission()) ->
                                             rbac_all_param_values().
calculate_possible_param_values(Snapshot, Permission) ->
    [{Combination,
      calculate_possible_param_values(Snapshot, Combination, Permission)} ||
        Combination <- all_params_combinations()].

-spec get_possible_param_values([atom()], rbac_all_param_values()) ->
                                       [[rbac_role_param()]].
get_possible_param_values(ParamDefs, AllValues) ->
    {ParamDefs, Values} = lists:keyfind(ParamDefs, 1, AllValues),
    Values.

visible_roles_filter() ->
    case cluster_compat_mode:is_enterprise() of
        true ->
            pipes:filter(fun ({_, _, Props, _}) -> Props =/= [] end);
        false ->
            pipes:filter(fun ({_, _, Props, _}) ->
                                 proplists:get_value(ce, Props, false)
                         end)
    end.

expand_params(AllPossibleValues) ->
    ?make_transducer(
       pipes:foreach(
         ?producer(),
         fun ({Role, [], Props, _}) ->
                 ?yield({Role, Props});
             ({Role, ParamDefs, Props, _}) ->
                 lists:foreach(
                   fun (Values) ->
                           ?yield({{Role, Values}, Props})
                   end, get_possible_param_values(ParamDefs, AllPossibleValues))
         end)).

filter_by_permission(undefined, _Snapshot, _Definitions) ->
    pipes:filter(fun (_) -> true end);
filter_by_permission(Permission, Snapshot, Definitions) ->
    pipes:filter(
      fun ({Role, _}) ->
              is_allowed(Permission,
                         compile_roles([Role], Definitions, Snapshot))
      end).

-spec produce_roles_by_permission(rbac_permission(), map()) ->
                                         pipes:producer(rbac_role()).
produce_roles_by_permission(Permission, Snapshot) ->
    AllValues = calculate_possible_param_values(Snapshot, Permission),
    Definitions = get_definitions(ns_config:latest(), public),
    pipes:compose(
      [pipes:stream_list(Definitions),
       visible_roles_filter(),
       expand_params(AllValues),
       filter_by_permission(Permission, Snapshot, Definitions)]).

strip_id(_, any) ->
    any;
strip_id(_, {P, _Id}) ->
    P;
strip_id(bucket_name, P) ->
    %% to be removed as part of MB-38411
    P.

-spec strip_ids([rbac_role_def_param()], [rbac_role_param()]) ->
                       [rbac_role_param()].
strip_ids(ParamDefs, Params) ->
    [strip_id(ParamDef, Param) || {ParamDef, Param} <-
                                      lists:zip(ParamDefs, Params)].

-spec get_param_defs(rbac_role_name(), [rbac_role_def()]) ->
                            not_found | [rbac_role_def_param()].
get_param_defs(RoleName, Definitions) ->
    case lists:keyfind(RoleName, 1, Definitions) of
        {RoleName, ParamsDef, _, _} ->
            ParamsDef;
        _ ->
            not_found
    end.

-spec validate_role(rbac_role(), [rbac_role_def()], map()) ->
                           false | {ok, rbac_role()}.
validate_role(Role, Definitions, Snapshot) when is_atom(Role) ->
    validate_role(Role, [], Definitions, Snapshot);
validate_role({Role, Params}, Definitions, Snapshot) ->
    validate_role(Role, Params, Definitions, Snapshot).

validate_role(Role, Params, Definitions, Snapshot) ->
    case lists:keyfind(Role, 1, Definitions) of
        {Role, ParamsDef, _, _} when length(Params) =:= length(ParamsDef) ->
            case compile_params(ParamsDef, Params, Snapshot) of
                false ->
                    false;
                [] ->
                    {ok, Role};
                Expanded ->
                    {ok, {Role, Expanded}}
            end;
        _ ->
            false
    end.

get_visible_role_definitions() ->
    pipes:run(pipes:stream_list(get_definitions(public)),
              visible_roles_filter(),
              pipes:collect()).

-spec validate_roles([rbac_role()], map()) ->
                            {GoodRoles :: [rbac_role()],
                             BadRoles :: [rbac_role()]}.
validate_roles(Roles, Snapshot) ->
    Definitions = get_visible_role_definitions(),
    lists:foldl(fun (Role, {Validated, Unknown}) ->
                        case validate_role(Role, Definitions, Snapshot) of
                            false ->
                                {Validated, [Role | Unknown]};
                            {ok, R} ->
                                {[R | Validated], Unknown}
                        end
                end, {[], []}, Roles).

-spec get_security_roles(map()) -> [rbac_role()].
get_security_roles(Snapshot) ->
    pipes:run(produce_roles_by_permission({[admin, security], any}, Snapshot),
              pipes:collect()).

external_auth_polling_interval() ->
    ns_config:read_key_fast(external_auth_polling_interval,
                            ?DEFAULT_EXTERNAL_ROLES_POLLING_INTERVAL).


-ifdef(TEST).
filter_out_invalid_roles_test() ->
    Roles = [{role1, [{"bucket1", <<"id1">>}]},
             {role2, [{"bucket2", <<"id2">>}]}],
    Definitions = [{role1, [bucket_name],
                    [{name,<<"">>},{desc, <<"">>}],
                    [{[{bucket,bucket_name},settings],[read]}]},
                   {role2, [bucket_name],
                    [{name,<<"">>},{desc, <<"">>}],
                    [{[{bucket,bucket_name},n1ql,update],[execute]}]}],
    Snapshot = ns_bucket:toy_buckets([{"bucket1",
                                       [{uuid, <<"id1">>}, {props, []}]}]),
    ?assertEqual([{role1, [{"bucket1", <<"id1">>}]}],
                 filter_out_invalid_roles(Roles, Definitions, Snapshot)).

%% assertEqual is used instead of assert and assertNot to avoid
%% dialyzer warnings
object_match_test() ->
    ?assertEqual(true, object_match([], [])),
    ?assertEqual(false, object_match([], [o1, o2])),
    ?assertEqual(true, object_match([o3], [])),
    ?assertEqual(true, object_match([o1, o2], [o1, o2])),
    ?assertEqual(false, object_match([o1], [o1, o2])),
    ?assertEqual(true, object_match([o1, o2], [o1])),
    ?assertEqual(true, object_match([{bucket, "a"}], [{bucket, "a"}])),
    ?assertEqual(false, object_match([{bucket, "a"}], [{bucket, "b"}])),
    ?assertEqual(true, object_match([{bucket, any}], [{bucket, "b"}])),
    ?assertEqual(true, object_match([{bucket, "a"}], [{bucket, any}])),
    ?assertEqual(true, object_match([{bucket, any}], [{bucket, any}])),
    ?assertEqual(true, object_match([{bucket, all}], [{bucket, any}])),
    ?assertEqual(false, object_match([{bucket, all}], [{bucket, "a"}])).

object_match_with_collections_test() ->
    ?assertEqual(true, object_match([{collection, ["b", "s", "c"]}],
                                    [{bucket, "b"}])),
    ?assertEqual(true, object_match([{collection, ["b", "s", all]}],
                                    [{bucket, "b"}])),
    ?assertEqual(true, object_match([{collection, ["b", all, all]}],
                                    [{bucket, "b"}])),
    ?assertEqual(true, object_match([{scope, ["b", "s"]}], [{bucket, "b"}])),
    ?assertEqual(true, object_match([{scope, ["b", all]}], [{bucket, "b"}])),
    ?assertEqual(true, object_match([{collection, ["b", "s", "c"]}],
                                    [{collection, ["b", "s", "c"]}])),
    ?assertEqual(false, object_match([{collection, ["b", "s", "c1"]}],
                                     [{collection, ["b", "s", "c"]}])),
    ?assertEqual(false, object_match([{collection, ["b", "s", all]}],
                                     [{collection, ["b", "s", "c"]}])),
    ?assertEqual(true, object_match([{collection, ["b", "s", any]}],
                                    [{collection, ["b", "s", "c"]}])),
    ?assertEqual(false, object_match([{scope, ["b", "s"]}],
                                     [{collection, ["b", "s", "c"]}])),
    ?assertEqual(true, object_match([{scope, ["b", "s"]}],
                                    [{collection, ["b", "s", any]}])),
    ?assertEqual(false, object_match([{bucket, "b"}],
                                     [{collection, ["b", "s", "c"]}])),
    ?assertEqual(false, object_match([{bucket, "b"}],
                                     [{collection, ["b", "s", any]}])),
    ?assertEqual(true, object_match([{bucket, "b"}],
                                    [{collection, ["b", any, any]}])),
    ?assertEqual(false, object_match([{bucket, "b"}],
                                     [{collection, ["b1", any, any]}])).

toy_buckets_props() ->
    [{"test", [{uuid, <<"test_id">>}, {props, []}]},
     {"default", [{uuid, <<"default_id">>}, {props, []},
                  {collections, toy_manifest()}]}].

toy_buckets() ->
    ns_bucket:toy_buckets(toy_buckets_props()).

toy_manifest() ->
    [{uid, 2},
     {scopes, [{"s",  [{uid, 1}, {collections, [{"c",  [{uid, 1}]},
                                                {"c1", [{uid, 2}]}]}]},
               {"s1", [{uid, 2}, {collections, [{"c",  [{uid, 3}]}]}]}]}].

compile_roles(Roles, Definitions) ->
    compile_roles(Roles, Definitions, toy_buckets()).

compile_roles_test() ->
    StripId = fun ({N, _Id}) -> N; (N) -> N end,
    PermissionFilters =
        fun([B, S, C]) ->
                [{[{bucket, StripId(B)}], oper1},
                 {[{bucket, any}, docs], oper2},
                 {[v1, v2], oper3},
                 {[{collection, [StripId(B), StripId(S), StripId(C)]}],
                  oper4}]
        end,

    Definitions = [{simple_role, [], [],
                    [{[admin], all}]},
                   {test_role, [bucket_name], [],
                    [{[{bucket, bucket_name}], none}]},
                   {test_role1, ?RBAC_COLLECTION_PARAMS, [],
                    PermissionFilters(?RBAC_COLLECTION_PARAMS)},
                   {test_role2, ?RBAC_SCOPE_PARAMS, [],
                    PermissionFilters(?RBAC_SCOPE_PARAMS ++ [any])}],

    ?assertEqual([[{[admin], all}]],
                 compile_roles([simple_role, wrong_role], Definitions)),
    ?assertEqual([[{[{bucket, "test"}], none}]],
                 compile_roles([{test_role, ["test"]}], Definitions)),
    ?assertEqual([[{[{bucket, "test"}], none}]],
                 compile_roles([{test_role, [{"test", <<"test_id">>}]}],
                               Definitions)),
    ?assertEqual([], compile_roles([{test_role, [{"test", <<"wrong_id">>}]}],
                                   Definitions)),

    TestRole =
        fun (Success, Role, RoleParams, ParamsForExpected) ->
                Expected = [PermissionFilters(ParamsForExpected) || Success],
                ?assertEqual(Expected,
                             compile_roles([{Role, RoleParams}],
                                           Definitions))
        end,

    TestRole1 = ?cut(TestRole(_1, test_role1, _2, _2)),
    TestRole1(true, ["default", "s", "c"]),
    TestRole1(true, [{"default", <<"default_id">>}, {"s", 1}, {"c", 1}]),
    TestRole1(true, [{"default", <<"default_id">>}, {"s", 1}, any]),
    TestRole1(true, [{"default", <<"default_id">>}, any, any]),
    TestRole1(true, [any, any, any]),
    TestRole1(false, [{"default", <<"wrong_id">>}, {"s", 1}, {"c", 1}]),
    TestRole1(false, [{"default", <<"default_id">>}, {"s", 1}, {"c", 2}]),

    TestRole2 = ?cut(TestRole(_1, test_role2, _2, _2 ++ [any])),
    TestRole2(true, ["default", "s"]),
    TestRole2(true, [{"default", <<"default_id">>}, {"s", 1}]),
    TestRole2(true, [{"default", <<"default_id">>}, any]),
    TestRole2(true, [any, any]),
    TestRole1(false, [{"default", <<"wrong_id">>}, {"s", 1}]),
    TestRole1(false, [{"default", <<"default_id">>}, {"s", 2}]).

admin_test() ->
    Roles = compile_roles([admin], roles()),
    ?assertEqual(true, is_allowed({[buckets], create}, Roles)),
    ?assertEqual(true, is_allowed({[something, something], anything}, Roles)).

eventing_admin_test() ->
    Roles = compile_roles([eventing_admin], roles()),
    ?assertEqual(false, is_allowed({[admin], any}, Roles)),
    ?assertEqual(false, is_allowed({[xdcr], any}, Roles)),
    ?assertEqual(false, is_allowed({[{bucket, "test"}, xdcr], any}, Roles)),
    ?assertEqual(true, is_allowed({[buckets], create}, Roles)),
    ?assertEqual(true, is_allowed({[n1ql], all}, Roles)),
    ?assertEqual(true, is_allowed({[analytics], all}, Roles)),
    ?assertEqual(true, is_allowed({[eventing], all}, Roles)),
    ?assertEqual(true, is_allowed({[anything], read}, Roles)),
    ?assertEqual(false, is_allowed({[anything], write}, Roles)).

backup_admin_test() ->
    Roles = compile_roles([backup_admin], roles()),
    ?assertEqual(false, is_allowed({[admin], any}, Roles)),
    ?assertEqual(true, is_allowed({[buckets], create}, Roles)),
    ?assertEqual(true, is_allowed({[backup], all}, Roles)),
    ?assertEqual(true, is_allowed({[anything], all}, Roles)).

ro_admin_test() ->
    Roles = compile_roles([ro_admin], roles()),
    ?assertEqual(false, is_allowed({[{bucket, "test"}, data], read}, Roles)),
    ?assertEqual(true,
                 is_allowed({[{bucket, "test"}, something], read}, Roles)),
    ?assertEqual(false,
                 is_allowed({[{bucket, "test"}, something], write}, Roles)),
    ?assertEqual(false, is_allowed({[admin, security], write}, Roles)),
    ?assertEqual(true, is_allowed({[admin, security], read}, Roles)),
    ?assertEqual(false, is_allowed({[admin, other], write}, Roles)),
    ?assertEqual(true, is_allowed({[anything], read}, Roles)),
    ?assertEqual(false, is_allowed({[anything], write}, Roles)).

bucket_views_admin_check_global(Roles) ->
    ?assertEqual(false, is_allowed({[xdcr], read}, Roles)),
    ?assertEqual(false, is_allowed({[admin], read}, Roles)),
    ?assertEqual(true, is_allowed({[something], read}, Roles)),
    ?assertEqual(false, is_allowed({[something], write}, Roles)),
    ?assertEqual(false, is_allowed({[buckets], create}, Roles)).

bucket_views_admin_check_another(Roles) ->
    ?assertEqual(false, is_allowed({[{bucket, "another"}, xdcr], read}, Roles)),
    ?assertEqual(false,
                 is_allowed({[{bucket, "another"}, views], read}, Roles)),
    ?assertEqual(false, is_allowed({[{bucket, "another"}, data], read}, Roles)),
    ?assertEqual(true,
                 is_allowed({[{bucket, "another"}, settings], read}, Roles)),
    ?assertEqual(false,
                 is_allowed({[{bucket, "another"}, settings], write}, Roles)),
    ?assertEqual(false, is_allowed({[{bucket, "another"}], read}, Roles)),
    ?assertEqual(false, is_allowed({[buckets], create}, Roles)).

bucket_admin_check_default(Roles) ->
    ?assertEqual(true, is_allowed({[{bucket, "default"}, xdcr], read}, Roles)),
    ?assertEqual(true,
                 is_allowed({[{bucket, "default"}, xdcr], execute}, Roles)),
    ?assertEqual(
       true, is_allowed({[{bucket, "default"}, anything], anything}, Roles)),
    ?assertEqual(
       true, is_allowed({[{bucket, "default"}, anything], anything}, Roles)).

bucket_admin_test() ->
    Roles = compile_roles([{bucket_admin, ["default"]}], roles()),
    bucket_admin_check_default(Roles),
    bucket_views_admin_check_another(Roles),
    bucket_views_admin_check_global(Roles).

bucket_admin_wildcard_test() ->
    Roles = compile_roles([{bucket_admin, [any]}], roles()),
    bucket_admin_check_default(Roles),
    bucket_views_admin_check_global(Roles).

views_admin_check_default(Roles) ->
    ?assertEqual(true,
                 is_allowed({[{bucket, "default"}, views], anything}, Roles)),
    ?assertEqual(true,
                 is_allowed({[{bucket, "default"}, data], read}, Roles)),
    ?assertEqual(false,
                 is_allowed({[{bucket, "default"}, data], write}, Roles)),
    ?assertEqual(true,
                 is_allowed({[{bucket, "default"}, settings], read}, Roles)),
    ?assertEqual(false,
                 is_allowed({[{bucket, "default"}, settings], write}, Roles)),
    ?assertEqual(false, is_allowed({[{bucket, "default"}], read}, Roles)).

views_admin_test() ->
    Roles = compile_roles([{views_admin, ["default"]}], roles()),
    views_admin_check_default(Roles),
    bucket_views_admin_check_another(Roles),
    bucket_views_admin_check_global(Roles).

views_admin_wildcard_test() ->
    Roles = compile_roles([{views_admin, [any]}], roles()),
    views_admin_check_default(Roles),
    bucket_views_admin_check_global(Roles).

bucket_full_access_check(Roles, Bucket, Allowed) ->
    ?assertEqual(Allowed,
                 is_allowed({[{bucket, Bucket}, data], anything}, Roles)),
    ?assertEqual(Allowed, is_allowed({[{bucket, Bucket}], flush}, Roles)),
    ?assertEqual(Allowed, is_allowed({[{bucket, Bucket}], flush}, Roles)),
    ?assertEqual(false, is_allowed({[{bucket, Bucket}], write}, Roles)).

bucket_full_access_test() ->
    Roles = compile_roles([{bucket_full_access, ["default"]}], roles()),
    bucket_full_access_check(Roles, "default", true),
    bucket_full_access_check(Roles, "another", false),
    ?assertEqual(true, is_allowed({[pools], read}, Roles)),
    ?assertEqual(false, is_allowed({[another], read}, Roles)).

replication_admin_test() ->
    Roles = compile_roles([replication_admin], roles()),
    ?assertEqual(true,
                 is_allowed({[{bucket, "default"}, xdcr], anything}, Roles)),
    ?assertEqual(false,
                 is_allowed({[{bucket, "default"}, views], read}, Roles)),
    ?assertEqual(true,
                 is_allowed({[{bucket, "default"}, settings], read}, Roles)),
    ?assertEqual(false,
                 is_allowed({[{bucket, "default"}, settings], write}, Roles)),
    ?assertEqual(true,
                 is_allowed({[{bucket, "default"}, data], read}, Roles)),
    ?assertEqual(false,
                 is_allowed({[{bucket, "default"}, data], write}, Roles)),
    ?assertEqual(true, is_allowed({[xdcr, developer], read}, Roles)),
    ?assertEqual(false, is_allowed({[xdcr, developer], write}, Roles)),
    ?assertEqual(true, is_allowed({[xdcr], anything}, Roles)),
    ?assertEqual(false, is_allowed({[admin], read}, Roles)),
    ?assertEqual(true, is_allowed({[other], read}, Roles)).

compile_and_assert(Role, Permissions, Params, Results) ->
    Roles = compile_roles([{Role, Params}], roles()),
    ?assertEqual(Results, lists:map(is_allowed(_, Roles), Permissions)).

data_reader_collection_test_() ->
    Permissions =
        [{[{collection, ["default", "s", "c"]}, data, docs], read},
         {[{collection, ["default", "s", "c1"]}, data, docs], read},
         {[{collection, ["default", "s", "c2"]}, data, docs], read},
         {[{scope, ["default", "s"]}, data, docs], read},
         {[{scope, ["default", "s1"]}, data, docs], read},
         {[{scope, ["default", "s2"]}, data, docs], read},
         {[{bucket, "default"}, data, docs], read},
         {[{bucket, "default"}, settings], read}],

    Test = ?cut(fun () ->
                        compile_and_assert(data_reader, Permissions, _, _)
                end),

    {foreach, fun () -> ok end,
     [{"existing collection with id's",
       Test([{"default", <<"default_id">>}, {"s", 1}, {"c", 1}],
            [true, false, false, false, false, false, false, true])},
      {"wrong collection id",
       Test([{"default", <<"default_id">>}, {"s", 1}, {"c", 2}],
            [false, false, false, false, false, false, false, false])},
      {"existing collection without id's",
       Test(["default", "s", "c"],
            [true, false, false, false, false, false, false, true])},
      {"scope",
       Test(["default", "s", any],
            [true, true, true, true, false, false, false, true])},
      {"whole bucket",
       Test(["default", any, any],
            [true, true, true, true, true, true, true, true])},
      {"another bucket",
       Test(["test", any, any],
            [false, false, false, false, false, false, false, false])}
     ]}.

query_functions_test_() ->
    Roles = [{query_manage_functions, [n1ql, udf], manage},
             {query_execute_functions, [n1ql, udf], execute},
             {query_manage_external_functions, [n1ql, udf_external], manage},
             {query_execute_external_functions, [n1ql, udf_external], execute}],

    Sources = [{scope, ["default", "s"]},
               {scope, ["default", "s1"]},
               {scope, ["default", "s2"]},
               {bucket, "default"}],

    Tests =
        lists:flatmap(
          fun ({Role, Object, Oper}) ->
                  RoleStr = atom_to_list(Role),
                  Permissions = [{[S | Object], Oper} || S <- Sources],
                  Test =
                      ?cut(fun () ->
                                   compile_and_assert(Role, Permissions, _, _)
                           end),

                  [{"existing scope with id's : " ++ RoleStr,
                    Test([{"default", <<"default_id">>}, {"s", 1}],
                         [true, false, false, false])},
                   {"wrong scope id : " ++ RoleStr,
                    Test([{"default", <<"default_id">>}, {"s", 2}],
                         [false, false, false, false])},
                   {"existing scope without id's : " ++ RoleStr,
                    Test(["default", "s"],
                         [true, false, false, false])},
                   {"whole bucket",
                    Test(["default", any],
                         [true, true, true, true])},
                   {"another bucket",
                    Test(["test", any],
                         [false, false, false, false])}]
          end, Roles),

    {foreach, fun () -> ok end, Tests}.

validate_role_test() ->
    ValidateRole = validate_role(_, roles(), toy_buckets()),
    ?assertEqual({ok, admin}, ValidateRole(admin)),
    ?assertEqual({ok, {bucket_admin, [{"test", <<"test_id">>}]}},
                 ValidateRole({bucket_admin, ["test"]})),
    ?assertEqual({ok, {views_admin, [any]}},
                 ValidateRole({views_admin, [any]})),
    ?assertEqual(false, ValidateRole(something)),
    ?assertEqual(false, ValidateRole({bucket_admin, ["something"]})),
    ?assertEqual(false, ValidateRole({something, ["test"]})),
    ?assertEqual(false, ValidateRole({admin, ["test"]})),
    ?assertEqual(false, ValidateRole(bucket_admin)),
    ?assertEqual(false, ValidateRole({bucket_admin, ["test", "test"]})),
    ?assertEqual(false, ValidateRole({data_reader, ["default"]})),
    ?assertEqual(false, ValidateRole({data_reader, ["default", "s"]})),
    DataReader =
        {data_reader, [{"default", <<"default_id">>}, {"s", 1}, {"c", 1}]},
    ?assertEqual({ok, DataReader},
                 ValidateRole({data_reader, ["default", "s", "c"]})),
    ?assertEqual(false, ValidateRole({data_reader, ["default", "s", "d"]})),
    ?assertEqual({ok, DataReader}, ValidateRole(DataReader)),
    ?assertEqual(false, ValidateRole(
                          {data_reader,
                           [{"default", <<"test_id">>}, {"s", 1}, {"c", 2}]})),
    QMF = {query_manage_functions, [{"default", <<"default_id">>}, {"s", 1}]},
    ?assertEqual({ok, QMF}, ValidateRole(QMF)),
    ?assertEqual({ok, QMF}, ValidateRole({query_manage_functions,
                                          ["default", "s"]})),
    ?assertEqual(false, ValidateRole({query_manage_functions,
                                      [{"default", <<"test_id">>}, {"s", 1}]})),
    ?assertEqual(false, ValidateRole({query_manage_functions,
                                      [{"default", <<"default_id">>},
                                       {"s", 2}]})).

enum_roles(Roles, ParamsList) ->
    Definitions = roles(),
    lists:flatmap(
      fun (Params) ->
              lists:map(
                fun (Role) ->
                        Length = length(get_param_defs(Role, Definitions)),
                        {Role, misc:align_list(Params, Length, any)}
                end, Roles)
      end, ParamsList).

produce_roles_by_permission_test_() ->
    GetRoles =
        fun (Permission) ->
                proplists:get_keys(
                  pipes:run(produce_roles_by_permission(Permission,
                                                        toy_buckets()),
                            pipes:collect()))
        end,
    Test =
        fun (Roles, Permission) ->
                fun () ->
                        ?assertListsEqual(Roles, GetRoles(Permission))
                end
        end,
    TestBucket = {"test", <<"test_id">>},
    DefaultBucket = {"default", <<"default_id">>},
    {foreach,
     fun() ->
             meck:new(cluster_compat_mode, [passthrough]),
             meck:expect(cluster_compat_mode, is_enterprise,
                         fun () -> true end),
             meck:expect(cluster_compat_mode, get_compat_version,
                         fun (_) -> ?VERSION_70 end)
     end,
     fun (_) ->
             meck:unload(cluster_compat_mode)
     end,
     [{"security permission",
       Test([admin, ro_admin, security_admin_external, security_admin_local],
            {[admin, security], any})},
      {"pools read",
       fun () ->
               Roles = GetRoles({[pools], read}),
               ?assertListsEqual(
                  [],
                  [admin, analytics_reader,
                   {data_reader, [any, any, any]}] -- Roles)
       end},
      {"bucket settings read",
       Test([admin, cluster_admin, query_external_access, query_system_catalog,
             replication_admin, ro_admin, security_admin_external,
             security_admin_local, eventing_admin, backup_admin] ++
                enum_roles([bucket_full_access, bucket_admin, views_admin,
                            data_backup, data_dcp_reader,
                            data_monitoring, data_writer, data_reader,
                            fts_admin, fts_searcher, query_delete,
                            query_insert, query_manage_index, query_select,
                            query_update, replication_target,
                            mobile_sync_gateway],
                           [[any], [TestBucket]]),
            {[{bucket, "test"}, settings], read})},
      {"xattr write for bucket",
       Test([admin, eventing_admin, backup_admin] ++
                enum_roles([bucket_full_access, data_backup, data_writer,
                            mobile_sync_gateway],
                           [[any], [TestBucket]]),
            {[{bucket, "test"}, data, xattr], write})},
      {"xattr write for wrong bucket",
       Test([admin, eventing_admin, backup_admin] ++
                enum_roles([bucket_full_access, data_backup, data_writer,
                            mobile_sync_gateway],
                           [[any]]),
            {[{bucket, "wrong"}, data, xattr], write})},
      {"xattr write for collection",
       Test([admin, eventing_admin, backup_admin] ++
                enum_roles([bucket_full_access, data_backup, data_writer,
                            mobile_sync_gateway],
                           [[any], [DefaultBucket]]) ++
                enum_roles([data_writer], [[DefaultBucket, {"s", 1}]]) ++
                enum_roles([data_writer], [[DefaultBucket,
                                            {"s", 1}, {"c", 1}]]),
            {[{collection, ["default", "s", "c"]}, data, xattr], write})},
      {"xattr write for wrong collection",
       Test([admin, eventing_admin, backup_admin] ++
                enum_roles([bucket_full_access, data_backup, data_writer,
                            mobile_sync_gateway],
                           [[any], [DefaultBucket]]) ++
                enum_roles([data_writer], [[DefaultBucket, {"s", 1}]]),
            {[{collection, ["default", "s", "w"]}, data, xattr], write})},
      {"xattr write for scope",
       Test([admin, eventing_admin, backup_admin] ++
                enum_roles([bucket_full_access, data_backup, data_writer,
                            mobile_sync_gateway],
                           [[any], [DefaultBucket]]) ++
                enum_roles([data_writer], [[DefaultBucket, {"s", 1}]]),
            {[{scope, ["default", "s"]}, data, xattr], write})},
      {"xattr write for wrong scope",
       Test([admin, eventing_admin, backup_admin] ++
                enum_roles([bucket_full_access, data_backup, data_writer,
                            mobile_sync_gateway],
                           [[any], [DefaultBucket]]),
            {[{scope, ["default", "w"]}, data, xattr], write})},
      {"any bucket",
       Test([admin, eventing_admin, backup_admin] ++
                enum_roles([bucket_full_access, data_backup, data_writer,
                            mobile_sync_gateway],
                           [[any]]),
            {[{bucket, any}, data, xattr], write})},
      {"wrong bucket",
       Test([admin, eventing_admin, backup_admin] ++
                enum_roles([bucket_full_access, data_backup, data_writer,
                            mobile_sync_gateway],
                           [[any]]),
            {[{bucket, "wrong"}, data, xattr], write})}]}.

params_version_test() ->
    Test = ?cut(params_version(ns_bucket:toy_buckets(_))),
    Update = ?cut(lists:keyreplace("test", 1, toy_buckets_props(),
                                   {"test", _})),

    Version1 = Test(toy_buckets_props()),
    Version2 = Test(lists:keydelete("test", 1, toy_buckets_props())),
    Version3 = Test(Update([{uuid, <<"test_id1">>}, {props, []}])),
    Version4 = Test(Update([{uuid, <<"test_id">>}, {props, []},
                            {collections, toy_manifest()}])),
    ?assertNotEqual(Version1, Version2),
    ?assertNotEqual(Version1, Version3),
    ?assertNotEqual(Version1, Version4).

validate_roles(Roles) ->
    lists:all(
      fun ({Name, Params, Desc, Permissions}) when is_atom(Name),
                                                   is_list(Params),
                                                   is_list(Desc),
                                                   is_list(Permissions) ->
          ?assert(lists:member(Params, all_params_combinations())),
          ?assert(lists:all(fun ({_, _}) -> true; (_) -> false end, Desc)),
          ValidateObject =
              fun (Obj) ->
                  ?assert(lists:all(
                            fun (A) when is_atom(A) -> true;
                                ({A, _}) when is_atom(A) -> true;
                                (_) -> false
                            end, Obj)),
                  true
              end,
          ?assert(lists:all(
                    fun ({Object, all}) -> ValidateObject(Object);
                        ({Object, none}) -> ValidateObject(Object);
                        ({Object, Ops}) when is_list(Ops) ->
                            ?assert(lists:all(fun (A) -> is_atom(A) end, Ops)),
                            ValidateObject(Object)
                    end, Permissions)),
          true
      end, Roles).

roles_format_test() ->
    ?assert(validate_roles(roles())),
    ?assert(validate_roles(menelaus_old_roles:roles_pre_NEO())),
    ?assert(validate_roles(menelaus_old_roles:roles_pre_70())),
    ?assert(validate_roles(menelaus_old_roles:roles_pre_66())).

-endif.<|MERGE_RESOLUTION|>--- conflicted
+++ resolved
@@ -597,8 +597,7 @@
        {desc, <<"Can manage Sync Gateway node-level configuration, "
                 "and access Sync Gateway's /metrics endpoint "
                 "for Prometheus integration.">>}],
-<<<<<<< HEAD
-      [{[{collection, ?RBAC_COLLECTION_PARAMS}, sgw, dev_ops], all},
+      [{[{collection, [any, any, any]}, sgw, dev_ops], all},
        {[admin, stats_export], [read]}]},
      {external_stats_reader, [],
       [{name, <<"External Stats Reader">>},
@@ -619,12 +618,6 @@
      {xdcr, "XDCR"},
      {backup, "Backup"},
      {mobile, "Mobile"}].
-=======
-      [{[{collection, [any, any, any]}, sgw, dev_ops], all},
-       {[admin, stats_export], [read]}]}];
-sync_gateway_roles(false) ->
-    [].
->>>>>>> d712f1a9
 
 internal_roles() ->
     [{stats_reader, [], [],
