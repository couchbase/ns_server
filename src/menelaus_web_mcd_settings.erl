%% @author Couchbase <info@couchbase.com>
%% @copyright 2014-Present Couchbase, Inc.
%%
%% Use of this software is governed by the Business Source License included in
%% the file licenses/BSL-Couchbase.txt.  As of the Change Date specified in that
%% file, in accordance with the Business Source License, use of this software
%% will be governed by the Apache License, Version 2.0, included in the file
%% licenses/APL2.txt.
%%
-module(menelaus_web_mcd_settings).

-include("ns_common.hrl").

-export([handle_global_get/1,
         handle_effective_get/2,
         handle_global_post/1,
         handle_node_get/2,
         handle_node_post/2,
         handle_node_setting_get/3,
         handle_node_setting_delete/3]).

-import(menelaus_util,
        [reply_json/2,
         reply_json/3]).

%% We are encoding our base64 parameters directly into the config rather than
%% storing the raw value. This lets us handle parameters on this node even if
%% other nodes in the cluster are an older version correctly, as the base64
%% encoded version will still be sent to memcached on those nodes, rather than
%% a non-encoded version.
-define(BASE64_PARAMS, [dcp_disconnect_when_stuck_name_regex]).

%% Updates to these settings go to the '{node, node(), memcached}' or
%% 'memcached' keys depending on whether the write is per-node or global.
%% These change values of keys in memcached.json.

supported_setting_names() ->
    [{max_connections, {int, 2000, ?MAX_32BIT_UNSIGNED_INT}},
     {num_reader_threads, fun validate_num_threads/1},
     {num_writer_threads, fun validate_num_threads/1},
     {num_auxio_threads, fun validate_num_storage_auxio_nonio_threads/1},
     {num_nonio_threads, fun validate_num_storage_auxio_nonio_threads/1},
     {num_storage_threads, fun validate_num_storage_auxio_nonio_threads/1},
     {system_connections, {int, 1000, ?MAX_32BIT_UNSIGNED_INT}},
     {verbosity, {int, 0, ?MAX_32BIT_UNSIGNED_INT}},
     {ssl_cipher_list, string},
     {connection_idle_time, {int, 0, ?MAX_32BIT_UNSIGNED_INT}},
     {privilege_debug, bool},
     {breakpad_enabled, bool},
     {breakpad_minidump_dir_path, string},
     {dedupe_nmvb_maps, bool},
     {tracing_enabled, bool},
     {datatype_snappy, bool},
     {tcp_keepalive_idle, {int, 0, ?MAX_32BIT_UNSIGNED_INT}},
     {tcp_keepalive_interval, {int, 0, ?MAX_32BIT_UNSIGNED_INT}},
     {tcp_keepalive_probes, {int, 0, ?MAX_32BIT_UNSIGNED_INT}},
     {tcp_user_timeout, {int, 0, ?MAX_32BIT_UNSIGNED_INT}},
     {always_collect_trace_info, bool},
     {connection_limit_mode, {one_of, ["disconnect", "recycle"]}},
     {free_connection_pool_size, {int, 0, ?MAX_32BIT_UNSIGNED_INT}},
     {max_client_connection_details, {int, 0, ?MAX_32BIT_UNSIGNED_INT}}].

%% Updates to these settings go to the '{node, node(), memcached_config_extra}'
%% or 'memcached_config_extra' keys depending on whether the write is per-node
%% or global. These add new keys to memcached.json.

supported_extra_setting_names() ->
    [{default_reqs_per_event, {int, 0, ?MAX_32BIT_UNSIGNED_INT}},
     {reqs_per_event_high_priority, {int, 0, ?MAX_32BIT_UNSIGNED_INT}},
     {reqs_per_event_med_priority, {int, 0, ?MAX_32BIT_UNSIGNED_INT}},
     {reqs_per_event_low_priority, {int, 0, ?MAX_32BIT_UNSIGNED_INT}},
     {threads, {int, 0, ?MAX_32BIT_UNSIGNED_INT}},
     {dcp_disconnect_when_stuck_timeout_seconds,
        {int, 0, ?MAX_32BIT_UNSIGNED_INT}},
     {dcp_disconnect_when_stuck_name_regex, string},
<<<<<<< HEAD
     {not_locked_returns_tmpfail, bool},
     {clustermap_push_notifications_enabled, bool}].
=======
     {clustermap_push_notifications_enabled, bool},
     {magma_blind_write_optimisation_enabled, bool}].
>>>>>>> f7f50c0b

parse_validate_node("self") ->
    parse_validate_node(atom_to_list(node()));
parse_validate_node(Name) ->
    NodesWantedS = [atom_to_list(N) || N <- ns_node_disco:nodes_wanted()],
    case lists:member(Name, NodesWantedS) of
        false ->
            unknown;
        true ->
            {ok, list_to_atom(Name)}
    end.

with_parsed_node(Name, Req, Body) ->
    case parse_validate_node(Name) of
        unknown ->
            reply_json(Req, [], 404);
        {ok, Node} ->
            Body(Node)
    end.

handle_global_get(Req) ->
    handle_get(Req, memcached, memcached_config_extra, 200).

handle_effective_get(Name, Req) ->
    with_parsed_node(
      Name, Req,
      fun (Node) ->
              KVsGlobal = build_setting_kvs(memcached, memcached_config_extra),
              KVsLocal = build_setting_kvs({node, Node, memcached},
                                           {node, Node, memcached_config_extra}),
              KVsDefault = build_setting_kvs({node, Node, memcached_defaults},
                                             erlang:make_ref()),
              KVs = lists:foldl(
                      fun ({K, V}, Acc) ->
                              lists:keystore(K, 1, Acc, {K, V})
                      end, [], lists:append([KVsDefault, KVsGlobal, KVsLocal])),
              reply_json(Req, {KVs}, 200)
      end).

handle_node_get(Name, Req) ->
    with_parsed_node(
      Name, Req,
      fun (Node) ->
              handle_get(Req,
                         {node, Node, memcached},
                         {node, Node, memcached_config_extra},
                         200)
      end).

map_settings(SettingNames, Settings) ->
    lists:flatmap(
      fun ({Name, _}) ->
              case lists:keyfind(Name, 1, Settings) of
                  false ->
                      [];
                  {_, Value0} ->
                      Value =
                          case lists:member(Name, ?BASE64_PARAMS) of
                              true ->
                                  base64:decode(Value0);
                              false ->
                                  case is_list(Value0) of
                                      true ->
                                          list_to_binary(Value0);
                                      false ->
                                          Value0
                                  end
                          end,
                      [{Name, Value}]
              end
      end, SettingNames).

build_setting_kvs(SettingsKey, ExtraConfigKey) ->
    {value, McdSettings} = ns_config:search(ns_config:latest(), SettingsKey),
    ExtraSettings = ns_config:search(ns_config:latest(), ExtraConfigKey, []),
    map_settings(supported_setting_names(), McdSettings)
        ++ map_settings(supported_extra_setting_names(), ExtraSettings).

handle_get(Req, SettingsKey, ExtraConfigKey, Status) ->
    KVs = build_setting_kvs(SettingsKey, ExtraConfigKey),
    reply_json(Req, {KVs}, Status).

handle_global_post(Req) ->
    handle_post(Req, memcached, memcached_config_extra).

handle_node_post(Name, Req) ->
    with_parsed_node(
      Name, Req,
      fun (Node) ->
              handle_post(Req,
                          {node, Node, memcached},
                          {node, Node, memcached_config_extra})
      end).

handle_post(Req, SettingsKey, ExtraConfigKey) ->
    KnownNames = lists:map(fun ({A, _}) -> atom_to_list(A) end,
                           supported_setting_names() ++ supported_extra_setting_names()),
    Params = mochiweb_request:parse_post(Req),
    UnknownParams = [K || {K, _} <- Params,
                          not lists:member(K, KnownNames)],
    case UnknownParams of
        [] ->
            continue_handle_post(Req, Params, SettingsKey, ExtraConfigKey);
        _ ->
            Msg = io_lib:format("Unknown POST parameters: ~p", [UnknownParams]),
            reply_json(Req, {[{'_', iolist_to_binary(Msg)}]}, 400)
    end.

validate_param(Value, {int, Min, Max}) ->
    menelaus_util:parse_validate_number(Value, Min, Max);
validate_param(Value, bool) ->
    case Value of
        "true" ->
            {ok, true};
        "false" ->
            {ok, false};
        _->
            <<"must be either true or false">>
    end;
validate_param(Value, string) ->
    {ok, Value};
validate_param(Value, {one_of, Values}) ->
    case lists:member(Value, Values) of
        true -> {ok, list_to_binary(Value)};
        false -> list_to_binary(io_lib:format("must be one of: [~s]",
                                              [string:join(Values, ", ")]))
    end;
validate_param(Value, Fun) when is_function(Fun, 1) ->
    Fun(Value).

validate_num_threads("default") -> {ok, <<"default">>};
validate_num_threads("disk_io_optimized") -> {ok, <<"disk_io_optimized">>};
validate_num_threads(Value) -> validate_param(Value, {int, 1, 64}).

validate_num_storage_auxio_nonio_threads("default") -> {ok, <<"default">>};
validate_num_storage_auxio_nonio_threads(Value) -> validate_param(Value, {int, 1, 64}).

continue_handle_post(Req, Params, SettingsKey, ExtraConfigKey) ->
    ParsedParams =
        lists:flatmap(
          fun ({Name, ValidationType}) ->
                  NameString = atom_to_list(Name),
                  case lists:keyfind(NameString, 1, Params) of
                      false ->
                          [];
                      {_, Value} ->
                          [{Name, validate_param(Value, ValidationType)}]
                  end
          end, supported_setting_names() ++ supported_extra_setting_names()),
    InvalidParams = [{K, V} || {K, V} <- ParsedParams,
                               case V of
                                   {ok, _} -> false;
                                   _ -> true
                               end],
    case InvalidParams of
        [_|_] ->
            reply_json(Req, {InvalidParams}, 400);
        [] ->
            KVs0 = [{K, V} || {K, {ok, V}} <- ParsedParams],
            %% We are encoding our base64 parameters directly into the config
            %% rather than storing the raw value. This lets us handle parameters
            %% on this node even if other nodes in the cluster are an older
            %% version correctly, as the base64 encoded version will still be
            %% sent to memcached on those nodes, rather than a non-encoded
            %% version.
            KVs = lists:map(
                    fun ({Name, Value}) ->
                            case lists:member(Name, ?BASE64_PARAMS) of
                                true ->
                                    {Name, base64:encode(Value)};
                                false ->
                                    {Name, Value}
                            end
                    end, KVs0),
            {OS, NS} = case update_config(
                              supported_setting_names(), SettingsKey, KVs) of
                           {commit, _, {OS0, NS0}} ->
                               {OS0, NS0};
                           _ ->
                               {[], []}
                       end,
            {EOS, ENS} = case update_config(
                                supported_extra_setting_names(),
                                ExtraConfigKey, KVs) of
                             {commit, _, {EOS0, ENS0}} ->
                                 {EOS0, ENS0};
                             _ ->
                                 {[], []}
                         end,
            %% Merge both the old settings and extra old settings, so that we
            %% can add a single event log.
            OldSettings = OS ++ EOS,
            NewSettings = NS ++ ENS,

            if
                NewSettings =/= [] andalso NewSettings =/= OldSettings ->
                    event_log:add_log(
                      memcached_cfg_changed,
                      [{old_settings, {OldSettings}},
                       {new_settings, {NewSettings}}]);
                true ->
                    ok
            end,

            handle_get(Req, SettingsKey, ExtraConfigKey, 202)
    end.

update_config(Settings, ConfigKey, KVs) ->
    ns_config:run_txn(
      fun (OldConfig, SetFn) ->
              OldValue = ns_config:search(OldConfig, ConfigKey, []),
              NewValue =
                  lists:foldl(
                    fun ({K, V}, NewValue0) ->
                            case lists:keyfind(K, 1, Settings) =/= false of
                                true ->
                                    lists:keystore(K, 1, NewValue0, {K, V});
                                _ ->
                                    NewValue0
                            end
                    end, OldValue, KVs),
              NewConfig = case NewValue =/= OldValue of
                              true ->
                                  SetFn(ConfigKey, NewValue, OldConfig);
                              _ ->
                                  OldConfig
                          end,
              {commit, NewConfig, {OldValue, NewValue}}
      end).

handle_node_setting_get(NodeName, SettingName, Req) ->
    with_parsed_node(
      NodeName, Req,
      fun (Node) ->
              KVs = build_setting_kvs({node, Node, memcached},
                                      {node, Node, memcached_config_extra}),
              MaybeProp = [V || {K, V} <- KVs,
                                atom_to_list(K) =:= SettingName],
              case MaybeProp of
                  [] ->
                      reply_json(Req, [], 404);
                  [Value] ->
                      reply_json(Req, {[{value, Value}]})
              end
      end).

handle_node_setting_delete(NodeName, SettingName, Req) ->
    with_parsed_node(
      NodeName, Req,
      fun (Node) ->
              case perform_delete_txn(Node, SettingName) of
                  ok ->
                      reply_json(Req, [], 202);
                  missing ->
                      reply_json(Req, [], 404)
              end
      end).

perform_delete_txn(Node, SettingName) ->
    MaybeSetting = [K || {K, _} <- supported_setting_names(),
                         atom_to_list(K) =:= SettingName],
    MaybeExtra = [K || {K, _} <- supported_extra_setting_names(),
                       atom_to_list(K) =:= SettingName],
    if
        MaybeSetting =/= [] ->
            do_delete_txn({node, Node, memcached}, hd(MaybeSetting));
        MaybeExtra =/= [] ->
            do_delete_txn({node, Node, memcached_config_extra}, hd(MaybeExtra));
        true ->
            missing
    end.

do_delete_txn(Key, Setting) ->
    RV =
        ns_config:run_txn(
          fun (Config, SetFn) ->
                  OldValue = ns_config:search(Config, Key, []),
                  NewValue = lists:keydelete(Setting, 1, OldValue),
                  case OldValue =:= NewValue of
                      true ->
                          {abort, []};
                      false ->
                          {commit, SetFn(Key, NewValue, Config)}
                  end
          end),
    case RV of
        {abort, _} ->
            missing;
        {commit, _} ->
            ok
    end.<|MERGE_RESOLUTION|>--- conflicted
+++ resolved
@@ -71,15 +71,11 @@
      {reqs_per_event_low_priority, {int, 0, ?MAX_32BIT_UNSIGNED_INT}},
      {threads, {int, 0, ?MAX_32BIT_UNSIGNED_INT}},
      {dcp_disconnect_when_stuck_timeout_seconds,
-        {int, 0, ?MAX_32BIT_UNSIGNED_INT}},
+      {int, 0, ?MAX_32BIT_UNSIGNED_INT}},
      {dcp_disconnect_when_stuck_name_regex, string},
-<<<<<<< HEAD
      {not_locked_returns_tmpfail, bool},
-     {clustermap_push_notifications_enabled, bool}].
-=======
      {clustermap_push_notifications_enabled, bool},
      {magma_blind_write_optimisation_enabled, bool}].
->>>>>>> f7f50c0b
 
 parse_validate_node("self") ->
     parse_validate_node(atom_to_list(node()));
