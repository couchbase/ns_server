%% @author Couchbase <info@couchbase.com>
%% @copyright 2013-Present Couchbase, Inc.
%%
%% Use of this software is governed by the Business Source License included in
%% the file licenses/BSL-Couchbase.txt.  As of the Change Date specified in that
%% file, in accordance with the Business Source License, use of this software
%% will be governed by the Apache License, Version 2.0, included in the file
%% licenses/APL2.txt.

-module(ns_ssl_services_setup).

-include("ns_common.hrl").
-include_lib("public_key/include/public_key.hrl").
-include("cut.hrl").

-ifdef(TEST).
-include_lib("eunit/include/eunit.hrl").
-endif.

-define(PKEY_REVALIDATION_INTERVAL, 5000).
-define(WRITE_RETRIES, 7).

-export([start_link/0,
         start_link_capi_service/0,
         start_link_rest_service/0,
         pkey_file_path/1,
         chain_file_path/1,
         ca_file_path/0,
         sync/0,
         ssl_minimum_protocol/1,
         internal_ssl_minimum_protocol/0,
         ssl_minimum_protocol/2,
         client_cert_auth/0,
         client_cert_auth_state/0,
         client_cert_auth_state/1,
         get_user_name_from_client_cert/1,
<<<<<<< HEAD
         set_certificate_chain/6,
         tls_client_opts/2,
         merge_ns_config_tls_options/3,
         tls_client_certs_opts/0,
         tls_peer_verification_client_opts/0,
         tls_no_peer_verification_client_opts/0,
=======
         set_node_certificate_chain/4,
         ssl_client_opts/0,
         ssl_no_peer_verification_client_opts/0,
>>>>>>> 77b69d26
         configured_ciphers_names/2,
         honor_cipher_order/1,
         honor_cipher_order/2,
         set_certs/6,
         get_tls_version_map/0,
         get_supported_tls_versions/2,
         remove_node_certs/0,
         update_certs_epoch/0,
         config_upgrade_to_76/1]).

%% gen_server callbacks
-export([init/1, handle_call/3, handle_cast/2, handle_info/2,
         terminate/2, code_change/3]).

%% exported for debugging purposes
-export([low_security_ciphers/0]).

-import(couch_httpd, [make_arity_1_fun/1,
                      make_arity_2_fun/1,
                      make_arity_3_fun/1]).

-behavior(gen_server).

-define(TIMEOUT, ?get_timeout(default, 300000)).

-record(state, {reload_state,
                client_cert_auth,
                sec_settings_state,
                afamily_requirement,
                pkey_validation_timer,
                client_cert_regenerate_timer}).

start_link() ->
    case cluster_compat_mode:tls_supported() of
        true ->
            gen_server:start_link({local, ?MODULE}, ?MODULE, [], []);
        false ->
            ignore
    end.

start_link_capi_service() ->
    ok = ns_couchdb_config_rep:pull(),
    case service_ports:get_port(ssl_capi_port, ns_config:latest(),
                                ns_node_disco:ns_server_node()) of
        undefined ->
            ignore;
        SSLPort ->
            case config_profile:get_bool({couchdb, disabled}) of
                false ->
                    do_start_link_capi_service(SSLPort);
                true ->
                    ignore
            end
    end.

do_start_link_capi_service(SSLPort) ->
    ok = ssl:clear_pem_cache(),

    Options = [{port, SSLPort},
               {ssl, true},
               {ssl_opts, ssl_server_opts()},
               {ip, misc:inaddr_any()}],

    %% the following is copied almost verbatim from couch_httpd.  The
    %% difference is that we don't touch "ssl" key of couch config and
    %% that we don't register on config changes.
    %%
    %% Not touching ssl key is important because otherwise main capi
    %% http service will restart itself. And I decided it's better to
    %% localize capi code here for now rather than change somewhat
    %% fossilized couchdb code.
    %%
    %% Also couchdb code is reformatted for ns_server formatting
    DefaultSpec = "{couch_httpd_db, handle_request}",
    DefaultFun = make_arity_1_fun(
                   couch_config:get("httpd", "default_handler", DefaultSpec)),

    UrlHandlersList =
        lists:map(
          fun({UrlKey, SpecStr}) ->
                  {list_to_binary(UrlKey), make_arity_1_fun(SpecStr)}
          end, couch_config:get("httpd_global_handlers")),

    DbUrlHandlersList =
        lists:map(
          fun({UrlKey, SpecStr}) ->
                  {list_to_binary(UrlKey), make_arity_2_fun(SpecStr)}
          end, couch_config:get("httpd_db_handlers")),

    DesignUrlHandlersList =
        lists:map(
          fun({UrlKey, SpecStr}) ->
                  {list_to_binary(UrlKey), make_arity_3_fun(SpecStr)}
          end, couch_config:get("httpd_design_handlers")),

    UrlHandlers = dict:from_list(UrlHandlersList),
    DbUrlHandlers = dict:from_list(DbUrlHandlersList),
    DesignUrlHandlers = dict:from_list(DesignUrlHandlersList),
    {ok, ServerOptions} = couch_util:parse_term(
                            couch_config:get("httpd", "server_options", "[]")),
    {ok, SocketOptions} = couch_util:parse_term(
                            couch_config:get("httpd", "socket_options", "[]")),

    DbFrontendModule = list_to_atom(couch_config:get("httpd", "db_frontend", "couch_db_frontend")),

    ExtraHeaders = menelaus_util:compute_sec_headers(),

    Loop =
        fun(Req)->
                case SocketOptions of
                    [] ->
                        ok;
                    _ ->
                        ok = mochiweb_socket:setopts(mochiweb_request:get(socket, Req), SocketOptions)
                end,
                apply(couch_httpd, handle_request,
                      [Req, DbFrontendModule, DefaultFun, UrlHandlers,
                       DbUrlHandlers, DesignUrlHandlers, ExtraHeaders])
        end,

    %% set mochiweb options
    FinalOptions = lists:append([Options, ServerOptions,
                                 [{loop, Loop},
                                  {name, https}]]),

    %% launch mochiweb
    {ok, _Pid} = case mochiweb_http:start(FinalOptions) of
                     {ok, MochiPid} ->
                         {ok, MochiPid};
                     {error, Reason} ->
                         io:format("Failure to start Mochiweb: ~s~n",[Reason]),
                         throw({error, Reason})
                 end.

%% generated using "openssl dhparam -outform DER 2048"
dh_params_der() ->
    <<48,130,1,8,2,130,1,1,0,152,202,99,248,92,201,35,238,246,
      5,77,93,120,10,118,129,36,52,111,193,167,220,49,229,106,
      105,152,133,121,157,73,158,232,153,197,197,21,171,140,
      30,207,52,165,45,8,221,162,21,199,183,66,211,247,51,224,
      102,214,190,130,96,253,218,193,35,43,139,145,89,200,250,
      145,92,50,80,134,135,188,205,254,148,122,136,237,220,
      186,147,187,104,159,36,147,217,117,74,35,163,145,249,
      175,242,18,221,124,54,140,16,246,169,84,252,45,47,99,
      136,30,60,189,203,61,86,225,117,255,4,91,46,110,167,173,
      106,51,65,10,248,94,225,223,73,40,232,140,26,11,67,170,
      118,190,67,31,127,233,39,68,88,132,171,224,62,187,207,
      160,189,209,101,74,8,205,174,146,173,80,105,144,246,25,
      153,86,36,24,178,163,64,202,221,95,184,110,244,32,226,
      217,34,55,188,230,55,16,216,247,173,246,139,76,187,66,
      211,159,17,46,20,18,48,80,27,250,96,189,29,214,234,241,
      34,69,254,147,103,220,133,40,164,84,8,44,241,61,164,151,
      9,135,41,60,75,4,202,133,173,72,6,69,167,89,112,174,40,
      229,171,2,1,2>>.

max_tls_version() ->
    sorted_map_head(get_tls_version_map(), fun(V1, V2) -> V1 >= V2 end).

min_tls_version() ->
    sorted_map_head(get_tls_version_map(), fun(V1, V2) -> V1 =< V2 end).

sorted_map_head(Map, PredicateFun) ->
    hd(lists:usort(
         fun({_, V1}, {_, V2}) ->
                 PredicateFun(V1, V2)
         end, maps:to_list(Map))).

%% Map of available TLS versions:
%% You should be able to simply update this to include or remove tls versions
%% that we support or no longer support and a number of different validation
%% functions should "just work".
get_tls_version_map() ->
    case cluster_compat_mode:is_cluster_76() of
        true ->
            #{'tlsv1.3' => 3, 'tlsv1.2' => 2};
        false  ->
            #{'tlsv1.3'=> 3, 'tlsv1.2' => 2, 'tlsv1.1' => 1, tlsv1 => 0}
    end.

%% Valid TLS versions: ['tlsv1.2', 'tlsv1.3']
%% 'none' can be used as an unbounded end for a range
-spec(get_supported_tls_versions(atom(), atom()) -> [atom()]).
get_supported_tls_versions(none, MaxVsn) when is_atom(MaxVsn) ->
    get_supported_tls_versions(element(1, min_tls_version()), MaxVsn);
get_supported_tls_versions(MinVsn, none) when is_atom(MinVsn) ->
    get_supported_tls_versions(MinVsn, element(1, max_tls_version()));
get_supported_tls_versions(MinVsn, MaxVsn) when is_atom(MinVsn),
                                                is_atom(MaxVsn) ->
    Min = case maps:get(MinVsn, get_tls_version_map(), not_found) of
              not_found -> erlang:error(badarg);
              VMin -> VMin
          end,
    Max = case maps:get(MaxVsn, get_tls_version_map(), not_found) of
              not_found -> erlang:error(badarg);
              VMax -> VMax
          end,
    Allowed = maps:filter(fun (_, V) ->
                                  V =< Max andalso V >= Min
                          end, get_tls_version_map()),
    lists:sort(maps:keys(Allowed)).

supported_versions(MinVer) ->
    get_supported_tls_versions(MinVer, none).

ssl_minimum_protocol(Service) ->
    ssl_minimum_protocol(Service, ns_config:latest()).

ssl_minimum_protocol(Service, Config) ->
    MinVsn = 'tlsv1.2',
    Version = get_sec_setting(Service, ssl_minimum_protocol, Config, MinVsn),
    case Service of
        kv ->
            SupportedVersions = memcached_config_mgr:supported_tls_versions(),
            case lists:member(Version, SupportedVersions) of
                true ->
                    Version;
                false ->
                    ?log_warning("Unsupported TLS version ~p for service ~p. "
                                 "Using default ~p",
                                 [Version, Service, MinVsn]),
                    MinVsn
            end;
        _ ->
            Version
    end.

internal_ssl_minimum_protocol() ->
    internal_ssl_minimum_protocol(ns_config:latest()).

internal_ssl_minimum_protocol(Config) ->
    ns_config:search(Config, internal_ssl_minimum_protocol, 'tlsv1.3').

get_sec_setting(Service, Setting, Config, Default) ->
    case ns_config:search_prop(Config, {security_settings, Service}, Setting) of
        undefined ->
            ns_config:search(Config, Setting, Default);
        Val ->
            Val
    end.

client_cert_auth(Cfg) ->
    DefaultValue = [{state, "disable"}, {prefixes, []}],
    ns_config:search(Cfg, client_cert_auth, DefaultValue).

client_cert_auth() ->
    client_cert_auth(ns_config:latest()).

client_cert_auth_state(Cfg) ->
    proplists:get_value(state, client_cert_auth(Cfg)).

client_cert_auth_state() ->
    client_cert_auth_state(ns_config:latest()).

%% The list is obtained by running the following openssl command:
%%
%%   openssl ciphers LOW:RC4 | tr ':' '\n'
%%
low_security_ciphers_openssl() ->
    ["EDH-RSA-DES-CBC-SHA",
     "EDH-DSS-DES-CBC-SHA",
     "DH-RSA-DES-CBC-SHA",
     "DH-DSS-DES-CBC-SHA",
     "ADH-DES-CBC-SHA",
     "DES-CBC-SHA",
     "DES-CBC-MD5",
     "ECDHE-RSA-RC4-SHA",
     "ECDHE-ECDSA-RC4-SHA",
     "AECDH-RC4-SHA",
     "ADH-RC4-MD5",
     "ECDH-RSA-RC4-SHA",
     "ECDH-ECDSA-RC4-SHA",
     "RC4-SHA",
     "RC4-MD5",
     "RC4-MD5",
     "PSK-RC4-SHA",
     "RSA-PSK-RC4-SHA",
     "ECDHE-ECDSA-3DES-EDE-CBC-SHA",
     "ECDHE-RSA-3DES-EDE-CBC-SHA",
     "DHE-RSA-3DES-EDE-CBC-SHA",
     "DHE-DSS-3DES-EDE-CBC-SHA",
     "ECDH-ECDSA-3DES-EDE-CBC-SHA",
     "ECDH-RSA-3DES-EDE-CBC-SHA",
     "ECDHE-ECDSA-AES-256-CBC-SHA384",
     "ECDHE-RSA-AES-256-CBC-SHA384",
     "ECDH-ECDSA-AES-256-CBC-SHA384",
     "ECDH-RSA-AES-256-CBC-SHA384",
     "ECDHE-ECDSA-AES-128-CBC-SHA256",
     "ECDHE-RSA-AES-128-CBC-SHA256",
     "ECDH-ECDSA-AES-128-CBC-SHA256",
     "ECDH-RSA-AES-128-CBC-SHA256",
     "DHE-RSA-AES-256-CBC-SHA256",
     "DHE-DSS-AES-256-CBC-SHA256",
     "DHE-RSA-AES-128-CBC-SHA256",
     "DHE-DSS-AES-128-CBC-SHA256",
     "ECDHE-ECDSA-AES-256-CBC-SHA",
     "ECDHE-RSA-AES-256-CBC-SHA",
     "ECDH-ECDSA-AES-256-CBC-SHA",
     "ECDH-RSA-AES-256-CBC-SHA",
     "ECDHE-ECDSA-AES-128-CBC-SHA",
     "ECDHE-RSA-AES-128-CBC-SHA",
     "ECDH-ECDSA-AES-128-CBC-SHA",
     "ECDH-RSA-AES-128-CBC-SHA",
     "DHE-RSA-AES-256-CBC-SHA",
     "DHE-DSS-AES-256-CBC-SHA",
     "DHE-RSA-AES-128-CBC-SHA",
     "DHE-DSS-AES-128-CBC-SHA",
     "RSA-PSK-AES-256-CBC-SHA384",
     "RSA-PSK-AES-128-CBC-SHA256",
     "RSA-PSK-AES-256-CBC-SHA",
     "RSA-PSK-AES-128-CBC-SHA",
     "SRP-RSA-AES-256-CBC-SHA",
     "SRP-DSS-AES-256-CBC-SHA",
     "SRP-RSA-AES-128-CBC-SHA",
     "SRP-DSS-AES-128-CBC-SHA",
     "RSA-AES-256-CBC-SHA256",
     "RSA-AES-128-CBC-SHA256",
     "EXP-ADH-RC4-MD5",
     "EXP-RC4-MD5",
     "EXP-RC4-MD5"].

%% Security vulnerabily with weak ciphers: https://sweet32.info/
%%
%% Excludes two kerberos ciphers that are also considered unsafe, because they
%% are rarely included in openssl installations, and has a more niche use
%% case(s). Including them in this comment for completeness.
%%
%% Excludes:
%%  | OpenSSL           | IANA                           |
%%  +-------------------+--------------------------------+
%%  | KRB5-DES-CBC3-MD5 | TLS_KRB5_WITH_3DES_EDE_CBC_MD5 |
%%  | KRB5-DES-CBC3-SHA | TLS_KRB5_WITH_3DES_EDE_CBC_SHA |
%%
%% Originally added in RFC: https://www.ietf.org/rfc/rfc2712.txt
sweet32_ciphers() ->
    ["DES-CBC3-SHA",
     "DH-DSS-DES-CBC-SHA",
     "DH-RSA-DES-CBC-SHA",
     "EDH-DSS-DES-CBC-SHA",
     "EDH-RSA-DES-CBC-SHA",
     "ADH-DES-CBC-SHA",
     "PSK-3DES-EDE-CBC-SHA",
     "ECDH-ECDSA-DES-CBC3-SHA",
     "ECDHE-ECDSA-DES-CBC3-SHA",
     "ECDH-RSA-DES-CBC3-SHA",
     "ECDHE-RSA-DES-CBC3-SHA",
     "AECDH-DES-CBC3-SHA",
     "SRP-3DES-EDE-CBC-SHA",
     "SRP-RSA-3DES-EDE-CBC-SHA",
     "SRP-DSS-3DES-EDE-CBC-SHA"].

openssl_cipher_to_erlang(Cipher) ->
    try ssl_cipher_format:suite_openssl_str_to_map(Cipher) of
        V ->
            {ok, V}
    catch _:_ ->
            %% erlang is bad at reporting errors here; on R16B03 it just fails
            %% with function_clause error so I need to catch all here
            {error, unsupported}
    end.

%% Right now this list includes ciphers we already know aren't secure as well
%% as the 'sweet32' specific ciphers.
low_security_ciphers() ->
    List = low_security_ciphers_openssl() ++ sweet32_ciphers(),
    [EC || C <- List, {ok, EC} <- [openssl_cipher_to_erlang(C)]].


ns_server_ciphers() ->
    Config = ns_config:latest(),
    case configured_ciphers(ns_server, Config) of
        [] ->
            %% Backward compatibility
            %% ssl_ciphers is obsolete and should not be used in
            %% new installations
            case application:get_env(ssl_ciphers) of
                {ok, Ciphers} -> Ciphers;
                undefined ->
                    Ciphers = ssl:cipher_suites(all, 'tlsv1.3'),
                    LowList = low_security_ciphers(),

                    %% Filter out any ciphers that aren't compatible with the
                    %% current cryptolib.
                    %% https://www.erlang.org/doc/man/ssl.html#cipher_suites-2
                    %%
                    ssl:filter_cipher_suites(Ciphers -- LowList, [])
            end;
        List -> List
    end.

configured_ciphers_names(Service, Config) ->
    ciphers:only_known(get_sec_setting(Service, cipher_suites, Config, [])).

configured_ciphers(Service, Config) ->
    [ciphers:code(N) || N <- configured_ciphers_names(Service, Config)].


honor_cipher_order(Service) -> honor_cipher_order(Service, ns_config:latest()).
honor_cipher_order(Service, Config) ->
    get_sec_setting(Service, honor_cipher_order, Config, true).

ssl_auth_options() ->
    Val = list_to_atom(proplists:get_value(state, client_cert_auth())),
    case Val of
        disable ->
            [];
        enable ->
            [{fail_if_no_peer_cert, false},
             {verify, verify_peer}, {depth, ?ALLOWED_CERT_CHAIN_LENGTH}];
        mandatory ->
            [{fail_if_no_peer_cert, true},
             {verify, verify_peer}, {depth, ?ALLOWED_CERT_CHAIN_LENGTH}]
    end.

-spec merge_ns_config_tls_options(client|server, atom(), list()) -> list().

merge_ns_config_tls_options(OptionKey, Mod, TLSOptions) ->
    NsConfigKey = {tls_options, OptionKey, Mod},
    NsConfigOptions =
        ns_config:read_key_fast(NsConfigKey, []),

    NsConfigOptPasswordRemoved =
        lists:map(
            fun ({K, {password, V}}) -> {K, V};
                (KV) -> KV
            end, NsConfigOptions),

    TLSOptions2 = misc:update_proplist(TLSOptions, NsConfigOptPasswordRemoved),
    cleanup_options(TLSOptions2).

cleanup_options(Opts) ->
    %% ssl.erl fails if some option dependencies are not satisfied. Since
    %% we build options dynamically and they come from different sources,
    %% it may happen that some options contradict each other. In most cases,
    %% it is safe to just drop one of the options as it doesn't make any sense
    %% when another option is present. For example, there is no need to honor
    %% the reuse_sessions option when tls version is strictly 1.3, so it's ok to
    %% just drop it.
    %% This is not a comprehensive cleaning, for a full list of dependencies see
    %% assert_option_dependency in ssl.erl.
    SupportedVersions = proplists:get_value(supported, ssl:versions()),
    VersionsSet = sets:from_list(
                    proplists:get_value(versions, Opts, SupportedVersions),
                    [{version, 2}]),
    CheckVsn = fun (all) -> true;
                   (NeededVersions) ->
                       not sets:is_disjoint(sets:from_list(NeededVersions,
                                                           [{version, 2}]),
                                            VersionsSet)
               end,
    lists:filter(fun ({K, _}) -> CheckVsn(tls_option_versions(K)) end, Opts).

ssl_server_opts() ->
    PassphraseFun =
        case ns_node_disco:couchdb_node() == node() of
            true ->
                rpc:call(ns_node_disco:ns_server_node(), ns_secrets,
                         get_pkey_pass, [node_cert]);
            false ->
                ns_secrets:get_pkey_pass(node_cert)
        end,
    CipherSuites = ns_server_ciphers(),
    Order = honor_cipher_order(ns_server),
    ClientReneg = ns_config:read_key_fast(client_renegotiation_allowed, false),
    %% Pass CA as cacerts opt (instead of cacertfile) in order to
    %% work around unknown bug in erlang ssl application that leads to
    %% the following behavior:
    %% web server doesn't load new CA (after cert rotation) until
    %% all connections to the server are closed
    Versions = supported_versions(ssl_minimum_protocol(ns_server)),
<<<<<<< HEAD
    RawTLSOptions =
        ssl_auth_options() ++
            [{keyfile, pkey_file_path(node_cert)},
             {certfile, chain_file_path(node_cert)},
             {versions, Versions},
             {cacerts, read_ca_certs(ca_file_path())},
             {dh, dh_params_der()},
             {ciphers, CipherSuites},
             {honor_cipher_order, Order},
             {secure_renegotiate, true},
             {client_renegotiation, ClientReneg},
             {password, PassphraseFun()}],
    merge_ns_config_tls_options(server, ?MODULE, RawTLSOptions).
=======
    VersionsSet = sets:from_list(Versions, [{version, 2}]),
    lists:filter(
      fun ({Key, _}) ->
          case tls_option_versions(Key) of
              all -> true;
              List when is_list(List) ->
                  not sets:is_disjoint(sets:from_list(List, [{version, 2}]),
                                       VersionsSet)
          end
      end,
      ssl_auth_options() ++
          [{keyfile, pkey_file_path()},
           {certfile, chain_file_path()},
           {versions, Versions},
           {cacerts, read_ca_certs(ca_file_path())},
           {dh, dh_params_der()},
           {ciphers, CipherSuites},
           {honor_cipher_order, Order},
           {secure_renegotiate, true},
           {client_renegotiation, ClientReneg},
           {password, PassphraseFun}]).
>>>>>>> 77b69d26

tls_option_versions(anti_replay) -> ['tlsv1.3'];
tls_option_versions(beast_mitigation) -> ['tlsv1'];
tls_option_versions(client_renegotiation) -> ['tlsv1','tlsv1.1','tlsv1.2'];
tls_option_versions(early_data) -> ['tlsv1.3'];
tls_option_versions(cookie) -> ['tlsv1.3'];
tls_option_versions(key_update_at) -> ['tlsv1.3'];
tls_option_versions(next_protocols_advertised) -> ['tlsv1','tlsv1.1','tlsv1.2'];
tls_option_versions(padding_check) -> ['tlsv1'];
tls_option_versions(psk_identity) -> ['tlsv1','tlsv1.1','tlsv1.2'];
tls_option_versions(secure_renegotiate) -> ['tlsv1','tlsv1.1','tlsv1.2'];
tls_option_versions(reuse_session) -> ['tlsv1','tlsv1.1','tlsv1.2'];
tls_option_versions(reuse_sessions) -> ['tlsv1','tlsv1.1','tlsv1.2'];
tls_option_versions(session_tickets) -> ['tlsv1.3'];
tls_option_versions(srp_identity) -> ['tlsv1','tlsv1.1','tlsv1.2'];
tls_option_versions(supported_groups) -> ['tlsv1.3'];
tls_option_versions(use_ticket) -> ['tlsv1.3'];
tls_option_versions(user_lookup_fun) -> ['tlsv1','tlsv1.1','tlsv1.2'];
tls_option_versions(_) -> all.

read_ca_certs(File) ->
    case file:read_file(File) of
        {ok, CAPemBin} ->
            {ok, Certs} = ns_server_cert:decode_cert_chain(CAPemBin),
            Certs;
        {error, enoent} ->
            []
    end.

tls_client_opts(Config, PresetOpts) ->
    RawTLSOptions =
        tls_peer_verification_client_opts() ++
        case client_cert_auth_state(Config) of
            "mandatory" -> tls_client_certs_opts();
            _ -> []
        end,
    RawTLSOptions2 =
        case cluster_compat_mode:is_cluster_72() of
            true ->
                IntVsn = internal_ssl_minimum_protocol(),
                IntVsns = lists:reverse(supported_versions(IntVsn)),
                [{versions, IntVsns} | RawTLSOptions];
            false ->
                RawTLSOptions
        end,
    RawTLSOptions3 = misc:update_proplist(RawTLSOptions2, PresetOpts),
    merge_ns_config_tls_options(client, ?MODULE, RawTLSOptions3).

tls_client_certs_opts() ->
    PassphraseFun =
        case ns_node_disco:couchdb_node() == node() of
            true ->
                rpc:call(ns_node_disco:ns_server_node(), ns_secrets,
                         get_pkey_pass, [client_cert]);
            false ->
                ns_secrets:get_pkey_pass(client_cert)
        end,
    [{certfile, chain_file_path(client_cert)},
     {keyfile, pkey_file_path(client_cert)},
     {password, PassphraseFun}].

tls_peer_verification_client_opts() ->
    [{cacertfile, ca_file_path()},
     {verify, verify_peer},
     {depth, ?ALLOWED_CERT_CHAIN_LENGTH},
     {reuse_sessions, false}].

<<<<<<< HEAD
tls_no_peer_verification_client_opts() ->
=======
ssl_no_peer_verification_client_opts() ->
>>>>>>> 77b69d26
    [{verify, verify_none}].

start_link_rest_service() ->
    case service_ports:get_port(ssl_rest_port) of
        undefined ->
            ignore;
        SSLPort ->
            Config3 = [{ssl, true},
                       {name, menelaus_web_ssl},
                       %% Make it a fun to avoid printing of sensitive stuff
                       %% like pkey password in progress reports
                       {ssl_opts_fun, fun () -> ssl_server_opts() end},
                       {port, SSLPort}],
            menelaus_web:start_link(Config3)
    end.

marker_path() ->
    filename:join(path_config:component_path(data, "config"), "reload_marker").

ca_file_path() ->
    filename:join(certs_dir(), "ca.pem").
chain_file_path(node_cert) ->
    filename:join(certs_dir(), "chain.pem");
chain_file_path(client_cert) ->
    filename:join(certs_dir(), "client_chain.pem").
pkey_file_path(node_cert) ->
    filename:join(certs_dir(), "pkey.pem");
pkey_file_path(client_cert) ->
    filename:join(certs_dir(), "client_pkey.pem").
tmp_certs_and_key_file(node_cert) ->
    filename:join(certs_dir(), "certs.tmp");
tmp_certs_and_key_file(client_cert) ->
    filename:join(certs_dir(), "client_certs.tmp").
cert_info_file(node_cert) ->
    filename:join(certs_dir(), "certs.info");
cert_info_file(client_cert) ->
    filename:join(certs_dir(), "client_certs.info").
certs_dir() ->
    filename:join(path_config:component_path(data, "config"), "certs").

sync() ->
    chronicle_compat_events:sync(),
    %% First ping guarantees that async_ssl_reload has sent
    %% the notify_services message
    ok = gen_server:call(?MODULE, ping, ?TIMEOUT),
    %% Second ping guarantees that the notify_services message message
    %% has been handled
    ok = gen_server:call(?MODULE, ping, ?TIMEOUT).

set_certificate_chain(Type, CAEntry, Chain, PKey, PassphraseSettings,
                      ForceReload) ->
    ?log_debug("Setting node certificate chain"),
    gen_server:call(?MODULE, {set_certificate_chain, Type, CAEntry, Chain,
                              fun () -> PKey end,
                              fun () -> PassphraseSettings end,
                              ForceReload}, ?TIMEOUT).

set_certs(Host, CA, NodeCert, NodeKey, ClientCert, ClientKey) ->
    ?log_debug("Setting certificates"),
    gen_server:call(?MODULE,
                    {set_certs, Host, CA, NodeCert, ?cut(NodeKey), ClientCert,
                     ?cut(ClientKey)}, ?TIMEOUT).

init([]) ->
    Self = self(),
    chronicle_compat_events:subscribe(handle_config_change(_, Self)),

    CertsDir = certs_dir(),
    case misc:mkdir_p(CertsDir) of
        ok -> ok;
        {error, Reason} ->
            ?log_error("Cannot create certificates directory ~s, reason: ~p",
                       [CertsDir, Reason]),
            exit({certs_dir, CertsDir, Reason})
    end,
    %% In case a failure occurred while certs were being updated there will
    %% be a temp file which must be processed.
    _ = save_certs_phase2(node_cert),
    _ = save_certs_phase2(client_cert),
    maybe_store_ca_certs(),
    maybe_generate_node_certs(),
    maybe_generate_client_certs(),
    reload_pkey_passphrase(node_cert),
    reload_pkey_passphrase(client_cert),
    self() ! {validate_pkey, node_cert},
    self() ! {validate_pkey, client_cert},
    %% Note that it should do nothing if "auto-generated"
    %% certs are in order (not regenerated).
    RetrySvc = read_services_from_marker() -- [ssl_service],
    case RetrySvc of
        [] -> ok;
        _ -> Self ! notify_services
    end,
    {ok, restart_regenerate_client_cert_timer(
           #state{reload_state = RetrySvc,
                  sec_settings_state = security_settings_state(),
                  afamily_requirement = misc:address_family_requirement(),
                  client_cert_auth = client_cert_auth()})}.

handle_config_change(ca_certificates, Parent) ->
    Parent ! ca_certificates_updated;
handle_config_change(root_cert_and_pkey, Parent) ->
    Parent ! cert_and_pkey_changed;
%% we're using this key to detect change of node() name
handle_config_change({node, _Node, is_enterprise}, Parent) ->
    Parent ! cert_and_pkey_changed;
handle_config_change(ssl_minimum_protocol, Parent) ->
    Parent ! security_settings_changed;
handle_config_change(client_cert_auth, Parent) ->
    Parent ! client_cert_auth_changed;
handle_config_change(cipher_suites, Parent) ->
    Parent ! security_settings_changed;
handle_config_change(honor_cipher_order, Parent) ->
    Parent ! security_settings_changed;
handle_config_change(secure_headers, Parent) ->
    Parent ! secure_headers_changed;
handle_config_change({security_settings, ns_server}, Parent) ->
    Parent ! security_settings_changed;
handle_config_change({node, _Node, address_family}, Parent) ->
    Parent ! afamily_requirement_changed;
handle_config_change({node, _Node, address_family_only}, Parent) ->
    Parent ! afamily_requirement_changed;
handle_config_change(cluster_compat_version, Parent) ->
    Parent ! ca_certificates_updated;
handle_config_change(cluster_certs_epoch, Parent) ->
    Parent ! cert_and_pkey_changed;
handle_config_change(_OtherEvent, _Parent) ->
    ok.

handle_call({set_certificate_chain, Type, CAEntry, Chain, PKeyFun,
             PassphraseSettingsFun, ForceReload}, _From, State) ->
    NewPKey = PKeyFun(),
    NewPassphraseSettings = PassphraseSettingsFun(),
    {value, SavedProps} = ns_config:search(ns_config:latest(),
                                           {node, node(), node_cert}),
    Pem = proplists:get_value(pem, SavedProps),
    PassphraseSettings = proplists:get_value(pkey_passphrase_settings,
                                             SavedProps, []),
    CA = proplists:get_value(ca, SavedProps),

    Reload =
        case Chain =:= Pem andalso CAEntry =:= CA andalso
             NewPassphraseSettings =:= PassphraseSettings of
            true ->
                case ForceReload of
                    false ->
                        %% Nothing changed so just return.
                        ?log_debug("Certs unchanged so not reloading."),
                        false;
                    true ->
                        %% User wants to force a reload
                        ?log_debug("Unchanged certs being forcibly reloaded."),
                        true
                end;
            false ->
                %% Certs have changed.
                true
        end,

    case Reload of
        true ->
            Props = save_uploaded_certs(Type, CAEntry, Chain, NewPKey,
                                        NewPassphraseSettings),
            {reply, {ok, Props}, read_marker_and_reload_ssl(State)};
        false ->
            {reply, {ok, SavedProps}, State}
    end;

%% This is used in the case when this node is added to a cluster
%% and that cluster pushes generated node certs to us (only in the case when
%% certs are self-generated)
%% Note: During node addition this certificates are generated by another
%% cluster (by another CA)
handle_call({set_certs, Host, CA, NodeCert, NodeKeyFun, ClientCert,
             ClientKeyFun}, _From, State) ->
    NodeKey = NodeKeyFun(),
    ClientKey = ClientKeyFun(),
    ns_server_cert:set_generated_ca(CA),
    maybe_store_ca_certs(),
    if
        (NodeCert =/= undefined) andalso (NodeKey =/= undefined) ->
            save_generated_certs(node_cert, CA, NodeCert, NodeKey, Host);
        true ->
            ?log_warning("Set certs: Node certs are not present. Ignoring")
    end,
    if
        (ClientCert =/= undefined) andalso (ClientKey =/= undefined) ->
            save_generated_certs(client_cert, CA, ClientCert, ClientKey,
                                 ?INTERNAL_CERT_USER);
        true ->
            ?log_warning("Set certs: Client certs are not present. Ignoring")
    end,
    {reply, ok, read_marker_and_reload_ssl(State)};
handle_call(ping, _From, State) ->
    {reply, ok, State};
handle_call(_, _From, State) ->
    {reply, unknown_call, State}.

handle_cast(_, State) ->
    {noreply, State}.

handle_info({validate_pkey, Type}, State) ->
    misc:flush({validate_pkey, Type}),
    {_, NewState} = validate_pkey(Type, State),
    {noreply, NewState};

handle_info({revalidate_pkey, Type}, State) ->
    ?log_info("Revalidation of ~p private key is triggered", [Type]),
    reload_pkey_passphrase(Type),
    {ShouldNotify, NewState} = validate_pkey(Type, State),
    case ShouldNotify of
        true ->
            {noreply, async_ssl_reload(pkey_passphrase_updated,
                                       services_to_reload(Type), NewState)};
        false -> {noreply, NewState}
    end;

handle_info(ca_certificates_updated, #state{} = State) ->
    misc:flush(ca_certificates_updated),
    maybe_store_ca_certs(),
    {noreply, read_marker_and_reload_ssl(State)};

%% It means either we generated new cluster CA cert or hostname changed
handle_info(cert_and_pkey_changed, #state{} = State) ->
    ?log_info("cert_and_pkey changed"),
    misc:flush(cert_and_pkey_changed),
    maybe_generate_node_certs(),
    maybe_generate_client_certs(),
    {noreply, read_marker_and_reload_ssl(State)};

handle_info(afamily_requirement_changed,
            #state{afamily_requirement = Current} = State) ->
    misc:flush(afamily_requirement_changed),
    case misc:address_family_requirement() of
        Current ->
            {noreply, State};
        NewValue ->
            {noreply, async_ssl_reload(
                        address_family_requirement, [ssl_service],
                        State#state{afamily_requirement = NewValue})}
    end;
handle_info(security_settings_changed,
            #state{sec_settings_state = Current} = State) ->
    misc:flush(security_settings_changed),
    case security_settings_state() of
        Current ->
            {noreply, State};
        NewValue ->
            {noreply, async_ssl_reload(cipher_suites,
                                       [ssl_service, capi_ssl_service],
                                       State#state{
                                           sec_settings_state = NewValue})}
    end;
handle_info(client_cert_auth_changed,
            #state{client_cert_auth = Auth} = State) ->
    misc:flush(client_cert_auth_changed),
    case client_cert_auth() of
        Auth ->
            {noreply, State};
        Other ->
            {noreply, async_ssl_reload(client_cert_auth,
                                       [ssl_service, capi_ssl_service],
                                       State#state{client_cert_auth = Other})}
    end;
handle_info(secure_headers_changed, State) ->
    misc:flush(secure_headers_changed),
    {noreply, async_ssl_reload(secure_headers_changed, [capi_ssl_service],
                               State)};

handle_info(notify_services, State) ->
    misc:flush(notify_services),
    {noreply, notify_services(State)};

handle_info(regenerate_client_cert, State) ->
    ?log_info("Received regenerate_client_cert message"),
    maybe_generate_client_certs(),
    {noreply, read_marker_and_reload_ssl(State)};

handle_info(_Info, State) ->
    {noreply, State}.

terminate(_Reason, _State) ->
    ok.

code_change(_OldVsn, State, _Extra) ->
    {ok, State}.

prepare_ca_file_content() ->
    CAs = [string:trim(P) || P <- ns_server_cert:trusted_CAs(pem)],
    {length(CAs), iolist_to_binary(lists:join(io_lib:nl(), CAs))}.

maybe_store_ca_certs() ->
    ?log_debug("Considering to store CA certs"),
    %% just to trigger generation of ca cert if it's not generated yet
    _ = ns_server_cert:self_generated_ca(),
    {N, NewContent} = prepare_ca_file_content(),
    Path = ca_file_path(),

    ShouldUpdate =
        case file:read_file(Path) of
            {ok, NewContent} -> false;
            {ok, _} -> true;
            {error, enoent} -> true
        end,

    case ShouldUpdate of
        true ->
            ?log_debug("Updating CA file with ~p certificates", [N]),
            create_marker(all_services()),
            ok = atomic_write_file_with_retry(Path, NewContent, ?WRITE_RETRIES),
            ?log_info("CA file updated: ~b cert(s) written", [N]),
            ok = ssl:clear_pem_cache();
        false ->
            ok
    end,

    ShouldUpdate.

generated_cert_version(ClusterCA, Hostname) ->
    base64:encode(erlang:md5(term_to_binary({ClusterCA, Hostname}))).

maybe_generate_client_certs() ->
    maybe_generate_certs(client_cert, ?INTERNAL_CERT_USER).

should_regenerate_certs(CertInfoFile, CertType, Name) ->
    %% We can't keep info for certs regeneration in node_cert key because during
    %% rename it may extract wrong info by wrong nodename from ns_config.
    %% Based on this wrong info it might decide to regenerate certs when it
    %% should not.
    CurCertsEpoch = certs_epoch(),
    case file:consult(CertInfoFile) of
        {ok, [{uploaded, CertsEpoch}]} when CertsEpoch < CurCertsEpoch ->
            ?log_info("Should regenerate ~p because epoch has changed "
                      "(~p -> ~p)", [CertType, CertsEpoch, CurCertsEpoch]),
            true;
        {ok, [{uploaded, _CertsEpoch}]} ->
            false;
        {ok, [{generated, OldVsn}]} ->
            ClusterCA = ns_server_cert:self_generated_ca(),
            case generated_cert_version(ClusterCA, Name) of
                OldVsn when CertType == client_cert ->
                    case time_left_to_client_cert_regen() of
                        infinity ->
                            false;
                        N when N < 10000 ->
                            ?log_info("Should regerate ~p because time has "
                                      "come", [CertType]),
                            true;
                        _ ->
                            false
                    end;
                OldVsn ->
                    false;
                _ ->
                    ?log_info("Should regenerate ~p because CA or name in "
                              "the certificate has changed", [CertType]),
                    true
            end;
        {error, enoent} ->
            ?log_info("Should regenerate ~p because there are no certs on "
                      "this node", [CertType]),
            true
    end.

maybe_generate_node_certs() ->
    maybe_generate_certs(node_cert, misc:extract_node_address(node())).

maybe_generate_certs(Type, Name) ->
    ShouldGenerate = should_regenerate_certs(cert_info_file(Type), Type, Name),
    case ShouldGenerate of
        true ->
            case ns_server_cert:generate_certs(Type, Name) of
                no_private_key ->
                    ?log_warning("Node doesn't have private key, "
                                 "skipping ~p generation", [Type]),
                    false;
                {CA, CertChain, NodeKey} ->
                    save_generated_certs(Type, CA, CertChain, NodeKey, Name),
                    true
            end;
        false ->
            false
    end.

async_ssl_reload(Event, Services, #state{reload_state = ReloadState} = State) ->
    ReloadServices = lists:usort(Services ++ ReloadState),
    create_marker(ReloadServices),
    self() ! notify_services,
    ?log_debug("Notify services ~p about ~p change", [Services, Event]),
    restart_regenerate_client_cert_timer(
      State#state{reload_state = ReloadServices}).

read_marker_and_reload_ssl(#state{reload_state = ReloadServices} = State) ->
    NewReloadServices =
        lists:usort(read_services_from_marker() ++ ReloadServices),
    NewState = State#state{reload_state = NewReloadServices},
    restart_regenerate_client_cert_timer(notify_services(NewState)).

save_generated_certs(node_cert = Type, CA, Chain, PKey, Hostname) ->
    save_certs(Type, CA, Chain, PKey, [], [{type, generated}, {hostname, Hostname}]);
save_generated_certs(client_cert = Type, CA, Chain, PKey, Name) ->
    save_certs(Type, CA, Chain, PKey, [], [{type, generated}, {name, Name}]).
save_uploaded_certs(Type, CA, Chain, PKey, PassphraseSettings) ->
    save_certs(Type, CA, Chain, PKey, PassphraseSettings, [{type, uploaded}]).

%% CA, PKey and Chain are pem encoded
%% Chain :: [NodeCert, IntermediateCert, ...]
save_certs(Type, CA, Chain, PKey, PassphraseSettings, Extra)
                                                        when is_binary(CA),
                                                             is_binary(Chain),
                                                             is_binary(PKey) ->
    {Subject, Expiration} =
        ns_server_cert:get_chain_info(Chain, CA),
    UTCTime = calendar:universal_time(),
    LoadTime = calendar:datetime_to_gregorian_seconds(UTCTime),
    CertsEpoch = certs_epoch(),
    Props = [{subject, unicode:characters_to_binary(Subject)},
             {not_after, Expiration},
             {verified_with, erlang:md5(CA)},
             {load_timestamp, LoadTime},
             {ca, CA},
             {pem, Chain},
             {pkey_passphrase_settings, PassphraseSettings},
             {certs_epoch, CertsEpoch} | Extra],

    Data = term_to_binary({Type, Props, Chain, PKey}),

    ok = misc:atomic_write_file(tmp_certs_and_key_file(Type), Data),
    ?log_info("New ~p and pkey are written to tmp file", [Type]),
    ok = save_certs_phase2(Type),
    Props.

save_certs_phase2(Type) ->
    TmpFile = tmp_certs_and_key_file(Type),
    case file:read_file(TmpFile) of
        {ok, Bin} ->
            {_, Props, Chain, PKey} = binary_to_term(Bin),
            CertsEpoch = proplists:get_value(certs_epoch, Props),
            ok = atomic_write_file_with_retry(chain_file_path(Type), Chain,
                                              ?WRITE_RETRIES),
            ok = atomic_write_file_with_retry(pkey_file_path(Type), PKey,
                                              ?WRITE_RETRIES),
            CertsInfo = case proplists:get_value(type, Props) of
                            generated when Type == node_cert ->
                                Host = proplists:get_value(hostname, Props),
                                CA = proplists:get_value(ca, Props),
                                {generated, generated_cert_version(CA, Host)};
                            generated when Type == client_cert ->
                                Name = proplists:get_value(name, Props),
                                CA = proplists:get_value(ca, Props),
                                {generated, generated_cert_version(CA, Name)};
                            uploaded ->
                                {uploaded, CertsEpoch}
                        end,
            save_cert_info(Type, CertsInfo),
            ?log_info("~p cert and pkey files updated", [Type]),
            ns_config:set({node, node(), Type}, Props),
            reload_pkey_passphrase(Type),
            self() ! {validate_pkey, Type},
            ok = ssl:clear_pem_cache(),
            %% No need to reload all the services when client cert is updated
            add_services_to_marker(services_to_reload(Type)),
            ok = file:delete(TmpFile);
        {error, enoent} -> file_not_found
    end.

save_cert_info(Type, CertsInfo) ->
    CertsInfoBin = iolist_to_binary(io_lib:format("~p.", [CertsInfo])),
    ok = misc:atomic_write_file(cert_info_file(Type), CertsInfoBin).

reload_pkey_passphrase(Type) ->
    CertProps = ns_config:read_key_fast({node, node(), Type}, []),
    PassSettings = proplists:get_value(pkey_passphrase_settings, CertProps, []),
    ns_secrets:load_passphrase(Type, PassSettings).

validate_pkey(Type, #state{pkey_validation_timer = TimerRef} = State) ->
    catch erlang:cancel_timer(TimerRef),
    KeyFile = pkey_file_path(Type),
    Res =
        case file:read_file(KeyFile) of
            {ok, Key} ->
                PassFun = ns_secrets:get_pkey_pass(Type),
                case ns_server_cert:validate_pkey(Key, PassFun) of
                    {ok, _} -> ok;
                    {error, Error} -> {error, Error}
                end;
            {error, Error} ->
                {error, {cannot_read_keyfile, KeyFile, Error}}
        end,

    case Res of
        ok ->
            ?log_info("Private key (~p) passphrase validation suceeded",
                      [Type]),
            {true, State#state{pkey_validation_timer = undefined}};
        {error, Reason} ->
            ?log_error("Private key (~p) passphrase validation failed: ~p",
                       [Type, Reason]),
            NewTimerRef = erlang:send_after(?PKEY_REVALIDATION_INTERVAL,
                                            self(), {revalidate_pkey, Type}),
            {false, State#state{pkey_validation_timer = NewTimerRef}}
    end.

certs_epoch() ->
    case chronicle_kv:get(kv, cluster_certs_epoch) of
        {ok, {N, _}} -> N;
        {error, not_found} -> 0
    end.

-spec get_user_name_from_client_cert(term()) -> string() | undefined | failed.
get_user_name_from_client_cert(Val) ->
    ClientAuth = client_cert_auth(),
    {state, State} = lists:keyfind(state, 1, ClientAuth),
    case Val of
        {ssl, SSLSock} ->
            case {ssl:peercert(SSLSock), State} of
                {_, "disable"} ->
                    undefined;
                {{ok, Cert}, _} ->
                    get_user_name_from_client_cert(Cert, ClientAuth);
                {{error, no_peercert}, "enable"} ->
                    undefined;
                {{error, R}, _} ->
                    ?log_debug("Error getting client certificate: ~p",
                               [R]),
                    failed
            end;
        Cert when is_binary(Cert) ->
            get_user_name_from_client_cert(Cert, ClientAuth);
        _ ->
            undefined
    end.

get_user_name_from_client_cert(Cert, ClientAuth) ->
    Triples = proplists:get_value(prefixes, ClientAuth),
    case ns_server_cert:extract_internal_client_cert_user(Cert) of
        {ok, User} -> User;
        {error, not_found} ->
            case get_user_name_from_client_cert_inner(Cert, Triples) of
                {error, _} ->
                    failed;
                Username ->
                    Username
            end
    end.

get_user_name_from_client_cert_inner(_Cert, []) ->
    {error, not_found};
get_user_name_from_client_cert_inner(Cert, [Triple | Rest]) ->
    {path, Path} = lists:keyfind(path, 1, Triple),
    [Category, Field] = string:tokens(Path, "."),
    case get_fields_from_cert(Cert, Category, Field) of
        {error, _} ->
            get_user_name_from_client_cert_inner(Cert, Rest);
        Values ->
            Prefix = proplists:get_value(prefix, Triple),
            Delimiters = proplists:get_value(delimiter, Triple),
            case extract_user_name(Values, Prefix, Delimiters) of
                {error, _} ->
                    get_user_name_from_client_cert_inner(Cert, Rest);
                UName ->
                    UName
            end
    end.

get_fields_from_cert(Cert, "subject", "cn") ->
    ns_server_cert:get_subject_fields_by_type(Cert, ?'id-at-commonName');
get_fields_from_cert(Cert, "san", Field) ->
    Type = san_field_to_type(Field),
    ns_server_cert:get_sub_alt_names_by_type(Cert, Type).

extract_user_name([], _Prefix, _Delimiters) ->
    {error, not_found};
extract_user_name([Val | Rest], Prefix, Delimiters) ->
    case do_extract_user_name(Val, Prefix, Delimiters) of
        {error, not_found} ->
            extract_user_name(Rest, Prefix, Delimiters);
        Username ->
            %% Assert that the user exists. Must be a 'local' (or 'admin') user.
            %% See MB-62413 / MB-63001
            case menelaus_users:user_exists({Username, local})
                orelse Username =:= ns_config_auth:get_user(admin) of
                true ->
                    Username;
                false ->
                    %% Rest could contain more user names
                    extract_user_name(Rest, Prefix, Delimiters)
            end
    end.

do_extract_user_name(Name, Prefix, Delimiters) ->
    Name1 = string:prefix(Name, Prefix),

    case Name1 of
        nomatch ->
            {error, not_found};
        _ ->
            lists:takewhile(fun(C) ->
                                    not lists:member(C, Delimiters)
                            end, Name1)
    end.

san_field_to_type("dnsname") -> dNSName;
san_field_to_type("uri") -> uniformResourceIdentifier;
san_field_to_type("email") -> rfc822Name.

all_services() ->
    [cb_dist_tls, ssl_service, capi_ssl_service, memcached, server_cert_event,
     client_cert_event].

notify_services(#state{reload_state = []} = State) ->
    catch misc:remove_marker(marker_path()),
    State;
%% Note: This function assumes that the reload marker exists on disk
notify_services(#state{reload_state = Reloads} = State) ->
    ?log_debug("Going to notify following services: ~p", [Reloads]),

    RVs = diag_handler:diagnosing_timeouts(
            fun () ->
                    misc:parallel_map(fun notify_service/1, Reloads, 60000)
            end),
    ResultPairs = lists:zip(RVs, Reloads),
    {Good, Bad} = lists:foldl(fun ({ok, Svc}, {AccGood, AccBad}) ->
                                      {[Svc | AccGood], AccBad};
                                  (ErrorPair, {AccGood, AccBad}) ->
                                      {AccGood, [ErrorPair | AccBad]}
                              end, {[], []}, ResultPairs),
    case Good of
        [] ->
            ok;
        _ ->
            ?log_info("Succesfully notified services ~p", [Good])
    end,

    NotNotifiedServices = [Svc || {_, Svc} <- Bad],

    case NotNotifiedServices of
        [] ->
            misc:remove_marker(marker_path()),
            ok;
        _ ->
            create_marker(NotNotifiedServices),
            ?log_info("Failed to notify some services. Will retry in 5 sec, ~p", [Bad]),
            erlang:send_after(5000, self(), notify_services)
    end,
    State#state{reload_state = NotNotifiedServices}.

notify_service(Service) ->
    RV = (catch do_notify_service(Service)),
    case RV of
        ok ->
            ?log_info("Successfully notified service ~p", [Service]);
        Other ->
            ?log_warning("Failed to notify service ~p: ~p", [Service, Other])
    end,

    RV.

do_notify_service(ssl_service) ->
    %% NOTE: We're going to talk to our supervisor so if we do it
    %% synchronously there's chance of deadlock if supervisor is about
    %% to shutdown us.
    %%
    %% We're not trapping exits and that makes this interaction safe.
    case ns_ssl_services_sup:restart_ssl_service() of
        ok ->
            ok;
        {error, not_running} ->
            ?log_info("Did not restart ssl rest service because it wasn't running"),
            ok
    end;
do_notify_service(capi_ssl_service) ->
    case ns_couchdb_api:restart_capi_ssl_service() of
        ok ->
            ok;
        {error, not_running} ->
            ?log_info("Did not restart capi ssl service because is wasn't running"),
            ok
    end;
do_notify_service(memcached) ->
    memcached_config_mgr:trigger_tls_config_push();
do_notify_service(server_cert_event) ->
    gen_event:notify(ssl_service_events, cert_changed);
do_notify_service(client_cert_event) ->
    gen_event:notify(ssl_service_events, client_cert_changed);
do_notify_service(cb_dist_tls) ->
    cb_dist:restart_tls().

security_settings_state() ->
    {ssl_minimum_protocol(ns_server),
     honor_cipher_order(ns_server),
     ns_server_ciphers()}.

-ifdef(TEST).
extract_user_name_test() ->
    meck:new(menelaus_users, [passthrough]),
    meck:expect(menelaus_users, user_exists, fun (_) -> true end),
    ?assertEqual(extract_user_name(["www.abc.com"], "www.", ";,."), "abc"),
    ?assertEqual(extract_user_name(["xyz.abc.com", "qwerty", "www.abc.com"],
                                   "www.", "."), "abc"),
    ?assertEqual(extract_user_name(["xyz.com", "www.abc.com"], "", "."), "xyz"),
    ?assertEqual(extract_user_name(["abc", "xyz"], "", ""), "abc"),
    ?assertEqual(extract_user_name(["xyz.abc.com"],
                                   "www.", "."), {error, not_found}),
    ?assertEqual(extract_user_name(["xyz.abc.com"], "", "-"), "xyz.abc.com"),
    meck:unload(menelaus_users).
-endif.

security_config_update_warning(Version, MinVersion) ->
    ale:info(?USER_LOGGER,
             "Deleting global security setting: tlsMinVersion. ~p is no longer "
             "supported; the minimum supported version is ~p.",
             [Version, MinVersion]).

security_config_update_warning(Version, MinVersion, Service) ->
    ale:info(?USER_LOGGER,
             "Deleting security setting: tlsMinVersion for ~p. ~p is no longer "
             "supported; the minimum supported version is ~p.",
             [ns_cluster_membership:user_friendly_service_name(Service),
              Version, MinVersion]).

tls_version_not_supported(Ver) ->
    case maps:find(Ver, get_tls_version_map()) of
        error -> true;
        _ -> false
    end.

service_security_config_needs_update(Service, Config, MinVersion) ->
    case ns_config:search_prop(Config, {security_settings, Service},
                               ssl_minimum_protocol) of
        undefined -> false;
        Ver ->
            case tls_version_not_supported(Ver) of
                true ->
                    security_config_update_warning(Ver, MinVersion, Service),
                    true;
                _ -> false
            end
    end.

global_security_config_needs_update(Config, Key, MinVersion, Warn) ->
    case ns_config:search(Config, Key) of
        {value, Version} ->
            case tls_version_not_supported(Version) of
                true ->
                    case Warn of
                        true ->
                            security_config_update_warning(Version, MinVersion);
                        _ -> ok
                    end,
                    true;
                _ -> false
            end;
        _ -> false
    end.

update_service_security_config(Service, Config) ->
    {value, OldProps} = ns_config:search(Config, {security_settings, Service}),
    NewProps = proplists:delete(ssl_minimum_protocol, OldProps),
    case NewProps of
        [] -> {delete, {security_settings, Service}};
        _ -> {set, {security_settings, Service}, NewProps}
    end.

config_upgrade_to_76(Config) ->
    {MinVersion, _} = min_tls_version(),
    GlobalKeys = [{ssl_minimum_protocol, true},
                  {internal_ssl_minimum_protocol, false}],
    [{delete, cert_and_pkey} |
     [{delete, Key} ||
         {Key, Warn} <- GlobalKeys,
         global_security_config_needs_update(Config, Key, MinVersion, Warn)] ++
         [update_service_security_config(Service, Config) ||
             Service <- menelaus_web_settings:services_with_security_settings(),
             service_security_config_needs_update(Service, Config, MinVersion)]].

remove_node_certs() ->
    ?log_warning("Removing node certificate and private key"),
    file:delete(cert_info_file(node_cert)),
    file:delete(cert_info_file(client_cert)),
    file:delete(chain_file_path(node_cert)),
    file:delete(chain_file_path(client_cert)),
    file:delete(pkey_file_path(node_cert)),
    file:delete(pkey_file_path(client_cert)).

update_certs_epoch() ->
    update_cert_epoch(node_cert),
    update_cert_epoch(client_cert).

update_cert_epoch(Type) ->
    Epoch = certs_epoch(),
    RV = ns_config:run_txn(
           fun (Config, SetFn) ->
               Key = {node, node(), Type},
               case ns_config:search(Config, Key) of
                   false -> {abort, no_cert};
                   {value, Props} ->
                       NewProps = misc:update_proplist(Props,
                                                       [{certs_epoch, Epoch}]),
                       GeneratedOrUploaded = proplists:get_value(type, Props),
                       {commit, SetFn(Key, NewProps, Config),
                        GeneratedOrUploaded}
               end
           end),
    case RV of
        {commit, _, generated} ->
            ?log_info("Updated generated ~p epoch: ~p", [Type, Epoch]);
        {commit, _, uploaded} ->
            save_cert_info(node_cert, {uploaded, Epoch}),
            ?log_info("Updated uploaded ~p epoch: ~p", [Type, Epoch]);
        {abort, Reason} ->
            ?log_info("Skipped ~p epoch update: ~p", [Type, Reason])
    end,
    ok.

create_marker(Services) ->
    Data = iolist_to_binary(io_lib:format("~p.", [Services])),
    misc:create_marker(marker_path(), Data).

add_services_to_marker(Services) ->
    create_marker(lists:usort(read_services_from_marker() ++ Services)).

%% It's possible that the target file is open while we are trying to write to it.
%% On windows it leads to {error, eacces}. If we assume that consumers of that
%% file don't keep it open for long, simple retry should solve this problem.
atomic_write_file_with_retry(Path, Bytes, Retries) when Retries >= 0,
                                                        is_binary(Bytes) ->
    atomic_write_file_with_retry(Path, Bytes, Retries, _FirstTimeout = 10).

atomic_write_file_with_retry(Path, Bytes, Retries, Timeout) ->
    case misc:atomic_write_file(Path, Bytes) of
        {error, eacces} = Error when Retries > 0 ->
            ?log_warning("Got ~p when writing to ~p, will retry after ~bms",
                         [Error, Path, Timeout]),
            timer:sleep(Timeout),
            atomic_write_file_with_retry(Path, Bytes, Retries - 1, Timeout * 2);
        Other ->
            Other
    end.

-ifdef(TEST).
atomic_write_file_with_retry_test() ->
    meck:new(timer, [passthrough, unstick]),
    meck:new(misc, [passthrough]),
    try
        Self = self(),
        Path = "/path/",
        Body = <<"abc">>,
        Ref = make_ref(),
        meck:expect(timer, sleep, fun (T) -> Self ! {Ref, {sleep, T}}  end),
        meck:expect(misc, atomic_write_file,
                    fun (P, B) ->
                        P = Path,
                        B = Body,
                        case get({retries, Ref}) of
                            N when N =< 0 -> ok;
                            N ->
                               put({retries, Ref}, N - 1),
                               {error, eacces}
                        end
                    end),
        AssertSleeps = fun AS([]) ->
                               receive
                                  {Ref, {sleep, T}} ->
                                      error({unexpected_sleep, T})
                               after
                                   0 -> ok
                               end;
                           AS([Next | Tail]) ->
                               receive
                                   {Ref, {sleep, T}} ->
                                       case Next == T of
                                           true -> AS(Tail);
                                           false ->
                                               error({wrong_sleep, T, Next})
                                       end
                               after
                                   0 ->
                                       error({missing_sleep, Next})
                               end
                       end,
        Test = fun (RetriesNeeded, RetriesHave, ExpectedSleeps) ->
                   put({retries, Ref}, RetriesNeeded),
                   Res = atomic_write_file_with_retry(Path, Body, RetriesHave),
                   case RetriesNeeded =< RetriesHave of
                       true -> ?assertEqual(ok, Res);
                       false -> ?assertEqual({error, eacces}, Res)
                   end,
                   ?assertEqual(ok, AssertSleeps(ExpectedSleeps))
               end,
        Test(1, 0, []),
        Test(0, 0, []),
        Test(4, 1, [10]),
        Test(4, 2, [10, 20]),
        Test(4, 3, [10, 20, 40]),
        Test(3, 3, [10, 20, 40]),
        Test(3, 4, [10, 20, 40]),
        Test(8, 8, [10, 20, 40, 80, 160, 320, 640, 1280]),
        ok
    after
        meck:unload(misc),
        meck:unload(timer)
    end.
-endif.

read_services_from_marker() ->
    case misc:consult_marker(marker_path()) of
        {ok, []} ->
            %% Treat it as all_services() for backward compat
            all_services();
        {ok, [Services]} ->
            Services;
        false ->
            []
    end.

restart_regenerate_client_cert_timer(
                    #state{client_cert_regenerate_timer = undefined} = State) ->
    TimeLeft = time_left_to_client_cert_regen(),
    ?log_debug("Time left before client cert regeneration: ~p", [TimeLeft]),
    case TimeLeft of
        infinity -> State;
        Timeout ->
            Ref = erlang:send_after(max(Timeout, 10000), self(),
                                    regenerate_client_cert),
            State#state{client_cert_regenerate_timer = Ref}
    end;
restart_regenerate_client_cert_timer(
                    #state{client_cert_regenerate_timer = OldRef} = State) ->
    catch erlang:cancel_timer(OldRef),
    misc:flush(regenerate_client_cert),
    restart_regenerate_client_cert_timer(
      State#state{client_cert_regenerate_timer = undefined}).

time_left_to_client_cert_regen() ->
    Props = ns_config:read_key_fast({node, node(), client_cert}, []),
    case proplists:get_value(type, Props) of
        generated ->
            case proplists:get_value(not_after, Props) of
                undefined -> infinity;
                NotAfterGregSec ->
                    Window = ?get_timeout(client_cert_regen_window_sec,
                                          60*60*24*7),
                    RegenGregSec = NotAfterGregSec - Window,
                    GMTDateTime = calendar:universal_time(),
                    CurGregSec =
                        calendar:datetime_to_gregorian_seconds(GMTDateTime),
                    max(RegenGregSec - CurGregSec, 0) * 1000
            end;
        _ ->
            infinity
    end.

services_to_reload(node_cert) -> all_services() -- [client_cert_event];
services_to_reload(client_cert) -> [cb_dist_tls, client_cert_event].

-ifdef(TEST).

check_tls_min_max_test() ->
    meck:new(cluster_compat_mode, [passthrough]),
    meck:expect(cluster_compat_mode,
                is_cluster_76,
                fun() ->
                        true
                end),

    try
        Versions1 = get_supported_tls_versions('tlsv1.2', 'tlsv1.3'),
        ?assertEqual(Versions1, ['tlsv1.2', 'tlsv1.3']),
        Versions2 = get_supported_tls_versions(none, 'tlsv1.2'),
        ?assertEqual(Versions2, ['tlsv1.2']),
        Versions3 = get_supported_tls_versions('tlsv1.2', none),
        ?assertEqual(Versions3, ['tlsv1.2', 'tlsv1.3']),
        Versions4 = get_supported_tls_versions('tlsv1.3', none),
        ?assertEqual(Versions4, ['tlsv1.3']),
        Versions5 = get_supported_tls_versions(none, 'tlsv1.3'),
        ?assertEqual(Versions5, ['tlsv1.2', 'tlsv1.3']),
        Versions6 = get_supported_tls_versions(none, none),
        ?assertEqual(Versions6, ['tlsv1.2', 'tlsv1.3']),
        ?assertError(badarg, get_supported_tls_versions(tlsv1, 'tlsv1.2')),
        ?assertError(badarg, get_supported_tls_versions('tlsv1.1', 'tlsv1.2')),
        ?assertError(badarg, get_supported_tls_versions('tlsv1.2', 'tlsv1.4')),
        Vsn = max_tls_version(),
        ?assertEqual(Vsn, {'tlsv1.3', 3}),
        Vsn2 = min_tls_version(),
        ?assertEqual(Vsn2, {'tlsv1.2', 2}),
        ok
    after
        meck:unload(cluster_compat_mode)
    end,

    meck:new(cluster_compat_mode, [passthrough]),
    meck:expect(cluster_compat_mode,
                is_cluster_76,
                fun() ->
                        false
                end),

    try
        Versions7 = get_supported_tls_versions('tlsv1.1', 'tlsv1.2'),
        ?assertEqual(Versions7, ['tlsv1.1', 'tlsv1.2']),
        Versions8 = get_supported_tls_versions('tlsv1.1', 'tlsv1.3'),
        ?assertEqual(Versions8, ['tlsv1.1', 'tlsv1.2', 'tlsv1.3']),
        Versions9 = get_supported_tls_versions(none, 'tlsv1.3'),
        ?assertEqual(Versions9, [tlsv1, 'tlsv1.1', 'tlsv1.2', 'tlsv1.3']),
        Versions10 = get_supported_tls_versions('tlsv1.2', none),
        ?assertEqual(Versions10, ['tlsv1.2', 'tlsv1.3']),
        Versions11 = get_supported_tls_versions(none, none),
        ?assertEqual(Versions11, [tlsv1, 'tlsv1.1', 'tlsv1.2', 'tlsv1.3']),
        Versions12 = get_supported_tls_versions(none, tlsv1),
        ?assertEqual(Versions12, [tlsv1]),
        ?assertError(badarg, get_supported_tls_versions('tlsv1.4',
                                                        'another-atom')),
        ?assertError(badarg, get_supported_tls_versions(tlsv1, 'tlsv1.4')),
        Versions13 = get_supported_tls_versions(tlsv1, none),
        ?assertEqual(Versions13, [tlsv1, 'tlsv1.1', 'tlsv1.2', 'tlsv1.3']),
        Versions14 = get_supported_tls_versions(none, tlsv1),
        ?assertEqual(Versions14, [tlsv1]),
        Versions15 = get_supported_tls_versions(tlsv1, 'tlsv1.2'),
        ?assertEqual(Versions15, [tlsv1, 'tlsv1.1', 'tlsv1.2']),
        Vsn3 = max_tls_version(),
        ?assertEqual(Vsn3, {'tlsv1.3', 3}),
        Vsn4 = min_tls_version(),
        ?assertEqual(Vsn4, {tlsv1, 0}),
        ok
    after
        meck:unload(cluster_compat_mode)
    end.

test_upgrade_config(Config, Expected) ->
    Map = maps:from_list(Config),
    ?assertEqual(lists:sort(config_upgrade_to_76(Map)),
                 lists:sort(Expected)).

config_upgrade_test() ->
    meck:new(cluster_compat_mode, [passthrough]),
    meck:expect(cluster_compat_mode,
                is_cluster_76,
                fun() ->
                        true
                end),

    meck:new(ns_config, [passthrough]),
    meck:expect(ns_config,
                search,
                fun(Config, Key) ->
                        case maps:get(Key, Config, false) of
                            false -> false;
                            Version -> {value, Version}
                        end
                end),
    meck:expect(ns_config,
                search_prop,
                fun(Config, Key, SubKey) ->
                        case maps:get(Key, Config, false) of
                            false -> undefined;
                            Value ->
                                case proplists:get_value(SubKey, Value) of
                                    undefined -> undefined;
                                    V -> V
                                end
                        end
                end),
    try
        Config1 =
            [{ssl_minimum_protocol, tlsv1},
             {{security_settings, kv}, [{ssl_minimum_protocol, 'tlsv1.3'}]},
             {{security_settings, fts}, [{ssl_minimum_protocol, 'tlsv1.1'}]},
             {{security_settings, ns_server},
              [{ssl_minimum_protocol, 'tlsv1'}]}],
        Expected1 = [{delete, cert_and_pkey},
                     {delete, ssl_minimum_protocol},
                     {delete, {security_settings, fts}},
                     {delete, {security_settings, ns_server}}],

        test_upgrade_config(Config1, Expected1),

        Config2 =
            [{{security_settings, kv},
              [{ssl_minimum_protocol, 'tlsv1.3'}, {honorCipherOrder, false}]},
             {{security_settings, fts},
              [{ssl_minimum_protocol, 'tlsv1.1'}, {honorCipherOrder, true}]},
             {{security_settings, ns_server},
              [{ssl_minimum_protocol, tlsv1}, {honorCipherOrder, false}]}],
        Expected2 = [{delete, cert_and_pkey},
                     {set, {security_settings, fts},
                      [{honorCipherOrder, true}]},
                     {set, {security_settings, ns_server},
                      [{honorCipherOrder, false}]}],

        test_upgrade_config(Config2, Expected2),

        Config3 =
            [{ssl_minimum_protocol, 'tlsv1.1'},
             {{security_settings, kv},
              [{ssl_minimum_protocol, 'tlsv1.2'}, {honorCipherOrder, false}]},
             {{security_settings, fts},
              [{ssl_minimum_protocol, 'tlsv1.2'}, {honorCipherOrder, true}]},
             {{security_settings, ns_server},
              [{ssl_minimum_protocol, 'tlsv1.2'}, {honorCipherOrder, false}]}],
        Expected3 = [{delete, cert_and_pkey},
                     {delete, ssl_minimum_protocol}],

        test_upgrade_config(Config3, Expected3),

        Config4 =
            [{ssl_minimum_protocol, 'tlsv1.2'},
             {{security_settings, kv},
              [{ssl_minimum_protocol, 'tlsv1.1'}, {honorCipherOrder, false}]},
             {{security_settings, fts},
              [{ssl_minimum_protocol, 'tlsv1.1'}, {honorCipherOrder, true}]},
             {{security_settings, ns_server},
              [{ssl_minimum_protocol, 'tlsv1.1'}, {honorCipherOrder, false}]}],
        Expected4 = [{delete, cert_and_pkey},
                     {set, {security_settings, kv},
                      [{honorCipherOrder, false}]},
                     {set, {security_settings, fts},
                      [{honorCipherOrder, true}]},
                     {set, {security_settings, ns_server},
                      [{honorCipherOrder, false}]}],

        test_upgrade_config(Config4, Expected4),

        Config5 =
            [{ssl_minimum_protocol, 'tlsv1.2'},
             {internal_ssl_minimum_protocol, 'tlsv1.1'},
             {{security_settings, kv},
              [{ssl_minimum_protocol, 'tlsv1.1'}, {honorCipherOrder, false}]},
             {{security_settings, fts},
              [{ssl_minimum_protocol, 'tlsv1.1'}, {honorCipherOrder, true}]},
             {{security_settings, ns_server},
              [{ssl_minimum_protocol, 'tlsv1.1'}, {honorCipherOrder, false}]}],
        Expected5 = [{delete, cert_and_pkey},
                     {delete, internal_ssl_minimum_protocol},
                     {set, {security_settings, kv},
                      [{honorCipherOrder, false}]},
                     {set, {security_settings, fts},
                      [{honorCipherOrder, true}]},
                     {set, {security_settings, ns_server},
                      [{honorCipherOrder, false}]}],

        test_upgrade_config(Config5, Expected5),

        Config6 =
            [{ssl_minimum_protocol, tlsv1},
             {internal_ssl_minimum_protocol, 'tlsv1.1'},
             {{security_settings, kv},
              [{ssl_minimum_protocol, 'tlsv1.2'}, {honorCipherOrder, false}]},
             {{security_settings, fts},
              [{ssl_minimum_protocol, 'tlsv1.1'}, {honorCipherOrder, true}]},
             {{security_settings, ns_server},
              [{ssl_minimum_protocol, 'tlsv1.1'}]}],
        Expected6 = [{delete, cert_and_pkey},
                     {delete, ssl_minimum_protocol},
                     {delete, internal_ssl_minimum_protocol},
                     {set, {security_settings, fts},
                      [{honorCipherOrder, true}]},
                     {delete, {security_settings, ns_server}}],

        test_upgrade_config(Config6, Expected6),
        ok
    after
        meck:unload(cluster_compat_mode)
    end.
-endif.<|MERGE_RESOLUTION|>--- conflicted
+++ resolved
@@ -34,18 +34,12 @@
          client_cert_auth_state/0,
          client_cert_auth_state/1,
          get_user_name_from_client_cert/1,
-<<<<<<< HEAD
          set_certificate_chain/6,
          tls_client_opts/2,
          merge_ns_config_tls_options/3,
          tls_client_certs_opts/0,
          tls_peer_verification_client_opts/0,
          tls_no_peer_verification_client_opts/0,
-=======
-         set_node_certificate_chain/4,
-         ssl_client_opts/0,
-         ssl_no_peer_verification_client_opts/0,
->>>>>>> 77b69d26
          configured_ciphers_names/2,
          honor_cipher_order/1,
          honor_cipher_order/2,
@@ -515,43 +509,19 @@
     %% web server doesn't load new CA (after cert rotation) until
     %% all connections to the server are closed
     Versions = supported_versions(ssl_minimum_protocol(ns_server)),
-<<<<<<< HEAD
     RawTLSOptions =
         ssl_auth_options() ++
-            [{keyfile, pkey_file_path(node_cert)},
-             {certfile, chain_file_path(node_cert)},
-             {versions, Versions},
-             {cacerts, read_ca_certs(ca_file_path())},
-             {dh, dh_params_der()},
-             {ciphers, CipherSuites},
-             {honor_cipher_order, Order},
-             {secure_renegotiate, true},
-             {client_renegotiation, ClientReneg},
-             {password, PassphraseFun()}],
+        [{keyfile, pkey_file_path(node_cert)},
+         {certfile, chain_file_path(node_cert)},
+         {versions, Versions},
+         {cacerts, read_ca_certs(ca_file_path())},
+         {dh, dh_params_der()},
+         {ciphers, CipherSuites},
+         {honor_cipher_order, Order},
+         {secure_renegotiate, true},
+         {client_renegotiation, ClientReneg},
+         {password, PassphraseFun}],
     merge_ns_config_tls_options(server, ?MODULE, RawTLSOptions).
-=======
-    VersionsSet = sets:from_list(Versions, [{version, 2}]),
-    lists:filter(
-      fun ({Key, _}) ->
-          case tls_option_versions(Key) of
-              all -> true;
-              List when is_list(List) ->
-                  not sets:is_disjoint(sets:from_list(List, [{version, 2}]),
-                                       VersionsSet)
-          end
-      end,
-      ssl_auth_options() ++
-          [{keyfile, pkey_file_path()},
-           {certfile, chain_file_path()},
-           {versions, Versions},
-           {cacerts, read_ca_certs(ca_file_path())},
-           {dh, dh_params_der()},
-           {ciphers, CipherSuites},
-           {honor_cipher_order, Order},
-           {secure_renegotiate, true},
-           {client_renegotiation, ClientReneg},
-           {password, PassphraseFun}]).
->>>>>>> 77b69d26
 
 tls_option_versions(anti_replay) -> ['tlsv1.3'];
 tls_option_versions(beast_mitigation) -> ['tlsv1'];
@@ -619,11 +589,7 @@
      {depth, ?ALLOWED_CERT_CHAIN_LENGTH},
      {reuse_sessions, false}].
 
-<<<<<<< HEAD
 tls_no_peer_verification_client_opts() ->
-=======
-ssl_no_peer_verification_client_opts() ->
->>>>>>> 77b69d26
     [{verify, verify_none}].
 
 start_link_rest_service() ->
