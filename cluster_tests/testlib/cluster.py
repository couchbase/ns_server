--- conflicted
+++ resolved
@@ -193,11 +193,7 @@
         self.is_enterprise = get_bool("cluster_compat_mode:is_enterprise().")
         self.is_72 = get_bool("cluster_compat_mode:is_cluster_72().")
         self.is_76 = get_bool("cluster_compat_mode:is_cluster_76().")
-<<<<<<< HEAD
-        self.is_morpheus = get_bool("cluster_compat_mode:is_cluster_morpheus().")
-=======
-        self.is_phoenix = get_bool("cluster_compat_mode:is_cluster_phoenix().")
->>>>>>> 42442b9d
+        self.is_79 = get_bool("cluster_compat_mode:is_cluster_79().")
         self.is_serverless = get_bool("config_profile:is_serverless().")
         self.is_provisioned = get_bool("config_profile:is_provisioned()")
         self.is_dev_preview = get_bool("cluster_compat_mode:"
