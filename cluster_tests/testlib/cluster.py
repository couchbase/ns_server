--- conflicted
+++ resolved
@@ -831,16 +831,14 @@
         r = testlib.get_succ(self, f'/pools/default/b/{bucket}')
         return r.json()['uuid']
 
-<<<<<<< HEAD
     def get_node_from_hostname(self, hostname):
         nodes = [node for node in self._nodes if node.hostname() == hostname]
         assert len(nodes) == 1
         return nodes[0]
-=======
+
     def get_buckets(self):
         r = testlib.get_succ(self, f'/pools/default/buckets')
         return r.json()
->>>>>>> 09ff4314
 
 def get_services_string(services: List[Service]):
     return ",".join(services_to_strings(services))
