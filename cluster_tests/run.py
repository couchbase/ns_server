--- conflicted
+++ resolved
@@ -76,13 +76,8 @@
     metakv2_tests, \
     app_telemetry_tests, \
     jwt_tests, \
-<<<<<<< HEAD
-    bucket_dirs_cleanup_tests
-=======
     bucket_dirs_cleanup_tests, \
-    fusion_tests, \
     metakv_tests
->>>>>>> 9d18f4f2
 
 tmp_cluster_dir = os.path.join(testlib.get_cluster_test_dir(),
                                "test_cluster_data")
