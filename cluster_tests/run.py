--- conflicted
+++ resolved
@@ -72,13 +72,13 @@
     services_topology_tests, \
     cbcollect_tests, \
     config_remap_tests, \
-<<<<<<< HEAD
     cli_integration_tests, \
     metakv2_tests, \
     app_telemetry_tests, \
     jwt_tests, \
     bucket_dirs_cleanup_tests, \
-    fusion_tests
+    fusion_tests, \
+    metakv_tests
 
 tmp_cluster_dir = os.path.join(testlib.get_cluster_test_dir(),
                                "test_cluster_data")
@@ -91,14 +91,6 @@
 
 USAGE_STRING = f"""
 Usage: {{program_name}}
-=======
-    metakv_tests
-
-tmp_cluster_dir = os.path.join(scriptdir, "test_cluster_data")
-
-USAGE_STRING = """
-Usage: {program_name}
->>>>>>> 5a13ab51
     [--cluster | -c <address>:<port>]
         Specify already started cluster to connect to.
     [--user | -u <admin>]
