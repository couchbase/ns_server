#!/usr/bin/env python3
#
# @author Couchbase <info@couchbase.com>
# @copyright 2020-Present Couchbase, Inc.
#
# Use of this software is governed by the Business Source License included in
# the file licenses/BSL-Couchbase.txt.  As of the Change Date specified in that
# file, in accordance with the Business Source License, use of this software
# will be governed by the Apache License, Version 2.0, included in the file
# licenses/APL2.txt.

import os
import sys
import getopt
import shutil
import inspect
from datetime import datetime, timezone
from math import floor

import requests
import glob
import time
import random
import pprint
from copy import deepcopy
import builtins

# Pretty prints any tracebacks that may be generated if the process dies
from traceback_with_variables import activate_by_import

import testlib

sys.path.append(testlib.get_pylib_dir())

import cluster_run_lib
from testlib import UnmetRequirementsError, TestError
from testlib.cluster import InconsistentClusterError
from testlib import test_tag_decorator

from testsets import \
    authn_tests, \
    auto_failover_test, \
    sample_buckets, \
    ldap_tests, \
    tasks_test, \
    saml_tests, \
    bucket_deletion_test, \
    node_addition_tests, \
    users_backup_tests, \
    prom_sd_config_test, \
    serviceless_node_tests, \
    bucket_migration_test, \
    bucket_test, \
    internal_creds_rotation_tests, \
    pass_hashing_settings_tests, \
    secret_management_tests, \
    cert_load_tests, \
    alerting_tests, \
    resource_management_test, \
    stats_tests, \
    collection_tests, \
    web_server_tests, \
    cbauth_cache_config_tests, \
    hard_reset_test, \
    crud_tests, \
    settings_managers_tests, \
    users_tests, \
    web_settings_tests, \
    native_encryption_tests, \
    rest_eject_test, \
    node_remap_tests, \
    services_topology_tests, \
    cbcollect_tests, \
    config_remap_tests, \
    cli_integration_tests, \
    metakv2_tests, \
    app_telemetry_tests, \
    jwt_tests, \
    bucket_dirs_cleanup_tests, \
    fusion_tests

tmp_cluster_dir = os.path.join(testlib.get_cluster_test_dir(),
                               "test_cluster_data")

log_collection_default_regex = (".*diags"
                                "|master events"
                                "|memcached.*"
                                "|Collecting .*/snapshots"
                                "|Chronicle dump")

USAGE_STRING = f"""
Usage: {{program_name}}
    [--cluster | -c <address>:<port>]
        Specify already started cluster to connect to.
    [--user | -u <admin>]
        Username to be used when connecting to an existing cluster.
        Default: Administrator. Only used with --cluster | -c
    [--password | -p <admin_password>]
        Password to be used when connecting to an existing cluster.
        Default: asdasd. Only used with --cluster | -c
    [--num-nodes | -n <num_nodes>]
        Number of nodes available for an existing cluster. Use when not all
        nodes are already connected, for tests that need this configuration.
        When unspecified, num_nodes is assumed to be equal to the number of
        connected nodes. Only used with --cluster | -c
    [--tests | -t <test_spec>[, <test_spec> ...]]
        <test_spec> := <test_class>[.test_name]
        Start only specified tests
    [--with-tags <tag>[, <tag> ...]
        Run only tests with at least one of the specified tags
    [--without-tags <tag>[, <tag> ...]
        Run only tests with none of the specified tags
    [--ignore-unknown-tags]
        Don't give an error if tags are specified that aren't recognised.
        Used for commit-validation jobs across multiple branches which may have
        different known tags.
    [--keep-tmp-dirs | -k]
        Keep any test_cluster_data dirs after tests finish, even if they pass
    [--dont-intercept-output | -o]
        Display output from tests. By default, output is suppressed (unless the
        test fails). Setting this option forces output to be displayed even for
        successful test runs
    [--seed | -s <string>]
        Specify a seed to be set for python pseudo-random number generator
    [--verbose | -v]
        Print more debug information
    [--dry-run]
        Do not actually run tests (useful for framework debugging)
    [--dont-reuse-clusters]
        Start a separate cluster for each testset
    [--randomize-clusters]
        Randomize requirements that are not explicitly set
    [--random-order]
        Randomize order of tests
    [--testset-iterations=N]
        Run each testset N times (1 by default)
    [--test-iterations=M]
        Run each test M times (1 by default)
    [--start-index=N]
        Use N as a start-index for all started clusters
    [--stop-after-error]
        Stop running testsets after the first error
    [--collect-logs-after-error]
        Collect a zip of logs for each node in and out of the cluster after a
        failed test
    [--logs-task-regex=Regex]
        Specify the Regex for log collection after any errors.
        If no Regex is specified, the following regex will be used:
        {log_collection_default_regex}
    [--dont-report-time]
        Do not prepend any output with current time
    [--test-timeout=N]
        Set test timeout to N seconds
    [--help]
        Show this help
"""


def usage():
    print(USAGE_STRING.format(program_name=sys.argv[0]))


def bad_args_exit(msg):
    print(testlib.red(msg))
    usage()
    sys.exit(2)


def error_exit(msg):
    print(testlib.red(msg))
    sys.exit(2)


def warning_exit(msg):
    print(testlib.yellow(msg))
    sys.exit(3)


def remove_temp_cluster_directories():
    for dir in glob.glob(tmp_cluster_dir + "*"):
        testlib.maybe_print(f"Removing cluster dir {dir}...")
        shutil.rmtree(dir)


def main():
    # we use assert statements in tests, so make sure they are not disabled
    if not __debug__:
        raise RuntimeError("Assert statements are disabled")
    try:
        optlist, args = getopt.gnu_getopt(sys.argv[1:], "hkovc:u:p:n:t:s:",
                                          ["help", "keep-tmp-dirs", "cluster=",
                                           "user=", "password=", "num-nodes=",
                                           "tests=", 'with-tags=',
                                           'without-tags=',
                                           "dont-intercept-output",
                                           "seed=", "colors=", "verbose",
                                           "dry-run", 'dont-reuse-clusters',
                                           'randomize-clusters',
                                           'random-order',
                                           'testset-iterations=',
                                           'start-index=',
                                           'test-iterations=',
                                           'stop-after-error',
                                           'collect-logs-after-error',
<<<<<<< HEAD
                                           'logs-task-regex=',
                                           'dont-report-time',
                                           'test-timeout='])
=======
                                           'ignore-unknown-tags'])
>>>>>>> 3dc74759
    except getopt.GetoptError as err:
        bad_args_exit(str(err))

    use_existing_server = False
    username = 'Administrator'
    password = 'asdasd'
    num_nodes = None
    address = '127.0.0.1'
    start_port = cluster_run_lib.base_api_port
    tests = None
    with_tags = None
    without_tags = None
    ignore_unknown_tags = False
    keep_tmp_dirs = False
    seed = testlib.random_str(16)
    reuse_clusters = True
    randomize_clusters = False
    random_order = False
    testset_iterations = 1
    test_iterations = 1
    start_index = 10
    stop_after_first_error = False
    collect_logs = False
    log_collection_regex = log_collection_default_regex

    for o, a in optlist:
        if o in ('--cluster', '-c'):
            tokens = a.rsplit(':', maxsplit=1)
            if len(tokens) != 2:
                bad_args_exit(f"Invalid format. Should be {o} <address>:<port>")
            address = tokens[0]
            start_port = int(tokens[1])
            use_existing_server = True
        elif o in ('--user', '-u'):
            if not use_existing_server:
                bad_args_exit(f"{o} is only supported with --cluster | -c")
            username = a
        elif o in ('--password', '-p'):
            if not use_existing_server:
                bad_args_exit(f"{o} is only supported with --cluster | -c")
            password = a
        elif o in ('--num-nodes', '-n'):
            if not use_existing_server:
                bad_args_exit(f"{o} is only supported with --cluster | -c")
            num_nodes = int(a)
        elif o in ('--tests', '-t'):
            tests = []
            for tokens in [t.strip().split(".") for t in a.split(",")]:
                if len(tokens) == 1:
                    tests.append((tokens[0], '*'))
                elif len(tokens) == 2:
                    tests.append((tokens[0], tokens[1]))
        elif o == '--with-tags':
            with_tags = list(map(test_tag_decorator.tag_from_str, a.split(",")))
        elif o == '--without-tags':
            without_tags = list(map(test_tag_decorator.tag_from_str,
                                    a.split(",")))
        elif o == '--ignore-unknown-tags':
            ignore_unknown_tags = True
        elif o in ('--keep-tmp-dirs', '-k'):
            keep_tmp_dirs = True
        elif o in ('--dont-intercept-output', '-o'):
            testlib.config['intercept_output'] = False
        elif o in ('--seed', '-s'):
            seed = a
        elif o == '--colors':
            testlib.config['colors'] = (int(a) == 1)
        elif o in ('--verbose', '-v'):
            testlib.config['verbose'] = True
        elif o == '--dry-run':
            testlib.config['dry_run'] = True
        elif o == '--dont-report-time':
            testlib.config['report_time'] = False
        elif o == '--dont-reuse-clusters':
            reuse_clusters = False
        elif o == '--randomize-clusters':
            randomize_clusters = True
        elif o == '--random-order':
            random_order = True
        elif o == '--testset-iterations':
            testset_iterations = int(a)
        elif o == '--test-iterations':
            test_iterations = int(a)
        elif o == '--start-index':
            start_index = int(a)
        elif o == '--stop-after-error':
            stop_after_first_error = True
        elif o == '--collect-logs-after-error':
            collect_logs = True
        elif o == "--logs-task-regex":
            log_collection_regex = a
        elif o == '--test-timeout':
            testlib.config['test_timeout'] = int(a)
        elif o in ('--help', '-h'):
            usage()
            exit(0)
        else:
            assert False, f"unhandled options: {o}"

<<<<<<< HEAD
    override_print()
=======
    if ignore_unknown_tags:
        # Remove any unparsed tags
        if with_tags is not None:
            with_tags = [tag for tag in with_tags
                         if isinstance(tag, test_tag_decorator.Tag)]
        if without_tags is not None:
            without_tags = [tag for tag in without_tags
                            if isinstance(tag, test_tag_decorator.Tag)]
    else:
        if with_tags is not None:
            for tag in with_tags:
                if not isinstance(tag, test_tag_decorator.Tag):
                    raise ValueError(f"{tag} is not a valid Tag")
        if without_tags is not None:
            for tag in without_tags:
                if not isinstance(tag, test_tag_decorator.Tag):
                    raise ValueError(f"{tag} is not a valid Tag")


>>>>>>> 3dc74759

    random.seed(seed)
    discovered_tests = discover_testsets()

    errors = {}
    not_ran = []
    # Remove any testsets that didn't correctly specify requirements
    for discovered_test in discovered_tests:
        (name, _, _, configurations) = discovered_test
        reason = None
        if not isinstance(configurations, list):
            reason = configurations
            not_ran.append((name, reason))
        else:
            for configuration in configurations:
                if not isinstance(configuration, testlib.ClusterRequirements):
                    reason = configuration
                    not_ran.append((name, reason))
        if reason is not None:
            discovered_tests.remove(discovered_test)

    if len(not_ran) > 0:
        msg = "Some testsets did not correctly specify requirements:\n"
        for (name, reason) in not_ran:
            msg += f"{name} - {reason}\n"
        error_exit(msg)
    testsets_str = ", ".join([c for c, _, _, _ in discovered_tests])
    testlib.maybe_print(f"Discovered testsets: {testsets_str}")

    testsets_to_run = find_tests(tests, discovered_tests, with_tags,
                                 without_tags)
    if not testsets_to_run:
        warning_exit("No tests matched the specified test/tag filters")

    total_num, testsets_grouped = \
        group_testsets(testsets_to_run, reuse_clusters,
                       randomize_clusters, random_order,
                       testset_iterations, test_iterations)
    testlib.maybe_print(f"Groupped testsets:")
    testlib.maybe_print(testsets_grouped, print_fun=pprint.pprint)

    cluster = None
    if use_existing_server:
        # Get provided cluster
        cluster = get_existing_cluster(address, start_port,
                                       (username, password), num_nodes)
        testlib.maybe_print(f"Discovered cluster: {cluster}")
    else:
        remove_temp_cluster_directories()

    executed = 0
    test_time = 0
    total_log_collection_time = 0
    start_ts = time.time_ns()
    not_ran = []
    for (configuration, testsets) in testsets_grouped:
        if stop_after_first_error and len(errors) > 0:
            for testset in testsets:
                not_ran.append(TestError(
                    name=testset['name'],
                    error=RuntimeError("prior testset failed"),
                    cluster_name=cluster.short_name()))
            continue
        # Get an appropriate cluster to satisfy the configuration
        if use_existing_server:
            unmet_requirements = configuration.get_unmet_requirements(cluster)
            if len(unmet_requirements) > 0:
                for testset in testsets:
                    reason = "Cluster provided does not satisfy test " \
                             f"requirements:\n" \
                             f"{[str(r) for r in unmet_requirements]}"
                    not_ran.append(TestError(
                        name=testset['name'],
                        error=RuntimeError(reason),
                        cluster_name=cluster.short_name()))
                continue
            cluster.set_requirements(configuration)
        else:
            cluster = testlib.get_appropriate_cluster(cluster,
                                                      (username, password),
                                                      configuration,
                                                      tmp_cluster_dir,
                                                      reuse_clusters,
                                                      start_index)
        testset_start_ts = time.time_ns()
        # Run the testsets on the cluster
        tests_executed, testset_errors, testset_not_ran, log_collection_time,\
            cluster = \
            run_testsets(cluster, testsets, total_num, log_collection_regex,
                         seed=seed,
                         stop_after_first_error=stop_after_first_error,
                         collect_logs=collect_logs)
        test_time += (time.time_ns() - testset_start_ts)
        executed += tests_executed
        for k in testset_errors:
            if k not in errors:
                errors[k] = []
            errors[k].extend(testset_errors[k])
        not_ran += testset_not_ran
        total_log_collection_time += log_collection_time

    restore_print()

    ns_in_sec = 1000000000
    total_time = time.time_ns() - start_ts
    total_time_s = total_time / ns_in_sec
    prep_time_s = (total_time - test_time) / ns_in_sec
    test_time_s = test_time / ns_in_sec
    log_collection_time_s = total_log_collection_time / ns_in_sec

    error_num = sum([len(errors[name]) for name in errors])
    errors_str = f"{error_num} error{'s' if error_num != 1 else ''}"
    if error_num == 0:
        colored = testlib.green
    else:
        colored = testlib.red

    def format_time(t):
        return f"{int(t//60)}m{t%60:.1f}s"

    print("\n======================================="
          "=========================================\n" +
          colored(f"Tests finished ({executed} executed, {errors_str})\n") +
          f"Total time:               {format_time(total_time_s)}\n"
          f"Total clusters prep time: {format_time(prep_time_s)}\n"
          f"Test time (no prep):      {format_time(test_time_s)}")

    if executed > 0:
        print(
          f"Avg. test time:           {format_time(total_time_s/executed)}\n"
          f"Avg. test time (no prep): {format_time(test_time_s/executed)}")

    if log_collection_time_s > 0:
        print("Total log collection time: "
              f"{format_time(log_collection_time_s)}")

    print(f"\nSeed: {seed}\n")

    for name in errors:
        print(f"In {name}:")
        for testres in errors[name]:
            print(f"  {testres}")
        print()

    if len(not_ran) > 0:
        print(f"Couldn't run the following tests:")
        for testres in not_ran:
            print(f"  {testres}")
        print()

    if len(errors) > 0:
        error_exit("Tests finished with errors")
    elif len(not_ran) > 0:
        warning_exit("Some tests were skipped")
    elif not (keep_tmp_dirs or
              check_for_core_files() or
              cluster.is_existing_cluster()):
        # Kill any created nodes and possibly delete directories as we don't
        # need to keep around data from successful tests
        cluster.destroy()
        remove_temp_cluster_directories()


# If there are core files, the tests may have passed but something went wrong in
# erlang, so it is valuable to keep the logs in this case
def check_for_core_files():
    if keep := len(glob.glob("/tmp/core.*")) > 0:
        print("Core file(s) found. Keeping cluster logs")
    return keep


def group_testsets(testsets, reuse_clusters, randomize_clusters,
                   random_order, testset_iterations, test_iterations):
    # Group by requirements
    testsets_grouped = []
    for class_name, testset_class, test_names, configurations in testsets:
        for k in range(0, testset_iterations):
            for requirements in configurations:
                different = True
                iter_str = f'#{k+1}' if k != 0 else ''
                testset_name = f"{class_name}{iter_str} / {requirements}"
                test_list = []
                for n in test_names:
                    for i in range(0, test_iterations):
                        test_list.append({'name': n, 'iter': i})
                testset = {'name': testset_name,
                           'class': testset_class,
                           'test_name_list': test_list,
                           'requirements': requirements,
                           'iter': k}
                if reuse_clusters:
                    for i, (other_reqs, other_testsets) in \
                        enumerate(testsets_grouped):
                        succ, new_reqs = other_reqs.intersect(requirements)
                        if succ:
                            other_testsets.append(testset)
                            testsets_grouped[i] = (new_reqs, other_testsets)
                            different = False
                            break
                if different:
                    testsets_grouped.append((deepcopy(requirements),
                                            [testset]))

    for (req, testsets) in testsets_grouped:
        if randomize_clusters:
            req.randomize_unset_requirements()
        if random_order:
            random.shuffle(testsets)
            for t in testsets:
                random.shuffle(t['test_name_list'])

    """
    Sort testset groups by requirements string. The string lists immutable
    # requirements first, then mutable requirements. This ensures that any sets
    # of compatible configurations will be adjacent in the list. For example:
    (edition=Enterprise,num_nodes
    If there is no need to reuse cluster, there is no need to sort groups.
    """
    sorted_testsets_grouped = \
        sorted(testsets_grouped, key=lambda x: str(x[0])) \
        if reuse_clusters else testsets_grouped
    tests_count = 0
    for (req, testsets) in sorted_testsets_grouped:
        for t in testsets:
            t['#'] = tests_count + 1
            tests_count += 1

    return (tests_count, sorted_testsets_grouped)


def find_tests(test_names, discovered_list, with_tags, without_tags):
    if test_names is not None:
        discovered_list = get_testsets_by_names(test_names, discovered_list)
    if with_tags or without_tags:
        discovered_list = get_testsets_by_tags(discovered_list, with_tags,
                                               without_tags)
    return discovered_list


def get_testsets_by_names(test_names, discovered_list):
    results = {}
    discovered_dict = {n: (cl, t, cf) for n, cl, t, cf in discovered_list}
    test_list = list(discovered_dict.keys())
    test_list.sort()
    for class_name, test_name in test_names:
        assert class_name in discovered_dict, \
            f"Testset {class_name} is not found. "\
            f"Available testsets: {test_list}"
        testset, tests, configurations = discovered_dict[class_name]
        if test_name == '*':
            results[class_name] = (testset, tests, configurations)
        else:
            assert test_name in tests, \
                f"Test {test_name} is not found in {class_name}. "\
                f"Available tests: {tests})"

            if class_name in results:
                testlist = results[class_name][1]
                testlist.append(test_name)
                results[class_name] = (results[class_name][0], testlist,
                                       configurations)
            else:
                results[class_name] = (testset, [test_name], configurations)

    return [(k, results[k][0], results[k][1], results[k][2]) for k in results]


def get_testsets_by_tags(testset_list, with_tags, without_tags):
    def test_matches_tags(cl):
        def f(test):
            test_func = getattr(cl, test)
            if test_func is not None:
                tags = test_tag_decorator.get_tags(test_func)
                return ((with_tags is None or any(tag in with_tags
                                                  for tag in tags)) and
                        (without_tags is None or all(tag not in without_tags
                                                     for tag in tags)))
            return False
        return f
    testsets_filtered = []
    for (n, cl, tests, cf) in testset_list:
        new_tests = list(filter(test_matches_tags(cl), tests))
        if len(new_tests) > 0:
            testsets_filtered.append((n, cl, new_tests, cf))
    return testsets_filtered


def discover_testsets():
    testsets = []

    def add_testset(testset_name, testset_class, configuration):
        tests = [test for test in dir(testset) if test.endswith('_test') or \
                                                  test.endswith('_test_gen')]
        if len(tests) > 0:
            testsets.append((testset_name, testset_class, tests, configuration))

    for m in sys.modules.keys():
        if not hasattr(sys.modules[m], '__file__'):
            continue
        if sys.modules[m].__file__ is None:
            continue
        if os.path.normpath(os.path.join(testlib.get_cluster_test_dir(),
                                         "testsets")) != \
                os.path.normpath(os.path.dirname(sys.modules[m].__file__)):
            continue
        for name, testset in inspect.getmembers(sys.modules[m], inspect.isclass):
            if testset == testlib.BaseTestSet:
                continue
            if issubclass(testset, testlib.BaseTestSet):
                requirements, err = testlib.safe_test_function_call(
                    testset, 'requirements', [], 0, dry_run=False)
                if err is not None:
                    return [(err.name, None, None, err.error)]
                if isinstance(requirements, list):
                    add_testset(name, testset, requirements)
                else:
                    add_testset(name, testset, [requirements])

    return testsets


def get_existing_cluster(address, start_port, auth, num_nodes):
    if num_nodes is None:
        # If a number of nodes was not provided, we assume that all required
        # nodes are already in the cluster at the provided address
        url = f"http://{address}:{start_port}"

        # Check that node is online
        pools_default = f"{url}/pools/default"
        try:
            response = requests.get(pools_default, auth=auth)
            if response.status_code == 200:
                # Retrieve the number of nodes
                num_nodes = len(response.json().get("nodes", []))
                if num_nodes == 0:
                    raise RuntimeError(f"Failed to find any nodes at "
                                       f"{pools_default}")
            else:
                raise RuntimeError(f"Failed to connect to {pools_default} "
                                   f"({response.status_code})\n"
                                   f"{response.text}")
        except requests.exceptions.ConnectionError as e:
            raise RuntimeError(f"Failed to connect to {pools_default}\n{e}")

    nodes = [testlib.Node(host=address,
                          port=start_port + i,
                          auth=auth)
             for i in range(num_nodes)]

    with testlib.no_output("connecting to existing cluster"):
        return testlib.cluster.get_cluster(0, start_port, auth, [], nodes, None)


# Run each testset on the same cluster, counting how many individual tests were
# ran, and keeping track of all errors
def run_testsets(cluster, testsets, total_num, log_collection_regex, seed=None,
                 stop_after_first_error=False, collect_logs=False):
    executed = 0
    errors = {}
    not_ran = []
    current_unmet_requirements = []
    cluster_is_unusable = False
    log_collection_time = 0
    for testset in testsets:

        def skip_this_testset(error):
            for skip_test in testset['test_name_list']:
                not_ran.append(TestError(
                    name=testlib.test_name(testset['class'],
                                           skip_test['name'],
                                           skip_test['iter']),
                    error=error,
                    cluster_name=cluster.short_name()))

        if cluster_is_unusable:
            skip_this_testset('Cluster is in incosistent state (can be '
                              'caused by a timed out rebalance)')
            continue

        if stop_after_first_error and len(errors) > 0:
            skip_this_testset("prior testset failed")
            continue

        # We should be able to reuse the cluster here (because we constructed
        # this cluster specifically for this testset), so make sure
        # requirements are still met for this testset (other tests could have
        # broken it).
        # Note that here we are testing cluster against specific testset
        # requirements, while below (after the testset run) we test cluster
        # against global cluster requirements (basically intersection of all
        # requirements in these testset group)
        unmet = cluster.repair_requirements(testset['requirements'])
        if len(unmet) > 0:
            unmet_str = ', '.join(str(r) for r in unmet)
            skip_this_testset('Cluster does not satisfy test requirements ' \
                              f'{unmet_str} (probably broken by previous ' \
                              'testsets)')
            continue

        testset_errors = []
        try:
            res = testlib.run_testset(
                testset, cluster, total_num,
                seed=seed,
                stop_after_first_error=stop_after_first_error)
            executed += res[0]
            testset_errors = res[1]
            not_ran += res[2]
            cluster = res[3]
        # We use a catch-all here because if we hit any errors while running
        # a testset, but not in a test, then it is likely an issue with the
        # cluster, so we should keep running more tests
        except Exception as e:
            testlib.print_traceback()
            testset_errors.append(TestError(
                name=f'Testset {testset["name"]} execution',
                error=e,
                cluster_name=cluster.short_name()))
            cluster_is_unusable = True

        try:
            unmet = cluster.maybe_repair_cluster_requirements()
            new_unmet = [r for r in unmet
                         if r not in current_unmet_requirements]
            current_unmet_requirements = unmet
            # If this testset has added new unmet requirements,
            # we should treat that testset as failure
            if len(new_unmet) > 0:
                error_msg = f'Test {testset["name"]} broke some ' \
                            'cluster requirements'
                test_error = UnmetRequirementsError(new_unmet,
                                                    message=error_msg)
                print(testlib.red(str(test_error)))
                testset_errors.append(TestError(
                    name=f'Requirements check after {testset["name"]}',
                    error=test_error,
                    cluster_name=cluster.short_name()))
        except InconsistentClusterError as e:
            print(testlib.red(str(e)))
            testset_errors.append(TestError(
                name='Cluster smog check',
                error=e,
                cluster_name=cluster.short_name()))
            cluster_is_unusable = True

        if len(testset_errors) > 0:
            if testset['name'] not in errors:
                errors[testset['name']] = []
            errors[testset['name']].extend(testset_errors)

    if collect_logs and len(errors) > 0:
        collect_start_time = time.time_ns()
        # Attempt a cbcollect for the cluster, in order to get all info
        # that might be useful for debugging
        with testlib.no_output("start log collection"):
            cluster.wait_nodes_up()

            for node in cluster._nodes:
                if node not in cluster.connected_nodes:
                    try:
                        testlib.wait_for_ejected_node(node)
                    except AssertionError:
                        print(f"Wait for ejected node {node} to be ejected "
                              f"timed-out, attempting to collect logs anyway")
                start_time = floor(datetime.now(timezone.utc).timestamp())
                testlib.start_log_collection(node,
                                             taskRegexp=log_collection_regex)

                path = testlib.wait_for_log_collection(node, start_time)
                print(f"Collected logs for {node.url}: {path}")

        log_collection_time += (time.time_ns() - collect_start_time)
    return executed, errors, not_ran, log_collection_time, cluster


def print_with_time(*args, show_time=True, **kwargs):
    forbidden = not testlib.config['report_time']
    if len(args) == 0 or not show_time or forbidden:
        __builtins__.__old_print_fun(*args, **kwargs)
        return

    cr_count = 0
    first_arg = args[0]

    if isinstance(first_arg, str):
        while True:
            # This is needed in order to handle calls like print("\nbla")
            # the following way: \n<time> bla
            # instead of: <time> \nbla
            if first_arg.startswith('\n'):
                first_arg = first_arg[1:]
                cr_count += 1
            else:
                break

    cr = '\n' * cr_count
    local_time = datetime.now().strftime('%H:%M:%S')
    prefix = f'{cr}{local_time}'
    __builtins__.__old_print_fun(prefix, first_arg, *(args[1:]), **kwargs)


def override_print():
    if not hasattr(builtins, '__old_print_fun'):
        builtins.__old_print_fun = builtins.print
        builtins.print = print_with_time


def restore_print():
    if hasattr(builtins, '__old_print_fun'):
        builtins.print = builtins.__old_print_fun
        del builtins.__old_print_fun


if __name__ == '__main__':
    try:
        main()
    except KeyboardInterrupt:
        print('\nExecution interrupted')
        exit(2)<|MERGE_RESOLUTION|>--- conflicted
+++ resolved
@@ -193,6 +193,7 @@
                                            "tests=", 'with-tags=',
                                            'without-tags=',
                                            "dont-intercept-output",
+                                           'ignore-unknown-tags'
                                            "seed=", "colors=", "verbose",
                                            "dry-run", 'dont-reuse-clusters',
                                            'randomize-clusters',
@@ -202,13 +203,9 @@
                                            'test-iterations=',
                                            'stop-after-error',
                                            'collect-logs-after-error',
-<<<<<<< HEAD
                                            'logs-task-regex=',
                                            'dont-report-time',
                                            'test-timeout='])
-=======
-                                           'ignore-unknown-tags'])
->>>>>>> 3dc74759
     except getopt.GetoptError as err:
         bad_args_exit(str(err))
 
@@ -308,9 +305,6 @@
         else:
             assert False, f"unhandled options: {o}"
 
-<<<<<<< HEAD
-    override_print()
-=======
     if ignore_unknown_tags:
         # Remove any unparsed tags
         if with_tags is not None:
@@ -329,8 +323,7 @@
                 if not isinstance(tag, test_tag_decorator.Tag):
                     raise ValueError(f"{tag} is not a valid Tag")
 
-
->>>>>>> 3dc74759
+    override_print()
 
     random.seed(seed)
     discovered_tests = discover_testsets()
