--- conflicted
+++ resolved
@@ -77,7 +77,6 @@
         delete_user(self.cluster, 'local', user)
         assert_wrong_password(self.cluster, user, password3)
 
-<<<<<<< HEAD
     def local_user_lock_unlock_test(self):
         user = self.user
         name = testlib.random_str(10)
@@ -302,7 +301,7 @@
             # Unlock admin
             unlock_admin(self.cluster)
             testlib.get_succ(self.cluster, '/pools/default')
-=======
+
     # This test verifies a user with security_admin_local cannot create
     # a user in a group that has an admin role. This would be a privilege
     # escalation.
@@ -333,7 +332,6 @@
         delete_user(self.cluster, 'local', user)
         testlib.delete_succ(self.cluster,
                             f'/settings/rbac/groups/securegroup')
->>>>>>> 147302a3
 
 
 def put_user(cluster_or_node, domain, userid, password=None, roles=None,
