# @author Couchbase <info@couchbase.com>
# @copyright 2020-Present Couchbase, Inc.
#
# Use of this software is governed by the Business Source License included in
# the file licenses/BSL-Couchbase.txt.  As of the Change Date specified in that
# file, in accordance with the Business Source License, use of this software
# will be governed by the Apache License, Version 2.0, included in the file
# licenses/APL2.txt.
import requests

import testlib
from testlib import Service

from couchbase.auth import PasswordAuthenticator
from couchbase.cluster import Cluster
from couchbase.options import ClusterOptions
from couchbase.exceptions import AuthenticationException


class UsersTestSet(testlib.BaseTestSet):

    @staticmethod
    def requirements():
        return testlib.ClusterRequirements(
            services=[Service.KV,
                      Service.QUERY,
                      Service.CBAS],
            # i.e. wait for service up
            balanced=True,
            buckets=[{"name": "test",
                      "ramQuota": 100,
                      "storageBackend": "couchstore"}])

    def setup(self):
        self.user = testlib.random_str(10)

    def teardown(self):
        post_activity(self.cluster,
                      {'enabled': False,
                       'trackedRoles': [],
                       'trackedGroups': []})

    def test_teardown(self):
        testlib.ensure_deleted(
          self.cluster, f'/settings/rbac/users/local/{self.user}')

    def local_user_create_update_delete_test(self):
        user = self.user
        name1 = testlib.random_str(10)
        password1 = testlib.random_str(10)
        assert_wrong_password(self.cluster, user, password1)

        # User creation
        put_user(self.cluster, 'local', user, password=password1,
                 roles='admin', full_name=name1, groups='',
                 validate_user_props=True)
        assert_authn_and_roles(self.cluster, user, password1, ['admin'])

        # Change password
        password2 = testlib.random_str(10)
        change_user_password(self.cluster, user, password1, password2)
        assert_wrong_password(self.cluster, user, password1)
        assert_authn_and_roles(self.cluster, user, password2, ['admin'])

        # Update user
        name2 = testlib.random_str(10)
        put_user(self.cluster, 'local', user, password=None,
                 roles='ro_admin,admin', full_name=name2,
                 validate_user_props=True)
        # Password should still work
        assert_authn_and_roles(self.cluster, user, password2,
                               ['ro_admin', 'admin'])

        # Update password via user update
        password3 = testlib.random_str(10)
        put_user(self.cluster, 'local', user, password=password3,
                 roles='ro_admin,admin', full_name=name2,
                 validate_user_props=True)
        assert_wrong_password(self.cluster, user, password2)
        assert_authn_and_roles(self.cluster, user, password3,
                               ['ro_admin', 'admin'])

        # Delete user
        delete_user(self.cluster, 'local', user)
        assert_wrong_password(self.cluster, user, password3)

    def local_user_lock_unlock_test(self):
        user = self.user
        name = testlib.random_str(10)
        password = testlib.random_str(10)

        # User creation
        put_user(self.cluster, 'local', user, password=password,
                 roles='admin,views_admin[test]', full_name=name, groups='')
        assert_not_locked(self.cluster, user, password)

        # Start UI session
        session, headers, node = start_ui_session(self.cluster, user, password)

        # Use UI session
        testlib.get_succ(node, '/pools/default/buckets/test', headers=headers,
                         session=session, auth=None)

        # Test query endpoint
        testlib.get_succ(self.cluster, '/admin/vitals', service=Service.QUERY,
                         expected_code=200, auth=(user, password))

        # Test CBAS endpoint
        testlib.get_succ(self.cluster, '/analytics/admin/active_requests',
                         service=Service.CBAS, expected_code=200,
                         auth=(user, password))

        # Test views endpoint
        testlib.get_succ(self.cluster, '/test', service=Service.VIEWS,
                         expected_code=404, auth=(user, password))

        # Test SDK/KV
        kv_url = self.cluster.connected_nodes[0].service_url(Service.KV)
        auth = PasswordAuthenticator(user, password)
        assert_sdk_pass(kv_url, auth)

        # Lock user via PATCH
        lock_user(self.cluster, user)
        assert_locked(self.cluster, user, password)

        # UI session terminated with status 401, such that the UI correctly
        # shows as logged out
        testlib.get_fail(node, '/pools', headers=headers,
                         session=session, expected_code=401, auth=None)

        # Query service gives authentication failure error
        testlib.get_fail(self.cluster, '/admin/vitals', service=Service.QUERY,
                         expected_code=401, auth=(user, password))

        # CBAS gives authentication failure error
        testlib.get_fail(self.cluster, '/analytics/admin/active_requests',
                         service=Service.CBAS, expected_code=401,
                         auth=(user, password))

        # Views error
        testlib.get_fail(self.cluster, '/test', service=Service.VIEWS,
                         expected_code=401, auth=(user, password))

        # SDK/KV error
        assert_sdk_fail(kv_url, auth)

        # Unlock user via PATCH
        unlock_user(self.cluster, user)
        assert_not_locked(self.cluster, user, password)

        # SDK/KV passes
        assert_sdk_pass(kv_url, auth)

        # Lock via PUT
        put_user(self.cluster, 'local', user, password=password,
                 roles='admin', full_name=name, groups='', locked="true")
        assert_locked(self.cluster, user, password)

        # SDK/KV error
        assert_sdk_fail(kv_url, auth)

        # Unlock via PUT
        put_user(self.cluster, 'local', user, password=password,
                 roles='admin', full_name=name, groups='', locked="false")
        assert_not_locked(self.cluster, user, password)

        # SDK/KV passes
        assert_sdk_pass(kv_url, auth)

    def expired_user_test(self):
        user = self.user
        name1 = testlib.random_str(10)
        password1 = testlib.random_str(10)
        assert_wrong_password(self.cluster, user, password1)

        # User creation
        put_user(self.cluster, 'local', user, password=password1,
                 roles='admin', full_name=name1, groups='',
                 validate_user_props=True)
        assert_password_not_expired(self.cluster, user, password1)

        # Set password to temporary and test that this can be reverted
        put_user(self.cluster, 'local', user,
                 roles='admin', full_name=name1, groups='',
                 temporary_password="true", validate_user_props=True)
        assert_password_expired(self.cluster, user, password1)

        put_user(self.cluster, 'local', user,
                 roles='admin', full_name=name1, groups='',
                 temporary_password="false", validate_user_props=True)
        assert_password_not_expired(self.cluster, user, password1)

        # Set password to temporary again
        put_user(self.cluster, 'local', user, password=password1,
                 roles='admin', full_name=name1, groups='',
                 temporary_password="true", validate_user_props=True)
        assert_password_expired(self.cluster, user, password1)

        # UI session should fail
        node = self.cluster.connected_nodes[0]  # Need consistent node for UI
        session = requests.Session()
        headers = {'Host': testlib.random_str(8), 'ns-server-ui': 'yes'}
        testlib.post_fail(node, '/uilogin', headers=headers,
                          session=session, auth=None, expected_code=403,
                          data={'user': user, 'password': password1})

        # Changing password to the existing value should fail
        r = change_user_password(self.cluster, user, password1, password1,
                                 expected_code=400)
        testlib.assert_eq(
            {
                "errors": {
                    "password": "Password has already been used."
                }
            }, r.json())
        assert_password_expired(self.cluster, user, password1)

        # Change password
        password2 = testlib.random_str(10)
        change_user_password(self.cluster, user, password1, password2)

        # New password should work
        assert_password_not_expired(self.cluster, user, password2)

        # Start UI session
        session, headers, node = start_ui_session(self.cluster, user, password2)

        # UI session works
        testlib.get_succ(node, '/pools', headers=headers,
                         session=session, auth=None)

        # Delete user
        delete_user(self.cluster, 'local', user)
        assert_wrong_password(self.cluster, user, password2)

    def activity_tracking_test(self):
        user = self.user
        name1 = testlib.random_str(10)
        password1 = testlib.random_str(10)

        roles = 'admin'

        # User creation
        put_user(self.cluster, 'local', user, password=password1,
                 roles=roles, full_name=name1, groups='',
                 validate_user_props=True)

        # Enable activity tracking without yet covering this user
        post_activity(self.cluster, {'enabled': True,
                                     'trackedRoles': [],
                                     'trackedGroups': []})

        testlib.get_succ(self.cluster, '/pools/default',
                         auth=(user, password1))

        sync_activity(self.cluster)

        # No activity
        testlib.assert_eq(is_activity_in_ets(self.cluster), False)
        testlib.assert_eq(get_activity_for_user(self.cluster, user), None)

        # Enable activity tracking directly with trackedRoles
        post_activity(self.cluster,
                      {'enabled': True,
                       'trackedRoles': ['admin'],
                       'trackedGroups': []})

        testlib.get_succ(self.cluster, '/pools/default',
                         auth=(user, password1))

        sync_activity(self.cluster)

        # New activity
        testlib.assert_eq(is_activity_in_ets(self.cluster), True)
        testlib.assert_eq(get_activity_for_user(self.cluster, user) is not None,
                          True)

        # Disable activity tracking to test clearing of activity
        post_activity(self.cluster,
                      {'enabled': False,
                       'trackedRoles': [],
                       'trackedGroups': []})

        sync_activity(self.cluster)

        # No activity
        testlib.assert_eq(is_activity_in_ets(self.cluster), False)
        testlib.assert_eq(get_activity_for_user(self.cluster, user), None)

        # Re-enable activity to test that old activity doesn't return
        post_activity(self.cluster,
                      {'enabled': True,
                       'trackedRoles': ['admin'],
                       'trackedGroups': []})

        sync_activity(self.cluster)

        # No activity
        testlib.assert_eq(is_activity_in_ets(self.cluster), False)
        testlib.assert_eq(get_activity_for_user(self.cluster, user), None)

        # Remove the tracked role from the user to test activity clearing
        put_user(self.cluster, 'local', user, password=password1,
                 roles=None, full_name=name1, groups='',
                 validate_user_props=True)

        sync_activity(self.cluster)

        # No activity
        testlib.assert_eq(is_activity_in_ets(self.cluster), False)
        testlib.assert_eq(get_activity_for_user(self.cluster, user), None)

        # Add the tracked role back to the user to test that old activity
        # doesn't return
        put_user(self.cluster, 'local', user, password=password1,
                 roles=roles, full_name=name1, groups='',
                 validate_user_props=True)

        sync_activity(self.cluster)

        # No activity
        testlib.assert_eq(is_activity_in_ets(self.cluster), False)
        testlib.assert_eq(get_activity_for_user(self.cluster, user), None)

    def activity_tracking_with_group_role_test(self):
        user = self.user
        name1 = testlib.random_str(10)
        password1 = testlib.random_str(10)
        roles = 'data_reader[*]'  # Basic role for /pools/default
        group = "test_group"

        testlib.put_succ(self.cluster, f'/settings/rbac/groups/{group}',
                         data={'roles': ''})
        try:
            # User creation
            put_user(self.cluster, 'local', user, password=password1,
                     roles=roles, full_name=name1, groups=group,
                     validate_user_props=True)

            # Enable activity tracking without yet covering this user
            post_activity(self.cluster,
                          {'enabled': True,
                           'trackedRoles': ['admin'],
                           'trackedGroups': []})

            testlib.get_succ(self.cluster, '/pools/default',
                             auth=(user, password1))

            sync_activity(self.cluster)

            # No activity
            testlib.assert_eq(is_activity_in_ets(self.cluster), False)
            testlib.assert_eq(get_activity_for_user(self.cluster, user), None)

            # Enable activity tracking by adding a tracked role to the group
            testlib.put_succ(self.cluster, f'/settings/rbac/groups/{group}',
                             data={'roles': 'admin'})

            testlib.get_succ(self.cluster, '/pools/default',
                             auth=(user, password1))

            sync_activity(self.cluster)

            # New activity
            testlib.assert_eq(is_activity_in_ets(self.cluster), True)
            testlib.assert_eq(get_activity_for_user(self.cluster, user)
                              is not None, True)

            # Disable activity tracking for that role to test activity clearing
            post_activity(self.cluster,
                          {'enabled': True,
                           'trackedRoles': [],
                           'trackedGroups': []})

            sync_activity(self.cluster)

            # No activity
            testlib.assert_eq(is_activity_in_ets(self.cluster), False)
            testlib.assert_eq(get_activity_for_user(self.cluster, user), None)

            # Re-enable tracking role to test that old activity doesn't return
            post_activity(self.cluster,
                          {'enabled': True,
                           'trackedRoles': ['admin'],
                           'trackedGroups': []})

            sync_activity(self.cluster)

            # No activity
            testlib.assert_eq(is_activity_in_ets(self.cluster), False)
            testlib.assert_eq(get_activity_for_user(self.cluster, user), None)

            # Remove the tracked role from the group to test activity clearing
            testlib.put_succ(self.cluster, f'/settings/rbac/groups/{group}',
                             data={'roles': ''})

            sync_activity(self.cluster)

            # No activity
            testlib.assert_eq(is_activity_in_ets(self.cluster), False)
            testlib.assert_eq(get_activity_for_user(self.cluster, user), None)

            # Add the tracked role back to the group to test that old activity
            # doesn't return
            testlib.put_succ(self.cluster, f'/settings/rbac/groups/{group}',
                             data={'roles': 'admin'})

            sync_activity(self.cluster)

            # No activity
            testlib.assert_eq(is_activity_in_ets(self.cluster), False)
            testlib.assert_eq(get_activity_for_user(self.cluster, user), None)
        finally:
            testlib.ensure_deleted(self.cluster,
                                   f'/settings/rbac/groups/{group}')

    def activity_tracking_with_group_test(self):
        user = self.user
        name1 = testlib.random_str(10)
        password1 = testlib.random_str(10)
        roles = 'data_reader[*]'  # Basic role for /pools/default
        group = "test_group"

        testlib.put_succ(self.cluster, f'/settings/rbac/groups/{group}',
                         data={'roles': ''})
        try:
            # User creation
            put_user(self.cluster, 'local', user, password=password1,
                     roles=roles, full_name=name1, groups='',
                     validate_user_props=True)

            # Enable activity tracking without yet covering this user
            post_activity(self.cluster,
                          {'enabled': True,
                           'trackedRoles': [],
                           'trackedGroups': [group]})

            testlib.get_succ(self.cluster, '/pools/default',
                             auth=(user, password1))

            sync_activity(self.cluster)

            # No activity
            testlib.assert_eq(is_activity_in_ets(self.cluster), False)
            testlib.assert_eq(get_activity_for_user(self.cluster, user), None)

            # Enable activity tracking by adding a tracked group to the user
            put_user(self.cluster, 'local', user, password=password1,
                     roles=roles, full_name=name1, groups=group,
                     validate_user_props=True)

            testlib.get_succ(self.cluster, '/pools/default',
                             auth=(user, password1))

            sync_activity(self.cluster)

            # New activity
            testlib.assert_eq(is_activity_in_ets(self.cluster), True)
            testlib.assert_eq(get_activity_for_user(self.cluster, user)
                              is not None, True)

            # Disable activity tracking for that group to test activity clearing
            post_activity(self.cluster,
                          {'enabled': True,
                           'trackedRoles': [],
                           'trackedGroups': []})

            sync_activity(self.cluster)

            # No activity
            testlib.assert_eq(is_activity_in_ets(self.cluster), False)
            testlib.assert_eq(get_activity_for_user(self.cluster, user), None)

            # Re-enable tracking group to test that old activity doesn't return
            post_activity(self.cluster,
                          {'enabled': True,
                           'trackedRoles': [],
                           'trackedGroups': [group]})

            sync_activity(self.cluster)

            # No activity
            testlib.assert_eq(is_activity_in_ets(self.cluster), False)
            testlib.assert_eq(get_activity_for_user(self.cluster, user), None)

            # Remove the tracked group from the user to test activity clearing
            put_user(self.cluster, 'local', user, password=password1,
                     roles=roles, full_name=name1, groups='',
                     validate_user_props=True)

            sync_activity(self.cluster)

            # No activity
            testlib.assert_eq(is_activity_in_ets(self.cluster), False)
            testlib.assert_eq(get_activity_for_user(self.cluster, user), None)

            # Add the tracked group back to the user to test that old activity
            # doesn't return
            put_user(self.cluster, 'local', user, password=password1,
                     roles=roles, full_name=name1, groups=group,
                     validate_user_props=True)

            sync_activity(self.cluster)

            # No activity
            testlib.assert_eq(is_activity_in_ets(self.cluster), False)
            testlib.assert_eq(get_activity_for_user(self.cluster, user), None)
        finally:
            testlib.ensure_deleted(self.cluster,
                                   f'/settings/rbac/groups/{group}')

    def admin_user_lock_unlock_test(self):
        admin_auth = self.cluster.auth
        admin_user, admin_password = admin_auth

        # Start UI session
        session, headers, node = start_ui_session(self.cluster, admin_user,
                                                  admin_password)

        # Use UI session
        testlib.get_succ(node, '/pools', headers=headers,
                         session=session, auth=None)

        # Test query endpoint
        testlib.get_succ(self.cluster, '/admin/vitals', service=Service.QUERY,
                         expected_code=200)

        # Test CBAS endpoint
        testlib.get_succ(self.cluster, '/analytics/admin/active_requests',
                         service=Service.CBAS, expected_code=200)

        # Test views endpoint
        testlib.get_succ(self.cluster, '/test', service=Service.VIEWS,
                         expected_code=404)
        try:
            # Lock admin
            lock_admin(self.cluster)
            testlib.get_fail(self.cluster, '/pools/default', expected_code=401)

            # UI session terminated with status 401, such that the UI correctly
            # shows as logged out
            testlib.get_fail(node, '/pools', headers=headers,
                             session=session, expected_code=401, auth=None)

            # Query service gives authentication failure error
            testlib.get_fail(self.cluster, '/admin/vitals',
                             service=Service.QUERY, expected_code=401)

            # CBAS gives authentication failure error
            testlib.get_fail(self.cluster, '/analytics/admin/active_requests',
                             service=Service.CBAS, expected_code=401)

            # Views error
            testlib.get_fail(self.cluster, '/test', service=Service.VIEWS,
                             expected_code=401)
        finally:
            # Unlock admin
            unlock_admin(self.cluster)
            testlib.get_succ(self.cluster, '/pools/default')

    # This test verifies a user with user_admin_local cannot create
    # a user in a group that has an admin role. This would be a privilege
    # escalation.
    def prevent_role_elevation_test(self):
        user = "localuseradmin"
        name = testlib.random_str(10)
        password = testlib.random_str(10)
        put_user(self.cluster, 'local', user, password=password,
                 roles='user_admin_local', full_name=name, groups='',
                 validate_user_props=True)
        assert_authn_and_roles(self.cluster, user, password,
                               ['user_admin_local'])

        # Create a secure group
        testlib.put_succ(self.cluster, f'/settings/rbac/groups/securegroup',
                         data={'roles': 'admin'})

        # Try to create a user in the secure group. This will fail as a
        # 'user_admin_local' role cannot create a user with an 'admin'
        # role...even doing it indirectly via a 'group'.
        testlib.put_fail(self.cluster,
                         f'/settings/rbac/users/local/securityAdminFail',
                         403, data={'groups': 'securegroup',
                                    'password': testlib.random_str(10)},
                         auth=(user, password))

        # Delete user and group
        delete_user(self.cluster, 'local', user)
        testlib.delete_succ(self.cluster,
                            f'/settings/rbac/groups/securegroup')


<<<<<<< HEAD
    def user_admin_role_test(self):
        try:
            user = 'localUserAdmin'
            name = testlib.random_str(10)
            password = testlib.random_str(10)
            put_user(self.cluster, 'local', user, password,
                     roles='user_admin_local',
                     full_name=name, validate_user_props=True)
            assert_authn_and_roles(self.cluster, user, password,
                                   ['user_admin_local'])

            # 'user_admin_local' isn't allowed to "elevate" its role
            data = build_payload(roles='admin,ro_admin', password=password,
                                 full_name=name)
            testlib.put_fail(self.cluster, f'/settings/rbac/users/local/{user}',
                             403, data=data, auth=(user, password))

            # 'user_admin_local' is allowed to add a user
            newuser = testlib.random_str(10)
            data = build_payload(roles='eventing_admin',
                                 password=testlib.random_str(10),
                                 full_name=newuser)
            testlib.put_succ(self.cluster,
                             f'/settings/rbac/users/local/{newuser}',
                             data=data, auth=(user, password))

            # ...and is allowed to modify a user's role as long as it's not
            # being "elevated" to a security role
            data['roles'] = 'eventing_admin, cluster_admin'
            testlib.put_succ(self.cluster,
                             f'/settings/rbac/users/local/{newuser}',
                             data=data, auth=(user, password))

            # ...but cannot modify a user to "elevate" it's role to a security
            # role
            data['roles'] = 'security_admin'
            testlib.put_fail(self.cluster,
                             f'/settings/rbac/users/local/{newuser}',
                             403, data=data, auth=(user, password))

            # ...and allowed to delete a user
            testlib.delete_succ(self.cluster,
                                f'/settings/rbac/users/local/{newuser}',
                                auth=(user, password))

            # Create an 'admin' user
            admin_user = 'FullAdmin'
            admin_name = testlib.random_str(10)
            admin_password = testlib.random_str(10)
            put_user(self.cluster, 'local', admin_user, admin_password,
                     roles='admin', full_name=admin_name,
                     validate_user_props=True)
            assert_authn_and_roles(self.cluster, admin_user, admin_password,
                                   ['admin'])

            # 'user_admin_local' is not allowed to delete a user with a
            # security role.
            testlib.delete_fail(self.cluster,
                                f'/settings/rbac/users/local/{admin_user}',
                                403, auth=(user, password))
        finally:
            # Clean up the users created by this test
            delete_user(self.cluster, 'local', user)
            delete_user(self.cluster, 'local', admin_user)

    def security_admin_role_test(self):
        try:
            # Create a user with 'security_admin' role
            user = 'securityAdmin'
            name = testlib.random_str(10)
            password = testlib.random_str(10)
            put_user(self.cluster, 'local', user, password,
                     roles='security_admin', full_name=name,
                     validate_user_props=True)
            assert_authn_and_roles(self.cluster, user, password,
                                   ['security_admin'])

            # 'security_admin' cannot add a user...
            name2 = testlib.random_str(10)
            password2 = testlib.random_str(10)
            data = build_payload(roles='cluster_admin', password=password2,
                                 full_name=name2)
            testlib.put_fail(self.cluster,
                             f'/settings/rbac/users/local/{name2}',
                             403, data=data, auth=(user, password))

            # 'security_admin' cannot promote itself
            data = build_payload(roles='admin', full_name=name,
                                 password=password)
            testlib.put_fail(self.cluster, f'/settings/rbac/users/local/{user}',
                             403, data=data, auth=(user, password))

            # Create a user (note: not being done by 'security_admin'
            user3 = 'anotherUser'
            name3 = testlib.random_str(10)
            password3 = testlib.random_str(10)
            put_user(self.cluster, 'local', user3, password3, roles='ro_admin',
                     full_name=name3, validate_user_props=True)
            assert_authn_and_roles(self.cluster, user3, password3,
                                   ['ro_admin'])

            # 'security_admin' cannot modify the user
            data = build_payload(roles='eventing_admin', full_name=name3,
                                 password=password3)
            testlib.put_fail(self.cluster,
                             f'/settings/rbac/users/local/{user3}',
                             403, data=data, auth=(user, password))

            # 'security_admin' cannot delete the user
            testlib.delete_fail(self.cluster,
                                f'/settings/rbac/users/local/{user3}',
                                403, auth=(user, password))
        finally:
            # Delete the user (note: not being done by 'security_admin'
            delete_user(self.cluster, 'local', user3)

            # Clean up the security_admin
            delete_user(self.cluster, 'local', user)

    def security_user_admin_role_test(self):
        try:
            # Create a user with 'security_admin' and 'user_admin_local' roles.
            user = 'securityUserAdmin'
            name = testlib.random_str(10)
            password = testlib.random_str(10)
            put_user(self.cluster, 'local', user, password,
                     roles='security_admin,user_admin_local',
                     full_name=name, validate_user_props=True)
            assert_authn_and_roles(self.cluster, user, password,
                                   ['security_admin','user_admin_local'])

            # securityUserAdmin is allowed to create a user with a non-security
            # role
            non_secure_user = 'eventingAdmin'
            non_secure_name = testlib.random_str(10)
            non_secure_password = testlib.random_str(10)
            data = build_payload(roles='eventing_admin',
                                 password=non_secure_password,
                                 full_name=non_secure_name)
            testlib.put_succ(self.cluster,
                             f'/settings/rbac/users/local/{non_secure_user}',
                             data=data, auth=(user, password))

            # securityUserAdmin is not allowed to create a user with a security
            # role.
            data = build_payload(roles='security_admin',
                                 password=testlib.random_str(10),
                                 full_name=testlib.random_str(10))
            testlib.put_fail(self.cluster,
                             f'/settings/rbac/users/local/securityAdminFail',
                             403, data=data, auth=(user, password))

            # create an admin user
            admin_user = "fullAdmin"
            admin_password = testlib.random_str(10)

            put_user(self.cluster, 'local', admin_user, password=admin_password,
                     roles='admin', full_name=testlib.random_str(10),
                     validate_user_props=True)
            assert_authn_and_roles(self.cluster, admin_user, admin_password,
                                   ['admin'])

            # securityUserAdmin is not allowed to delete the admin user.
            testlib.delete_fail(self.cluster,
                                f'/settings/rbac/users/local/{admin_user}',
                                403, auth=(user, password))
        finally:
            # Clean up users created in this test
            delete_user(self.cluster, 'local', user)
            delete_user(self.cluster, 'local', non_secure_user)
            delete_user(self.cluster, 'local', admin_user)


    def external_user_admin_test(self):
        try:
            # Create an external user admin
            user = 'externalUserAdmin'
            name = testlib.random_str(10)
            password = testlib.random_str(10)
            put_user(self.cluster, 'local', user, password,
                     roles='user_admin_external', full_name=name,
                     validate_user_props=True)

            # Create a local user
            user2 = 'eventingAdmin'
            name2 = testlib.random_str(10)
            password2 = testlib.random_str(10)
            put_user(self.cluster, 'local', user2, password2,
                     roles='eventing_admin', full_name=name2,
                     validate_user_props=True)

            # The external user admin cannot patch a local user
            testlib.patch_fail(self.cluster,
                               f'/settings/rbac/users/local/{user2}',
                               403,
                               data={"locked": "true"},
                               auth=(user, password))

        finally:
            # Delete the created users
            delete_user(self.cluster, 'local', user)
            delete_user(self.cluster, 'local', user2)


    def cluster_admin_role_test(self):
        try:
            # Create a cluster admin
            user = 'clusterAdmin'
            name = testlib.random_str(10)
            password = testlib.random_str(10)
            put_user(self.cluster, 'local', user, password,
                     roles='cluster_admin', full_name=name,
                     validate_user_props=True)

            # The cluster admin cannot create a user. And as the permission
            # is the same for other user CRUD operations we don't have to
            # individually test them.
            data = build_payload(roles='eventing_admin',
                                 password=testlib.random_str(10),
                                 full_name=testlib.random_str(10))
            testlib.put_fail(self.cluster,
                             '/settings/rbac/users/local/wontgetcreated',
                             403, data=data, auth=(user, password))
        finally:
            # Delete the created user
            delete_user(self.cluster, 'local', user)


def build_payload(password=None, roles=None, full_name=None, groups=None,
                  locked=None, temporary_password=None):
=======
    # This test verifies a user with security_admin_external role cannot
    # get info for a local user.
    def witness_for_mb65113_test(self):
        user = "externalsecurityadmin"
        name = testlib.random_str(10)
        password = testlib.random_str(10)
        put_user(self.cluster, 'local', user, password=password,
                 roles='security_admin_external', full_name=name, groups='',
                 validate_user_props=True)

        # Create a local user.
        user2 = "eventingadmin"
        name2 = testlib.random_str(10)
        password2 = testlib.random_str(10)
        put_user(self.cluster, 'local', user2, password=password2,
                 roles='eventing_admin', full_name=name2, groups='',
                 validate_user_props=True)

        # Verify info on local user cannot be obtained
        testlib.get_fail(self.cluster,
                         f'/settings/rbac/users/local/{user2}',
                         expected_code=403, auth=(user, password))

        # Clean up users created by this test
        delete_user(self.cluster, 'local', user)
        delete_user(self.cluster, 'local', user2)


def put_user(cluster_or_node, domain, userid, password=None, roles=None,
             full_name=None, groups=None, validate_user_props=False):
>>>>>>> 04026439
    data = {}
    if roles is not None:
        data['roles'] = roles
    if password is not None:
        data['password'] = password
    if full_name is not None:
        data['name'] = full_name
    if groups is not None:
        data['groups'] = groups
    if locked is not None:
        data['locked'] = locked
    if temporary_password is not None:
        data['temporaryPassword'] = temporary_password

    return data

def put_user(cluster_or_node, domain, userid, password=None, roles=None,
             full_name=None, groups=None, locked=None, temporary_password=None,
             validate_user_props=False):
    data = build_payload(password, roles, full_name, groups, locked,
                         temporary_password)
    testlib.put_succ(cluster_or_node,
                     f'/settings/rbac/users/{domain}/{userid}',
                     data=data)
    if validate_user_props:
        r = testlib.get_succ(cluster_or_node,
                             f'/settings/rbac/users/{domain}/{userid}')
        r = r.json()
        testlib.assert_eq(r['id'], userid)
        testlib.assert_eq(r['domain'], domain)
        testlib.assert_eq(r['name'], full_name)
        if roles is None:
            roles_num = 0
        else:
            roles_num = len(roles.split(','))
        testlib.assert_eq(len(r['roles']), roles_num)
        if groups is None or groups == '':
            expected_groups = []
        else:
            expected_groups = [g.strip() for g in groups.split(',')]
        testlib.assert_eq(sorted(r['groups']), sorted(expected_groups))
        assert 'password_change_date' in r, \
               f'password_change_date is missing in user props: {r}'


def delete_user(cluster_or_node, domain, userid):
    testlib.delete_succ(cluster_or_node,
                        f'/settings/rbac/users/{domain}/{userid}')


def change_user_password(cluster_or_node, user, password, new_password,
                         expected_code=200):
    return testlib.post(cluster_or_node, '/controller/changePassword',
                        data={'password': new_password}, auth=(user, password),
                        expected_code=expected_code)


def lock_user(cluster, user):
    testlib.patch_succ(cluster, '/settings/rbac/users/local/' + user,
                       data={"locked": "true"})


def unlock_user(cluster, user):
    testlib.patch_succ(cluster, '/settings/rbac/users/local/' + user,
                       data={"locked": "false"})


def lock_admin(cluster):
    node = cluster.connected_nodes[0]
    token = node.get_localtoken()
    testlib.post_succ(node, '/controller/lockAdmin',
                      auth=("@localtoken", token))


def unlock_admin(cluster):
    node = cluster.connected_nodes[0]
    token = node.get_localtoken()
    testlib.post_succ(node, '/controller/unlockAdmin',
                      auth=("@localtoken", token))


def sync_activity(cluster):
    testlib.diag_eval(
        cluster.get_node_from_hostname(cluster.get_orchestrator_node()[0]),
        "activity_aggregator ! refresh,"
        "gen_server:call(activity_aggregator, sync)")


def post_activity(cluster, json):
    r = testlib.post_succ(cluster, '/settings/security/userActivity',
                          json=json)
    testlib.assert_eq(r.json(), json)


def is_activity_in_ets(cluster):
    found_activity = False
    for node in cluster.connected_nodes:
        activity = testlib.diag_eval(
            node, "gen_server:call(activity_tracker, last_activity)").text
        if "[]" != activity:
            found_activity = True
    return found_activity


def get_activity_for_user(cluster, user):
    r = testlib.get_succ(cluster, '/settings/rbac/users/local/' + user)
    return r.json().get('last_activity_time')


def assert_authn_and_roles(cluster_or_node, user, password, expected_roles):
    r = testlib.get_succ(cluster_or_node, '/whoami', auth=(user, password))
    r = r.json()
    got_roles = [r['role'] for r in r['roles']]
    testlib.assert_eq(sorted(got_roles), sorted(expected_roles))


def assert_wrong_password(cluster_or_node, user, password):
    testlib.get_fail(cluster_or_node, '/pools/default', expected_code=401,
                     auth=(user, password))


def assert_locked(cluster, user, password):
    user_info = testlib.get_succ(cluster,
                                 '/settings/rbac/users/local/' + user).json()
    testlib.assert_eq(user_info.get('locked'), True)

    testlib.get_fail(cluster, '/pools/default', expected_code=401,
                     auth=(user, password))


def assert_not_locked(cluster, user, password):
    user_info = testlib.get_succ(cluster,
                                 '/settings/rbac/users/local/' + user).json()
    testlib.assert_eq(user_info.get('locked'), False)

    testlib.get_succ(cluster, '/pools/default',
                     auth=(user, password))


def assert_password_expired(cluster, user, password):
    user_info = testlib.get_succ(cluster,
                                 '/settings/rbac/users/local/' + user).json()
    testlib.assert_eq(user_info.get('temporary_password'), True)

    r = testlib.get_fail(cluster, '/pools/default', expected_code=403,
                         auth=(user, password))
    testlib.assert_eq(r.json(), {"message": "Password expired",
                                 "passwordExpired": True})

    testlib.get_fail(cluster, '/admin/vitals', service=Service.QUERY,
                     expected_code=401, auth=(user, password))


def assert_password_not_expired(cluster, user, password):
    user_info = testlib.get_succ(cluster,
                                 '/settings/rbac/users/local/' + user).json()
    testlib.assert_eq(user_info.get('temporary_password'), False)

    testlib.get_succ(cluster, '/pools/default', auth=(user, password))

    testlib.get_succ(cluster, '/admin/vitals', service=Service.QUERY,
                     auth=(user, password))


def start_ui_session(cluster, user, password):
    node = cluster.connected_nodes[0]  # Need consistent node for UI
    session = requests.Session()
    headers = {'Host': testlib.random_str(8), 'ns-server-ui': 'yes'}
    testlib.post_succ(node, '/uilogin', headers=headers,
                      session=session, auth=None, expected_code=200,
                      data={'user': user, 'password': password})
    return session, headers, node


def assert_sdk_pass(kv_url, sdk_auth):
    testlib.poll_for_condition(
        lambda: test_sdk(kv_url, sdk_auth),
        sleep_time=0.1, attempts=10, msg="Auth expected to pass")


def assert_sdk_fail(kv_url, sdk_auth):
    testlib.poll_for_condition(
        lambda: not test_sdk(kv_url, sdk_auth),
        sleep_time=0.1, attempts=10, msg="Auth expected to fail")


def test_sdk(url, auth):
    try:
        Cluster(url, ClusterOptions(auth))
    except AuthenticationException:
        return False
    return True<|MERGE_RESOLUTION|>--- conflicted
+++ resolved
@@ -590,7 +590,33 @@
                             f'/settings/rbac/groups/securegroup')
 
 
-<<<<<<< HEAD
+    # This test verifies a user with user_admin_external role cannot
+    # get info for a local user.
+    def witness_for_mb65113_test(self):
+        user = "externaluseradmin"
+        name = testlib.random_str(10)
+        password = testlib.random_str(10)
+        put_user(self.cluster, 'local', user, password=password,
+                 roles='user_admin_external', full_name=name, groups='',
+                 validate_user_props=True)
+
+        # Create a local user.
+        user2 = "eventingadmin"
+        name2 = testlib.random_str(10)
+        password2 = testlib.random_str(10)
+        put_user(self.cluster, 'local', user2, password=password2,
+                 roles='eventing_admin', full_name=name2, groups='',
+                 validate_user_props=True)
+
+        # Verify info on local user cannot be obtained
+        testlib.get_fail(self.cluster,
+                         f'/settings/rbac/users/local/{user2}',
+                         expected_code=403, auth=(user, password))
+
+        # Clean up users created by this test
+        delete_user(self.cluster, 'local', user)
+        delete_user(self.cluster, 'local', user2)
+
     def user_admin_role_test(self):
         try:
             user = 'localUserAdmin'
@@ -821,38 +847,6 @@
 
 def build_payload(password=None, roles=None, full_name=None, groups=None,
                   locked=None, temporary_password=None):
-=======
-    # This test verifies a user with security_admin_external role cannot
-    # get info for a local user.
-    def witness_for_mb65113_test(self):
-        user = "externalsecurityadmin"
-        name = testlib.random_str(10)
-        password = testlib.random_str(10)
-        put_user(self.cluster, 'local', user, password=password,
-                 roles='security_admin_external', full_name=name, groups='',
-                 validate_user_props=True)
-
-        # Create a local user.
-        user2 = "eventingadmin"
-        name2 = testlib.random_str(10)
-        password2 = testlib.random_str(10)
-        put_user(self.cluster, 'local', user2, password=password2,
-                 roles='eventing_admin', full_name=name2, groups='',
-                 validate_user_props=True)
-
-        # Verify info on local user cannot be obtained
-        testlib.get_fail(self.cluster,
-                         f'/settings/rbac/users/local/{user2}',
-                         expected_code=403, auth=(user, password))
-
-        # Clean up users created by this test
-        delete_user(self.cluster, 'local', user)
-        delete_user(self.cluster, 'local', user2)
-
-
-def put_user(cluster_or_node, domain, userid, password=None, roles=None,
-             full_name=None, groups=None, validate_user_props=False):
->>>>>>> 04026439
     data = {}
     if roles is not None:
         data['roles'] = roles
@@ -868,6 +862,7 @@
         data['temporaryPassword'] = temporary_password
 
     return data
+
 
 def put_user(cluster_or_node, domain, userid, password=None, roles=None,
              full_name=None, groups=None, locked=None, temporary_password=None,
