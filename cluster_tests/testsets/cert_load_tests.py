# @author Couchbase <info@couchbase.com>
# @copyright 2023-Present Couchbase, Inc.
#
# Use of this software is governed by the Business Source License included in
# the file licenses/BSL-Couchbase.txt.  As of the Change Date specified in that
# file, in accordance with the Business Source License, use of this software
# will be governed by the Apache License, Version 2.0, included in the file
# licenses/APL2.txt.
import testlib
import os
import ipaddress
import subprocess
import time
from datetime import datetime
from cryptography import x509
from cryptography.hazmat.backends import default_backend
from cryptography.x509.oid import NameOID


class CertLoadTests(testlib.BaseTestSet):

    @staticmethod
    def requirements():
        return testlib.ClusterRequirements(edition='Enterprise',
                                           min_num_nodes=2,
                                           encryption=True)

    def setup(self):
<<<<<<< HEAD
        ca_path = os.path.join(certs_path(), 'test_CA.pem')
=======
        # Need to remove extras,
        regenerate_certs_and_remove_unused_generated_cas(self.cluster)

        ca_path = os.path.join(certs_path, 'test_CA.pem')
>>>>>>> 7079a7d5
        with open(ca_path, 'r') as f:
            self.ca_pem = f.read()
        ca_key = os.path.join(certs_path(), 'test_CA.pkey')
        with open(ca_key, 'r') as f:
            self.ca_key = f.read()

        self.node_addr = self.cluster.connected_nodes[0].addr()
        self.loaded_CA_ids = load_ca(self.cluster.connected_nodes[0],
                                     self.ca_pem)

    def teardown(self):
        testlib.post_succ(self.cluster, '/controller/regenerateCertificate',
                          params={'forceResetCACertificate': 'false',
                                  'dropUploadedCertificates': 'true'})
        for ca_id in self.loaded_CA_ids:
            testlib.delete_succ(self.cluster,
                                f'/pools/default/trustedCAs/{ca_id}',
                                expected_code=204)

    def rsa_private_key_pkcs1_test(self):
        self.generate_and_load_cert('rsa')

    def rsa_private_key_pkcs8_test(self):
        self.generate_and_load_cert('rsa', pkcs8=True)

    def rsa_private_key_pkcs8_encrypted_test(self):
        self.generate_and_load_cert('rsa', pkcs8=True,
                                         passphrase=testlib.random_str(8))

    def ec_private_key_test(self):
        self.generate_and_load_cert('ec')

    def ec_private_key_pkcs8_test(self):
        self.generate_and_load_cert('ec', pkcs8=True)

    def ec_private_key_pkcs8_encrypted_test(self):
        self.generate_and_load_cert('ec', pkcs8=True,
                                         passphrase=testlib.random_str(8))

    def client_cert_with_rsa_key_test(self):
        self.generate_and_load_cert('rsa', is_client=True)

    def client_cert_with_ec_key_test(self):
        self.generate_and_load_cert('ec', is_client=True)

    def client_cert_with_rsa_pkcs8_key_test(self):
        self.generate_and_load_cert('rsa', is_client=True, pkcs8=True)

    def client_cert_with_ec_pkcs8_key_test(self):
        self.generate_and_load_cert('ec', is_client=True, pkcs8=True)

    def client_cert_with_rsa_pkcs8_encrypted_key_test(self):
        self.generate_and_load_cert('rsa', is_client=True, pkcs8=True,
                                    passphrase=testlib.random_str(8))

    def client_cert_with_ec_pkcs8_encrypted_key_test(self):
        self.generate_and_load_cert('ec', is_client=True, pkcs8=True,
                                    passphrase=testlib.random_str(8))

    def client_pkcs12_with_rsa_key_test(self):
        self.generate_and_load_pkcs12_cert('rsa', is_client=True)

    def client_pkcs12_with_ec_key_test(self):
        self.generate_and_load_pkcs12_cert('ec', is_client=True)

    def client_pkcs12_with_encrypted_rsa_key_test(self):
        self.generate_and_load_pkcs12_cert('rsa', is_client=True,
                                           passphrase=testlib.random_str(8))

    def client_pkcs12_with_encrypted_ec_key_test(self):
        self.generate_and_load_pkcs12_cert('ec', is_client=True,
                                           passphrase=testlib.random_str(8))

<<<<<<< HEAD
    def generate_cert_with_cn_prefix_test(self):
        cert, _ = generate_node_certs(self.node_addr, self.ca_pem,
                                      self.ca_key, key_type='rsa',
                                      generate_leaf=False)
        c = x509.load_pem_x509_certificate(cert.encode('utf-8'),
                                           default_backend())
        common_names = c.subject.get_attributes_for_oid(NameOID.COMMON_NAME)
        common_name = None
        for common_name in common_names:
            common_name = common_name.value
        assert c.not_valid_after > datetime.now()
        assert c.not_valid_before < datetime.now()
        assert common_name and common_name.startswith("Couchbase Server")

    def generate_and_load_cert(self, key_type, is_client=False,
=======
    def generate_and_load_cert(self, key_type, node=None, is_client=False,
>>>>>>> 7079a7d5
                               pkcs8=False, passphrase=None):
        if node is None:
            node = self.cluster.connected_nodes[0]
        node_addr = node.addr()
        if is_client:
            cert, key = generate_internal_client_cert(self.ca_pem, self.ca_key,
                                                      'test_name')
        else:
            cert, key = generate_node_certs(node_addr,
                                            self.ca_pem, self.ca_key,
                                            key_type=key_type)
        if pkcs8 == False:
            assert passphrase is None, \
                   'encryption is supported only for pkcs8 keys'
        if pkcs8:
            key = to_pkcs8(key, passphrase)
        return load_cert(node, cert, key, passphrase,
                         is_client=is_client)

    def pkcs12_rsa_key_test(self):
        self.generate_and_load_pkcs12_cert('rsa')

    def pkcs12_ec_key_test(self):
        self.generate_and_load_pkcs12_cert('ec')

    def pkcs12_encrypted_rsa_key_test(self):
        self.generate_and_load_pkcs12_cert('rsa',
                                           passphrase=testlib.random_str(8))

    def pkcs12_encrypted_ec_key_test(self):
        self.generate_and_load_pkcs12_cert('ec',
                                           passphrase=testlib.random_str(8))

    ## Reload node certificates is disruptive to the system. So if the cert
    ## is the same as what is in use we skip the reloading.
    def short_circuit_reloading_node_cert_test(self):

        def load_cert_return_timestamp(force=False):
            load_cert(self.cluster.connected_nodes[0], cert, key,
                      passphrase=None, is_client=False, force_reload=force)
            r = testlib.get_succ(self.cluster.connected_nodes[0],
                                 f'/pools/default/certificate/'
                                 f'node/{self.cluster.connected_nodes[0]}')
            r = r.json()
            return r['loadTimestamp']

        cert, key = generate_node_certs(self.node_addr,
                                        self.ca_pem, self.ca_key)

        ts1 = load_cert_return_timestamp(force=False)
        time.sleep(2)
        ts2 = load_cert_return_timestamp(force=False)
        ## Because the certs haven't changed the returned timestamp will
        ## not have changed.
        assert (ts1 == ts2)
        ts3 = load_cert_return_timestamp(force=True)
        ## The reload was forced so the returned timestamp will be different.
        assert (ts1 != ts3)

    def generate_and_load_pkcs12_cert(self, key_type, passphrase=None,
                                      is_client=False):
        if is_client:
            cert, key = generate_internal_client_cert(self.ca_pem, self.ca_key,
                                                      'test_name')
        else:
            cert, key = generate_node_certs(self.node_addr,
                                            self.ca_pem, self.ca_key,
                                            key_type=key_type)

        node_data_path = self.cluster.connected_nodes[0].data_path()
        inbox_dir = os.path.join(node_data_path, 'inbox')
        os.makedirs(inbox_dir, exist_ok=True)
        filename = 'couchbase_client.p12' if is_client else 'couchbase.p12'
        pkcs12_path = os.path.join(inbox_dir, filename)
        try:
            write_pkcs12(cert, key, pkcs12_path,
                         passphrase=passphrase)
            data = {'privateKeyPassphrase': {'type': 'plain',
                                             'password': passphrase}} \
                   if passphrase is not None else None
            endpoint = 'reloadClientCertificate' if is_client \
                       else 'reloadCertificate'
            testlib.post_succ(self.cluster, f'/node/controller/{endpoint}',
                              json=data)
        finally:
            if os.path.exists(pkcs12_path):
                os.remove(pkcs12_path)

    def regen_certs_test(self):
        node_certs_before = self.load_custom_certs()

        original_trusted_cas = get_trusted_CAs(self.cluster)
        original_trusted_ca_pems = [ca.get('pem')
                                    for ca in original_trusted_cas]
        try:
            new_ca_pem = regenerate_certs(self.cluster,
                                          force_reset_ca=False,
                                          drop_uploaded_certs=False)
            assert new_ca_pem in original_trusted_ca_pems, \
                "CA regenerated when force_reset=false "
            # CA should not be regenerated, and should not become trusted
            assert_trusted_CAs_unchanged(self.cluster, original_trusted_cas)
            assert_no_certs_changed(self.cluster, node_certs_before, None)
        finally:
            regenerate_certs_and_remove_unused_generated_cas(self.cluster,
                                                             node_certs_before)

    def regen_and_drop_certs_test(self):
        node_certs_before = self.load_custom_certs()

        original_trusted_cas = get_trusted_CAs(self.cluster)
        original_trusted_ca_pems = [ca.get('pem')
                                    for ca in original_trusted_cas]
        try:
            new_ca_pem = regenerate_certs(self.cluster,
                                          force_reset_ca=False,
                                          drop_uploaded_certs=True)
            # Since we're dropping the uploaded certs, but not resetting the ca,
            # the new_ca_pem won't actually be used by the new node/client certs
            wait_all_nodes_updated(self.cluster, node_certs_before, None)
            assert new_ca_pem in original_trusted_ca_pems, \
                "CA regenerated when force_reset=false "
            # CA should not be regenerated
            assert_trusted_CAs_unchanged(self.cluster, original_trusted_cas)
        finally:
            regenerate_certs_and_remove_unused_generated_cas(self.cluster,
                                                             node_certs_before)

    def regen_force_reset_certs_test(self):
        node_certs_before = self.load_custom_certs()

        original_trusted_cas = get_trusted_CAs(self.cluster)
        original_trusted_ca_pems = [ca.get('pem')
                                    for ca in original_trusted_cas]
        try:
            new_ca_pem = regenerate_certs(self.cluster,
                                          force_reset_ca=True,
                                          drop_uploaded_certs=False)
            assert_no_certs_changed(self.cluster, node_certs_before, new_ca_pem)
            # CA should be regenerated, and newly trusted
            assert new_ca_pem not in original_trusted_ca_pems, \
                "CA not regenerated when force_reset=true"
            assert_CA_newly_trusted(self.cluster, original_trusted_cas,
                                    new_ca_pem)
        finally:
            regenerate_certs_and_remove_unused_generated_cas(self.cluster,
                                                             node_certs_before)

    def regen_force_reset_and_drop_certs_test(self):
        node_certs_before = self.load_custom_certs()

        original_trusted_cas = get_trusted_CAs(self.cluster)
        original_trusted_ca_pems = [ca.get('pem')
                                    for ca in original_trusted_cas]
        try:
            new_ca_pem = regenerate_certs(self.cluster,
                                          force_reset_ca=True,
                                          drop_uploaded_certs=True)
            wait_all_nodes_updated(self.cluster, node_certs_before, new_ca_pem)

            # CA should be regenerated, and newly trusted
            assert new_ca_pem not in original_trusted_ca_pems, \
                "CA not regenerated when force_reset=true"
            assert_CA_newly_trusted(self.cluster, original_trusted_cas,
                                    new_ca_pem)
        finally:
            regenerate_certs_and_remove_unused_generated_cas(self.cluster,
                                                             node_certs_before)

    def regen_certs_with_untrusted_ca_test(self):
        node_certs_before = self.load_custom_certs()

        original_trusted_cas = get_trusted_CAs(self.cluster)
        original_trusted_ca_pems = [ca.get('pem')
                                    for ca in original_trusted_cas]
        original_trusted_generated_cas = [ca for ca in original_trusted_cas
                                          if ca.get('type') == 'generated']
        original_trusted_generated_ca_ids = [
            ca.get('id') for ca in original_trusted_generated_cas]
        try:
            # Remove the generated ca, to test re-trusting
            [ootb_ca] = original_trusted_generated_ca_ids
            testlib.delete_succ(self.cluster,
                                f'/pools/default/trustedCAs/{ootb_ca}',
                                expected_code=204)
            # Get updated ca lists, for comparison
            trusted_cas_before = get_trusted_CAs(self.cluster)
            trusted_generated_ca_pems_before = \
                [ca.get('pem')
                 for ca in trusted_cas_before
                 if ca.get('type') == 'generated']

            new_ca_pem = regenerate_certs(self.cluster,
                                          force_reset_ca=False,
                                          drop_uploaded_certs=False)
            assert_no_certs_changed(self.cluster, node_certs_before, None)
            # CA should not be regenerated, and shouldn't become trusted (as the
            # certs weren't force-dropped
            assert new_ca_pem not in trusted_generated_ca_pems_before, \
                "CA wasn't re-trusted, instead an already trusted pem was used"
            assert new_ca_pem in original_trusted_ca_pems, \
                "CA regenerated when force_reset=false"
            assert_trusted_CAs_unchanged(self.cluster, trusted_cas_before)
        finally:
            regenerate_certs_and_remove_unused_generated_cas(self.cluster,
                                                             node_certs_before)

    def regen_and_drop_certs_with_untrusted_ca_test(self):
        node_certs_before = self.load_custom_certs()

        original_trusted_cas = get_trusted_CAs(self.cluster)
        original_trusted_ca_pems = [ca.get('pem')
                                    for ca in original_trusted_cas]
        original_trusted_generated_cas = [ca for ca in original_trusted_cas
                                          if ca.get('type') == 'generated']
        original_trusted_generated_ca_ids = [
            ca.get('id') for ca in original_trusted_generated_cas]

        try:
            # Remove the generated ca, to test re-trusting
            ootb_ca = original_trusted_generated_ca_ids[0]
            testlib.delete_succ(self.cluster,
                                f'/pools/default/trustedCAs/{ootb_ca}',
                                expected_code=204)

            # Get updated ca lists, for comparison
            trusted_cas_before = get_trusted_CAs(self.cluster)
            trusted_generated_ca_pems_before = \
                [ca.get('pem')
                 for ca in trusted_cas_before
                 if ca.get('type') == 'generated']

            new_ca_pem = regenerate_certs(self.cluster,
                                          force_reset_ca=False,
                                          drop_uploaded_certs=True)
            wait_all_nodes_updated(self.cluster, node_certs_before, new_ca_pem)

            assert new_ca_pem not in trusted_generated_ca_pems_before, \
                "CA not regenerated when untrusted"
            assert new_ca_pem in original_trusted_ca_pems, \
                "CA regenerated when force_reset=false "
            # CA should not be regenerated, but should become trusted again.
            # Explicitly check 'pem' instead of 'id', since the id could change
            # when re-trusting the ca.
            assert_trusted_CAs_unchanged(self.cluster, original_trusted_cas,
                                         'pem')
            assert_CA_newly_trusted(self.cluster, trusted_cas_before,
                                    new_ca_pem)
        finally:
            regenerate_certs_and_remove_unused_generated_cas(self.cluster,
                                                             node_certs_before)

    def regen_force_reset_certs_with_untrusted_ca_test(self):
        node_certs_before = self.load_custom_certs()

        original_trusted_cas = get_trusted_CAs(self.cluster)
        original_trusted_ca_pems = [ca.get('pem')
                                    for ca in original_trusted_cas]
        original_trusted_generated_cas = [ca for ca in original_trusted_cas
                                          if ca.get('type') == 'generated']
        original_trusted_generated_ca_ids = [
            ca.get('id') for ca in original_trusted_generated_cas]

        try:
            # Remove the generated ca, to test re-trusting
            ootb_ca = original_trusted_generated_ca_ids[0]
            testlib.delete_succ(self.cluster,
                                f'/pools/default/trustedCAs/{ootb_ca}',
                                expected_code=204)

            # Get updated ca lists, for comparison
            trusted_cas_before = get_trusted_CAs(self.cluster)
            trusted_generated_ca_pems_before = \
                [ca.get('pem')
                 for ca in trusted_cas_before
                 if ca.get('type') == 'generated']

            new_ca_pem = regenerate_certs(self.cluster,
                                          force_reset_ca=True,
                                          drop_uploaded_certs=False)
            assert_no_certs_changed(self.cluster, node_certs_before, new_ca_pem)

            # CA should be regenerated, and newly trusted
            assert new_ca_pem not in trusted_generated_ca_pems_before, \
                "CA not regenerated when force_reset=true"
            assert new_ca_pem not in original_trusted_ca_pems, \
                "CA re-trusted and not regenerated when force_reset=true"
            assert_CA_newly_trusted(self.cluster, original_trusted_cas,
                                    new_ca_pem)
            assert_CA_newly_trusted(self.cluster, trusted_cas_before,
                                    new_ca_pem)
        finally:
            regenerate_certs_and_remove_unused_generated_cas(self.cluster,
                                                             node_certs_before)

    def regen_force_reset_certs_and_drop_with_untrusted_ca_test(self):
        node_certs_before = self.load_custom_certs()

        original_trusted_cas = get_trusted_CAs(self.cluster)
        original_trusted_ca_pems = [ca.get('pem')
                                    for ca in original_trusted_cas]
        original_trusted_generated_cas = [ca for ca in original_trusted_cas
                                          if ca.get('type') == 'generated']
        original_trusted_generated_ca_ids = [
            ca.get('id') for ca in original_trusted_generated_cas]

        try:
            # Remove the last generated ca
            ootb_ca = original_trusted_generated_ca_ids[0]
            testlib.delete_succ(self.cluster,
                                f'/pools/default/trustedCAs/{ootb_ca}',
                                expected_code=204)

            trusted_cas_before = get_trusted_CAs(self.cluster)

            trusted_generated_ca_pems_before = [ca.get('pem')
                                      for ca in trusted_cas_before
                                      if ca.get('type') == 'generated']

            new_ca_pem = regenerate_certs(self.cluster,
                                          force_reset_ca=True,
                                          drop_uploaded_certs=True)
            wait_all_nodes_updated(self.cluster, node_certs_before, new_ca_pem)
            # CA should be regenerated, and newly trusted
            assert new_ca_pem not in trusted_generated_ca_pems_before, \
                "CA not regenerated when force_reset=true"
            assert new_ca_pem not in original_trusted_ca_pems, \
                "CA re-trusted and not regenerated when force_reset=true"
            assert_CA_newly_trusted(self.cluster, original_trusted_cas,
                                    new_ca_pem)
            assert_CA_newly_trusted(self.cluster, trusted_cas_before,
                                    new_ca_pem)
        finally:
            regenerate_certs_and_remove_unused_generated_cas(self.cluster,
                                                             node_certs_before)

    def load_custom_certs(self):
        node_certs = []
        for node in self.cluster.connected_nodes:
            node_cert = self.generate_and_load_cert('rsa', node=node,
                                                    is_client=False)
            client_cert = self.generate_and_load_cert('rsa', node=node,
                                                      is_client=True)
            node_certs.append((node, node_cert, client_cert))
        return node_certs


def wait_all_nodes_updated(cluster, node_certs_before, new_ca_pem):
    def all_nodes_updated():
        # Only check the node certs if we know the new ca
        # TODO: do this properly
        if new_ca_pem is not None and len(node_certs_before) > 0:
            trusted_cas = get_trusted_CAs(cluster)
            [new_ca_details] = [ca for ca in trusted_cas
                                if ca['pem'] == new_ca_pem]
            node_certs = new_ca_details['nodes']
            assert len(node_certs) == len(node_certs_before), \
                f"Not all node certs using new ca ({node_certs})"
            client_cert_nodes = new_ca_details['client_cert_nodes']
            assert len(client_cert_nodes) == len(node_certs_before), \
                f"Not all client certs using new ca ({client_cert_nodes})"
        # Confirm that node certs are regenerated
        for (node, node_cert, client_cert) in node_certs_before:
            assert_cert_regenerated(node, node_cert)
            assert_cert_regenerated(node, client_cert, is_client=True)
    testlib.poll_for_condition(all_nodes_updated, 1, timeout=60,
                               retry_on_assert=True)


def assert_no_certs_changed(cluster, node_certs_before, new_ca_pem):
    if new_ca_pem is not None:
        trusted_cas = get_trusted_CAs(cluster)
        [new_ca_details] = [ca for ca in trusted_cas
                            if ca['pem'] == new_ca_pem]
        node_certs = new_ca_details['nodes']
        assert len(node_certs) == 0, \
            f"Node certs unexpectedly using the new ca ({node_certs})"
        client_cert_nodes = new_ca_details['client_cert_nodes']
        assert len(client_cert_nodes) == 0, \
            f"Client certs unexpectedly using the new ca ({client_cert_nodes})"
    # Confirm that node certs are unchanged
    for (node, node_cert, client_cert) in node_certs_before:
        assert_cert_unchanged(node, node_cert)
        assert_cert_unchanged(node, client_cert, is_client=True)


# Regenerate certs and tidy up trusted certs by removing unused ones
def regenerate_certs_and_remove_unused_generated_cas(cluster,
                                                     node_certs_before=None):
    if node_certs_before is None:
        node_certs_before = get_node_certs(cluster)
    new_ca_pem = regenerate_certs(cluster)
    wait_all_nodes_updated(cluster, node_certs_before, new_ca_pem)
    for trusted_ca in get_trusted_CAs(cluster):
        if (trusted_ca['type'] == 'generated' and
                trusted_ca['pem'] != new_ca_pem):
            ca_id = trusted_ca['id']
            testlib.delete_succ(cluster,
                                f'/pools/default/trustedCAs/{ca_id}',
                                expected_code=204)


def assert_CA_newly_trusted(cluster, trusted_cas_before, expected_new_pem):
    trusted_cas_after = get_trusted_CAs(cluster)
    ca_ids_before = [ca['id'] for ca in trusted_cas_before]
    new_cas = [ca for ca in trusted_cas_after if ca['id'] not in ca_ids_before]
    assert len(new_cas) == 1, f'expected 1 new CA, got {len(new_cas)}'
    new_ca_props = new_cas[0]
    assert new_ca_props['pem'] == expected_new_pem, \
           'unexpected pem in new CA'


def assert_trusted_CAs_unchanged(cluster, trusted_cas_before, identifier='id'):
    trusted_cas_after = get_trusted_CAs(cluster)
    ids_before = [ca[identifier] for ca in trusted_cas_before]
    ids_after = [ca[identifier] for ca in trusted_cas_after]
    assert ids_before == ids_after, 'CAs changed'


def assert_cert_regenerated(node, prev_cert_before, is_client=False):
    node_cert_after = get_node_cert(node, is_client=is_client)
    assert node_cert_after['type'] == 'generated', \
           'node_cert_after type != generated'
    assert node_cert_after['pem'] != prev_cert_before['pem'], \
           'node_cert_after pem == node_cert_before pem'


def assert_cert_unchanged(node, prev_cert_before, is_client=False):
    node_cert_after = get_node_cert(node, is_client=is_client)
    assert node_cert_after['type'] != 'generated', \
           'node_cert_after type == generated'
    assert node_cert_after['pem'] == prev_cert_before['pem'], \
           'node_cert_after pem != node_cert_before pem'


def regenerate_certs(cluster, force_reset_ca=True, drop_uploaded_certs=True):
    params = {'forceResetCACertificate': 'true' if force_reset_ca else 'false',
              'dropUploadedCertificates': 'true' if drop_uploaded_certs
                                                 else 'false'}
    r = testlib.post_succ(cluster, '/controller/regenerateCertificate',
                          params=params)
    return r.text


def get_trusted_CAs(cluster):
    r = testlib.get_succ(cluster, '/pools/default/trustedCAs')
    return r.json()


def get_node_certs(cluster):
    node_certs = []
    for node in cluster.connected_nodes:
        node_cert = get_node_cert(node)
        client_cert = get_node_cert(node, is_client=True)
        node_certs.append((node, node_cert, client_cert))
    return node_certs


def get_node_cert(node, is_client=False):
    if is_client:
        r = testlib.get_succ(node, '/pools/default/certificates/client')
    else:
        r = testlib.get_succ(node, '/pools/default/certificates')
    hostname = node.hostname()
    res = r.json()
    for cert_props in res:
        if cert_props['node'] == hostname:
            return cert_props
    raise Exception(f'No node cert found for {hostname}: {res}')


def load_node_cert(node, cert, key, passphrase=None):
    load_cert(node, cert, key, passphrase, is_client=False)


def load_client_cert(node, cert, key, passphrase=None):
    load_cert(node, cert, key, passphrase, is_client=True)


def load_cert(node, cert, key, passphrase, is_client, force_reload=False):
    inbox_dir = os.path.join(node.data_path(), 'inbox')
    chain_file_name = 'client_chain.pem' if is_client else 'chain.pem'
    chain_path = os.path.join(inbox_dir, chain_file_name)
    pkey_file_name = 'client_pkey.key' if is_client else 'pkey.key'
    pkey_path = os.path.join(inbox_dir, pkey_file_name)
    os.makedirs(inbox_dir, exist_ok=True)
    try:
        with open(chain_path, 'w') as f:
            f.write(cert)
        with open(pkey_path, 'w') as f:
            f.write(key)
        endpoint = 'reloadClientCertificate' if is_client \
                   else 'reloadCertificate'
        data = None
        if passphrase is not None:
            data = {'privateKeyPassphrase': {'type': 'plain',
                                             'password': passphrase}}
        if force_reload:
            if data is None:
                data = {'forceReload': True}
            else:
                data['forceReload'] = True
        testlib.post_succ(node, f'/node/controller/{endpoint}', json=data)
        r = get_node_cert(node, is_client=is_client)
        assert r['type'] == 'uploaded', f'cert type {r} != uploaded'
        return r
    finally:
        if os.path.exists(chain_path):
            os.remove(chain_path)
        if os.path.exists(pkey_path):
            os.remove(pkey_path)


def load_ca(node, CA):
    ca_dir = os.path.join(node.data_path(), 'inbox', 'CA')
    ca_path = os.path.join(ca_dir, 'ca.pem')
    os.makedirs(ca_dir, exist_ok=True)
    try:
        with open(ca_path, 'w') as f:
            f.write(CA)

        r = testlib.post_succ(node, '/node/controller/loadTrustedCAs')
        r = r.json()
        # Returning a list mostly to handle the case when that certificate
        # is already loaded. In this case we don't need to remove it in
        # teardown()
        return [c['id'] for c in r]
    finally:
        if os.path.exists(ca_path):
            os.remove(ca_path)


def run_generate_cert(args, env):
    r = subprocess.run([testlib.get_utility_path('generate_cert')] + args,
                       capture_output=True, env=env)
    assert r.returncode == 0, f'generate_cert returned {r.returncode}'

    separator = '-----END CERTIFICATE-----'
    tokens = r.stdout.decode().split(separator)
    assert len(tokens) == 2, f'unexpected return of generate_cert: {r.output}'
    cert = tokens[0] + separator
    key = tokens[1]
    print(f'Generated cert: {cert}\nGenerated key: {key}')
    return (cert, key)


def generate_internal_client_cert(CA, CAKey, name_in_cert):
    return generate_client_cert(CA, CAKey,
                                email=f'{name_in_cert}@internal.couchbase.com')


def generate_client_cert(CA, CAKey, cn="TEST CLIENT CERT",
                         email='test_client@example.com'):
    args = ['--generate-leaf', '--common-name', cn,
            '--san-emails', email, '--client']

    return run_generate_cert(args, {'CACERT': CA, 'CAPKEY': CAKey})


def generate_node_certs(node_addr, CA, CAKey, key_type='rsa',
                        cn_prefix="Couchbase Server", generate_leaf=True):
    try:
        ipaddress.ip_address(node_addr)
        is_raw = True
    except ValueError:
        is_raw = False

    args = ['--generate-leaf'] if generate_leaf else []
    args.extend(['--common-name', 'TEST Server Node',
                 '--common-name-prefix', cn_prefix,
                 '--san-ip-addrs' if is_raw else '--san-dns-names', node_addr,
                 '--pkey-type', key_type])

    return run_generate_cert(args, {'CACERT': CA, 'CAPKEY': CAKey})


def to_pkcs8(key, passphrase):
    args = ['pkcs8', '-topk8']
    encr_args = ['-v2', 'aes256', '-passout', f'pass:{passphrase}'] \
                if passphrase is not None else ['-nocrypt']
    r = subprocess.run([testlib.get_utility_path('openssl')] + args + encr_args,
                       capture_output=True,
                       input=key.encode("utf-8"))
    assert r.returncode == 0, f'openssl pkcs8 returned {r.returncode}\n' \
                              f'stdout: {r.stdout.decode()}\n' \
                              f'stderr: {r.stderr.decode()}'
    return r.stdout.decode()


def write_pkcs12(cert, key, out_file, passphrase=None):
    s = testlib.random_str(8)
    in_key_path = os.path.join(os.path.dirname(out_file), f"temp_key_{s}.pem")
    in_crt_path = os.path.join(os.path.dirname(out_file), f"temp_cert_{s}.pem")
    try:
        with open(in_key_path, 'w') as f:
            f.write(key)
        with open(in_crt_path, 'w') as f:
            f.write(cert)

        args = ['pkcs12', '-export', '-out', out_file, '-inkey', in_key_path,
                '-in', in_crt_path]

        encr_args = ['-aes128', '-passout', f'pass:{passphrase}'] \
                    if passphrase is not None else \
                    ['-keypbe',  'NONE', '-certpbe', 'NONE', '-nomaciter',
                     '-passout', 'pass:']

        r = subprocess.run([testlib.get_utility_path('openssl')] + args + \
                           encr_args,
                           capture_output=True)
        assert r.returncode == 0, f'openssl pkcs12 returned {r.returncode}\n' \
                                  f'stdout: {r.stdout.decode()}\n' \
                                  f'stderr: {r.stderr.decode()}'
    finally:
        if os.path.exists(in_crt_path):
            os.remove(in_crt_path)
        if os.path.exists(in_key_path):
            os.remove(in_key_path)


def read_cert_file(filename):
    with open(os.path.join(certs_path(), filename), 'r') as f:
        pem = f.read()
    return pem


def certs_path():
    return os.path.join(testlib.get_resources_dir(), 'test_certs')<|MERGE_RESOLUTION|>--- conflicted
+++ resolved
@@ -26,14 +26,10 @@
                                            encryption=True)
 
     def setup(self):
-<<<<<<< HEAD
-        ca_path = os.path.join(certs_path(), 'test_CA.pem')
-=======
         # Need to remove extras,
         regenerate_certs_and_remove_unused_generated_cas(self.cluster)
 
-        ca_path = os.path.join(certs_path, 'test_CA.pem')
->>>>>>> 7079a7d5
+        ca_path = os.path.join(certs_path(), 'test_CA.pem')
         with open(ca_path, 'r') as f:
             self.ca_pem = f.read()
         ca_key = os.path.join(certs_path(), 'test_CA.pkey')
@@ -107,7 +103,6 @@
         self.generate_and_load_pkcs12_cert('ec', is_client=True,
                                            passphrase=testlib.random_str(8))
 
-<<<<<<< HEAD
     def generate_cert_with_cn_prefix_test(self):
         cert, _ = generate_node_certs(self.node_addr, self.ca_pem,
                                       self.ca_key, key_type='rsa',
@@ -122,10 +117,7 @@
         assert c.not_valid_before < datetime.now()
         assert common_name and common_name.startswith("Couchbase Server")
 
-    def generate_and_load_cert(self, key_type, is_client=False,
-=======
     def generate_and_load_cert(self, key_type, node=None, is_client=False,
->>>>>>> 7079a7d5
                                pkcs8=False, passphrase=None):
         if node is None:
             node = self.cluster.connected_nodes[0]
