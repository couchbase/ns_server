--- conflicted
+++ resolved
@@ -12,7 +12,6 @@
 import os
 from http.server import BaseHTTPRequestHandler, HTTPServer
 from multiprocessing import Process
-from testlib.util import Service
 import time
 import requests
 from urllib.parse import urlparse, parse_qs, urlunparse
@@ -67,35 +66,15 @@
 bucket = "test"
 
 class SamlTests(testlib.BaseTestSet):
-<<<<<<< HEAD
-    services_to_run = [Service.QUERY, Service.BACKUP, Service.CBAS]
-=======
-    # MB-63612: Remove unnecessary Service.KV. It was added only to get rid of
-    # the OnPremAutoFailoverSettingsTest failure.
-    services_to_run = [Service.KV, Service.QUERY, Service.BACKUP]
->>>>>>> 9a3cbbdf
+    services_to_run = [Service.QUERY, Service.BACKUP]
 
     @staticmethod
     def requirements():
-        # Note: The services specified here are a min requirement. To be able to
-        # exercise forwarding of a UI request to another node, we need to
-        # be able to specify that a service does *not* run query/backup. This
-        # happens to exercise forwarding now but it is not by design. The
-        # services are specified as a min. requirement.
-        # i.e. 'n0': [Service.KV] matches 'n0' running at least [Service.KV] not
-        # exactly [Service.KV]. It may also be running query and backup.
         return testlib.ClusterRequirements(min_num_nodes=2,
                                            edition="Enterprise",
                                            buckets=[{'name': bucket,
                                                      'ramQuota': 100}],
-<<<<<<< HEAD
                                            services=SamlTests.services_to_run)
-
-=======
-                                           services={'n0': [Service.KV],
-                                                     'n1':
-                                                     SamlTests.services_to_run})
->>>>>>> 9a3cbbdf
 
     def setup(self):
         testlib.put_succ(self.cluster,
@@ -524,7 +503,6 @@
                               'external_stats_reader', 'replication_admin']
             assert_eq(roles, expected_roles)
 
-<<<<<<< HEAD
             # MB-62465: Test that SAML users can access the docs endpoint (which
             # requires making a request to memcached on their behalf).
             # Polling is required because external authentication can take up
@@ -561,38 +539,11 @@
                            session,
                            data={'statement': 'select * from system:buckets;'},
                            expected_code=200)
-=======
-            # MB-62604: Query uses cbauth IsAllowed to determine whether it
-            # has cluster.n1ql.meta!read permission. replication_admin role
-            # grants it. Needs content in extras.
-            r = session.get(self.cluster.connected_nodes[0].url +
-                            '/_p/query/admin/vitals',
-                            headers=ui_headers)
-            assert_http_code(200, r)
-
-            # testuser2 doesn't have permissions to do backup reads.
-            r = session.get(self.cluster.connected_nodes[0].url +
-                            '/_p/backup/api/v1/plan',
-                            headers=ui_headers)
-            assert_http_code(403, r)
-
-            # MB-62604, MB-63208: Query uses cbauth GetBuckets to determine the
-            # accessible buckets. replication_admin role makes all buckets
-            # accessible. Needs content in extras.
-            r = session.post(self.cluster.connected_nodes[0].url +
-                             '/_p/query/query/service',
-                             data={'statement': 'select * from '
-                                   'system:buckets;'},
-                             headers=ui_headers)
-            assert_http_code(200, r)
-
->>>>>>> 9a3cbbdf
             bkts = []
             for x in r.json()['results']:
                 bkts.append(x['buckets']['name'])
                 assert bkts == [f'{bucket}']
 
-<<<<<<< HEAD
             # MB-62604, MB-63214: cbas doesn't use cbauth. It uses a combination
             # of /pools/default/checkPermissions, /_cbauth/checkPermission. cbas
             # parses cb-on-behalf-extras headers and populates context (similar
@@ -601,14 +552,14 @@
             # Create analytics collection in test._default._default. This will
             # fail - we don't have cluster.analytics!manage. Analytics and full
             # admin roles have the permission (see admin_test).
-            r = ui_request('post', self.cluster.connected_nodes[0],
-                           '/_p/cbas/query/service',
-                           session,
-                           data={'statement':
-                                 'alter collection '
-                                 f'`{bucket}`.`_default`.`_default` '
-                                 'enable analytics;'},
-                           expected_code=403)
+            # r = ui_request('post', self.cluster.connected_nodes[0],
+            #                '/_p/cbas/query/service',
+            #                session,
+            #                data={'statement':
+            #                      'alter collection '
+            #                      f'`{bucket}`.`_default`.`_default` '
+            #                      'enable analytics;'},
+            #                expected_code=403)
 
             # Exercise goxdcr_rest:proxy(), which also populates cb-on-behalf
             # headers. (The previous test cases populate cb-on-behalf headers in
@@ -621,8 +572,6 @@
                        session,
                        expected_code=200)
 
-=======
->>>>>>> 9a3cbbdf
     def groups_and_roles_admin_test(self):
         with saml_configured(self.cluster.connected_nodes[0],
                              groupsAttribute='groups',
@@ -639,7 +588,6 @@
             name_id = NameID(text=testlib.random_str(16))
 
             response = IDP.create_authn_response(
-<<<<<<< HEAD
                 identity,
                 None, # InResponseTo is missing cause it is
                 # an unsolicited response
@@ -658,66 +606,33 @@
             # pass now as full admin.
             r = ui_request('get', self.cluster.connected_nodes[0],
                            '/whoami', session, expected_code=200)
-=======
-                         identity,
-                         None, # InResponseTo is missing cause it is
-                               # an unsolicited response
-                         destination,
-                         sp_entity_id=sp_entity_id,
-                         userid=idp_test_username,
-                         name_id=name_id,
-                         sign_assertion=True,
-                         sign_response=True)
-
-            response_encoded = base64.b64encode(f"{response}".encode("utf-8"))
-
-            session = requests.Session()
-            r = session.post(destination,
-                             data={'SAMLResponse': response_encoded},
-                             headers=ui_headers,
-                             allow_redirects=False)
-            assert_http_code(302, r)
-
-            # All 403 test cases in groups_and_roles_attributes_test should
-            # pass now as full admin.
-            r = session.get(self.cluster.connected_nodes[0].url + '/whoami',
-                            headers=ui_headers)
-            assert_http_code(200, r)
->>>>>>> 9a3cbbdf
             roles = [a["role"] for a in r.json()["roles"]]
             roles.sort()
             expected_roles = ['admin']
             assert_eq(roles, expected_roles)
 
             # Backup pluggable UI request
-<<<<<<< HEAD
             ui_request('get', self.cluster.connected_nodes[0],
                        '/_p/backup/api/v1/plan',
                        session, expected_code=200)
 
             # Create analytics collection in test._default._default.
-            r = ui_request('post', self.cluster.connected_nodes[0],
-                           '/_p/cbas/query/service',
-                           session,
-                           data={'statement':
-                                 'alter collection '
-                                 f'`{bucket}`.`_default`.`_default` '
-                                 'enable analytics;'},
-                           expected_code=200)
+            # r = ui_request('post', self.cluster.connected_nodes[0],
+            #                '/_p/cbas/query/service',
+            #                session,
+            #                data={'statement':
+            #                      'alter collection '
+            #                      f'`{bucket}`.`_default`.`_default` '
+            #                      'enable analytics;'},
+            #                expected_code=200)
 
             # Query analytics collections. They should exist.
-            r = ui_request('post', self.cluster.connected_nodes[0],
-                           '/_p/cbas/query/service',
-                           session,
-                           data={'statement':
-                                 f'select * from `{bucket}`'},
-                           expected_code=200)
-=======
-            r = session.get(self.cluster.connected_nodes[0].url +
-                            '/_p/backup/api/v1/plan',
-                            headers=ui_headers)
-            assert_http_code(200, r)
->>>>>>> 9a3cbbdf
+            # r = ui_request('post', self.cluster.connected_nodes[0],
+            #                '/_p/cbas/query/service',
+            #                session,
+            #                data={'statement':
+            #                      f'select * from `{bucket}`'},
+            #                expected_code=200)
 
     # Successfull authentication, but user doesn't have access to UI
     def access_denied_test(self):
