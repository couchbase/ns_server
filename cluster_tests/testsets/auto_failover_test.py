--- conflicted
+++ resolved
@@ -55,11 +55,7 @@
         self.is_enterprise = self.cluster.is_enterprise
         self.is_72 = self.cluster.is_72
         self.is_76 = self.cluster.is_76
-<<<<<<< HEAD
-        self.is_morpheus = self.cluster.is_morpheus
-=======
-        self.is_phoenix = self.cluster.is_phoenix
->>>>>>> 42442b9d
+        self.is_79 = self.cluster.is_79
         self.is_serverless = self.cluster.is_serverless
 
         diskIssuesKeys = ['failoverOnDataDiskIssues',
@@ -109,11 +105,7 @@
             else:
                 assert 'maxCount' in self.result_keys
 
-<<<<<<< HEAD
-            if self.is_morpheus:
-=======
-            if self.is_phoenix:
->>>>>>> 42442b9d
+            if self.is_79:
                 assert 'failoverOnDataDiskNonResponsiveness[enabled]' in \
                        self.post_data_keys
                 assert 'failoverOnDataDiskNonResponsiveness[timePeriod]' in \
