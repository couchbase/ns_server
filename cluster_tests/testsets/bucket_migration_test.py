# @author Couchbase <info@couchbase.com>
# @copyright 2023-Present Couchbase, Inc.
#
# Use of this software is governed by the Business Source License included in
# the file licenses/BSL-Couchbase.txt.  As of the Change Date specified in that
# file, in accordance with the Business Source License, use of this software
# will be governed by the Apache License, Version 2.0, included in the file
# licenses/APL2.txt.

import testlib
import time


def get_bucket(cluster, bucket_name):
    return testlib.json_response(
        testlib.get_succ(cluster, f"/pools/default/buckets/{bucket_name}"),
        "non-json response for " + f"/pools/default/buckets/{bucket_name}")


def get_scopes(cluster, bucket):
    return testlib.json_response(
        testlib.get_succ(cluster,
                         f"/pools/default/buckets/{bucket}/scopes"),
        "non-json response for " +
        f"/pools/default/buckets/{bucket}/scopes")


def update_collection(cluster, bucket, scope, collection, data):
    return testlib.patch_succ(
        cluster,
        f"/pools/default/buckets/{bucket}/scopes/{scope}/"
        f"collections/{collection}",
        data=data)


def create_bucket(
    cluster, bucket, storage_mode, ram_quota_mb, eviction_policy=None
):
    data = {'name': f'{bucket}',
            'storageBackend': f'{storage_mode}',
            'ramQuotaMB': f'{ram_quota_mb}'}
    if eviction_policy:
        data["evictionPolicy"] = eviction_policy
    cluster.create_bucket(data)


def create_scope(cluster, bucket, scope):
    return testlib.post_succ(
        cluster, f"/pools/default/buckets/{bucket}/scopes",
        data={'name': f"{scope}"})


def assert_create_collection_fail(cluster, bucket, scope, data):
    return testlib.post_fail(
        cluster, f"/pools/default/buckets/{bucket}/scopes/{scope}/collections",
        expected_code=400, data=data)


def assert_create_collection_succ(cluster, bucket, scope, data):
    return testlib.post_succ(
        cluster, f"/pools/default/buckets/{bucket}/scopes/{scope}/collections",
        data=data)


def assert_modify_collection_fail(cluster, bucket, scope, data):
    collection = data['name']
    return testlib.patch_fail(
        cluster,
        f"/pools/default/buckets/{bucket}/scopes/{scope}/"
        f"collections/{collection}",
        expected_code=400, data=data)


def disable_history_on_all_collections(cluster, bucket_name):
    res = get_scopes(cluster, bucket_name)
    # Extract all collections and set history to false.
    for scope in res['scopes']:
        for collection in scope['collections']:
            update_collection(cluster, bucket_name,
                              scope['name'], collection['name'],
                              {'history': "false"})


def disable_history_on_bucket(cluster, bucket_name):
    cluster.update_bucket(
        {'name': f'{bucket_name}',
         'historyRetentionCollectionDefault': "false"})


def create_and_update_bucket(
    cluster,
    bucket_name,
    old_storage_mode,
    new_storage_mode,
    ram_quota_mb,
    old_eviction_policy=None,
    new_eviction_policy=None,
):
    create_bucket(
        cluster,
        bucket_name,
        old_storage_mode,
        ram_quota_mb,
        old_eviction_policy,
    )

    # magma -> couchstore migration won't proceed until history retention isn't
    # set to false.
    if old_storage_mode == "magma":
        disable_history_on_bucket(cluster, bucket_name)
        disable_history_on_all_collections(cluster, bucket_name)

    update_data = {
        "name": f"{bucket_name}",
        "storageBackend": f"{new_storage_mode}",
    }
    if new_eviction_policy:
        update_data["evictionPolicy"] = new_eviction_policy
        update_data["noRestart"] = "true"

    cluster.update_bucket(update_data)


def get_per_node_storage_mode(cluster, bucket_name):
    res = get_bucket(cluster, bucket_name)
    return {n['hostname']: n['storageBackend'] for n in res['nodes']
            if n.get('storageBackend') != None}


def get_per_node_eviction_policy(cluster, bucket_name):
    res = get_bucket(cluster, bucket_name)
    return {
        n["hostname"]: n["evictionPolicy"]
        for n in res["nodes"]
        if n.get("evictionPolicy") != None
    }

def assert_per_node_storage_mode_keys_added(cluster, bucket_name,
                                            expected_storage_mode):
    per_node_storage_mode = get_per_node_storage_mode(
        cluster, bucket_name)
    storage_modes = per_node_storage_mode.values()
    # Assert per-node storage_mode was added to all the nodes
    # and it's the expected_storage_mode.
    assert len(storage_modes) == len(cluster.connected_nodes) and \
        all([storage_mode == expected_storage_mode
             for storage_mode in storage_modes])


def assert_per_node_eviction_policy_keys_added(
    cluster, bucket_name, expected_eviction_policy
):
    per_node_eviction_policy = get_per_node_eviction_policy(
        cluster, bucket_name
    )
    eviction_policies = per_node_eviction_policy.values()

    assert len(eviction_policies) == len(cluster.connected_nodes) and all(
        [
            eviction_policy == expected_eviction_policy
            for eviction_policy in eviction_policies
        ]
    )


def assert_per_node_storage_mode_not_present(cluster, node, bucket_name):
    per_node_storage_mode = get_per_node_storage_mode(
        cluster, bucket_name)
    assert None == per_node_storage_mode.get(node.hostname())


def assert_per_node_eviction_policy_not_present(cluster, node, bucket_name):
    per_node_eviction_policy = get_per_node_eviction_policy(
        cluster, bucket_name
    )
    assert None == per_node_eviction_policy.get(node.hostname())


def assert_ejected_node_override_props_deleted(
        cluster, ejected_otp_node, bucket_name):

    # Node ejection is asynchronous at the end of a rebalance - i.e the
    # new chronicle_master might not have removed the node from nodes_wanted
    # and cleaned-up the override props yet.
    #
    # Wait for the ejected node to disappear from /nodeStatus and then check
    # if the override props have been deleted.

    def is_node_ejected():
        otp_nodes = testlib.get_otp_nodes(cluster).values()
        return all(ejected_otp_node != n for n in otp_nodes)

    testlib.poll_for_condition(
        is_node_ejected, sleep_time=0.5, attempts=30, timeout=60,
        msg=f"ejecting node {ejected_otp_node}")

    code = f"""
        {{ok, BucketConfig}} = ns_bucket:get_bucket("{bucket_name}"),
        OverrideSubKeys = [storage_mode, eviction_policy, autocompaction],
        lists:member(true,
            [true || {{{{node, '{ejected_otp_node}', SK}}, _V}}
                    <- BucketConfig, lists:member(SK, OverrideSubKeys)])
        """
    r = testlib.diag_eval(cluster, code).content.decode('ascii')
    assert r == "false", \
        f"per-node override props clean-up failed for " \
        f"ejected node: {ejected_otp_node}"


def wait_for_bucket_online_on_all_nodes(cluster, bucket_name):
    """Wait for bucket to be online on all nodes in the cluster"""

    def is_bucket_online_on_all_nodes():
        r = get_bucket(cluster, bucket_name)
        return all([node["status"] == "healthy" for node in r["nodes"]])

    testlib.poll_for_condition(
        is_bucket_online_on_all_nodes,
        sleep_time=0.5,
        attempts=20,
        timeout=60,
        msg=f"waiting for bucket {bucket_name} to be online on all nodes",
    )


def assert_per_node_eviction_policy_in_memcached(
    node, bucket_name, expected_eviction_policy
):
    eviction_policy = (
        testlib.diag_eval(
            node,
            f'ns_memcached:get_config_stats("{bucket_name}", <<"ep_item_eviction_policy">>).',
        )
        .content.decode("ascii")
        .strip('<<"')
        .strip('">>')
    )

    # Map bucket config eviction policy to memcached format
    eviction_policy_map = {
        "valueOnly": "value_only",
        "fullEviction": "full_eviction",
        "noEviction": "no_eviction",
    }

    expected_eviction_policy = eviction_policy_map.get(
        expected_eviction_policy, expected_eviction_policy
    )
    assert eviction_policy == expected_eviction_policy


def assert_per_node_storage_mode_in_memcached(
    node, bucket_name, expected_storage_mode
):
    storage_mode = (
        testlib.diag_eval(
            node,
            f'ns_memcached:get_config_stats("{bucket_name}", <<"ep_backend">>).',
        )
        .content.decode("ascii")
        .strip('<<"')
        .strip('">>')
    )

    if expected_storage_mode == "couchstore":
        expected_storage_mode = "couchdb"
    assert storage_mode == expected_storage_mode


def _find_available_new_node(cluster, old_nodes):
    """Find an available new node for swap rebalance"""
    for candidate_node in cluster._nodes:
        if candidate_node not in old_nodes:
            return candidate_node
    return None


def _validate_swap_rebalance_result(
    cluster,
    new_node,
    ejected_node,
    bucket_name,
    old_otp_nodes,
    expected_storage_mode,
    expected_eviction_policy,
):
    """Common validation logic for both single and all-node swaps"""
    if expected_storage_mode:
        assert_per_node_storage_mode_in_memcached(
            new_node, bucket_name, expected_storage_mode
        )
        assert_per_node_storage_mode_not_present(cluster, new_node, bucket_name)

    if expected_eviction_policy:
        assert_per_node_eviction_policy_in_memcached(
            new_node, bucket_name, expected_eviction_policy
        )
        assert_per_node_eviction_policy_not_present(
            cluster, new_node, bucket_name
        )

    assert_ejected_node_override_props_deleted(
        cluster, old_otp_nodes[ejected_node.hostname()], bucket_name
    )


def perform_single_node_swap_rebalance(
    cluster,
    bucket_name,
    node_index=0,  # Default to first node, but configurable
    expected_storage_mode=None,
    expected_eviction_policy=None,
):
    """
    Perform swap rebalance on a single node to apply storage mode and/or eviction policy changes.

    Args:
        cluster: The cluster object
        bucket_name: Name of the bucket to migrate
        node_index: Index of the node to replace (default: 0)
        expected_storage_mode: Expected storage mode after rebalance (optional)
        expected_eviction_policy: Expected eviction policy after rebalance (optional)
    """
    old_nodes = cluster.connected_nodes.copy()
    old_otp_nodes = testlib.get_otp_nodes(cluster)

    # Validate that we have enough nodes
    if not old_nodes or node_index >= len(old_nodes):
        raise ValueError(
            f"Invalid node_index {node_index}. Connected nodes: {len(old_nodes)}"
        )

    # Select the target node to replace
    target_node = old_nodes[node_index]

    # Find a new node to add
    new_node = _find_available_new_node(cluster, old_nodes)
    if new_node is None:
        raise ValueError("No available new node for swap rebalance")

    # Add new node and remove old node
    cluster.add_node(new_node, verbose=True)
    cluster.rebalance(ejected_nodes=[target_node], wait=True, verbose=True)

    # Common validation logic
    _validate_swap_rebalance_result(
        cluster,
        new_node,
        target_node,
        bucket_name,
        old_otp_nodes,
        expected_storage_mode,
        expected_eviction_policy,
    )


def perform_node_swap_rebalance(
    cluster,
    bucket_name,
    expected_storage_mode=None,
    expected_eviction_policy=None,
):
    """
    Perform node swap rebalance to apply storage mode and/or eviction policy changes.
    This function replaces ALL nodes in the cluster.

    Args:
        cluster: The cluster object
        bucket_name: Name of the bucket to migrate
        expected_storage_mode: Expected storage mode after rebalance (optional)
        expected_eviction_policy: Expected eviction policy after rebalance (optional)
    """
    nodes_in_cluster = len(cluster.connected_nodes)
    old_nodes = cluster.connected_nodes.copy()  # Capture original nodes once
    old_otp_nodes = testlib.get_otp_nodes(cluster)

    count = 0
    for new_node in cluster._nodes:
        if new_node in old_nodes:
            continue
        # Check if we already replaced all the nodes:
        if count >= nodes_in_cluster:
            break

        cluster.add_node(new_node, verbose=True)
        # Use the original old_nodes list (not current connected_nodes)
        node_to_eject = old_nodes[count]
        cluster.rebalance(
            ejected_nodes=[node_to_eject], wait=True, verbose=True
        )

        # Use shared validation logic
        _validate_swap_rebalance_result(
            cluster,
            new_node,
            node_to_eject,
            bucket_name,
            old_otp_nodes,
            expected_storage_mode,
            expected_eviction_policy,
        )
        count += 1


def perform_single_node_failover_full_recovery(
    cluster,
    bucket_name,
    node_index=0,  # Default to first node, but configurable
    expected_storage_mode=None,
    expected_eviction_policy=None,
):
    """
    Perform failover and full recovery on a single node to apply storage mode and/or eviction policy changes.

    Args:
        cluster: The cluster object
        bucket_name: Name of the bucket to migrate
        node_index: Index of the node to failover/recover (default: 0)
        expected_storage_mode: Expected storage mode after recovery (optional)
        expected_eviction_policy: Expected eviction policy after recovery (optional)
    """
    nodes = cluster.connected_nodes

    # Validate that we have enough nodes
    if not nodes or node_index >= len(nodes):
        raise ValueError(
            f"Invalid node_index {node_index}. Connected nodes: {len(nodes)}"
        )

    # Select the target node for failover/recovery
    target_node = nodes[node_index]

    cluster.failover_node(target_node, graceful=False)
    cluster.recover_node(target_node, recovery_type="full", do_rebalance=True)

    # Verify node has the updated configuration
    if expected_storage_mode:
        assert_per_node_storage_mode_in_memcached(
            target_node, bucket_name, expected_storage_mode
        )
        assert_per_node_storage_mode_not_present(
            cluster, target_node, bucket_name
        )

    if expected_eviction_policy:
        assert_per_node_eviction_policy_in_memcached(
            target_node, bucket_name, expected_eviction_policy
        )
        assert_per_node_eviction_policy_not_present(
            cluster, target_node, bucket_name
        )


def perform_failover_full_recovery(
    cluster,
    bucket_name,
    expected_storage_mode=None,
    expected_eviction_policy=None,
):
    """
    Perform failover and recovery rebalance to apply storage mode and/or eviction policy changes.
    This function performs failover/recovery on ALL nodes in the cluster.

    Args:
        cluster: The cluster object
        bucket_name: Name of the bucket to migrate
        expected_storage_mode: Expected storage mode after rebalance (optional)
        expected_eviction_policy: Expected eviction policy after rebalance (optional)
    """
    nodes_count = len(cluster.connected_nodes)
    for node_index in range(nodes_count):
        perform_single_node_failover_full_recovery(
            cluster,
            bucket_name,
            node_index=node_index,
            expected_storage_mode=expected_storage_mode,
            expected_eviction_policy=expected_eviction_policy,
        )


def migrate_storage_mode(
    cluster,
    old_storage_mode,
    new_storage_mode,
    id,
    old_eviction_policy=None,
    new_eviction_policy=None,
):
    bucket = f"bucket-{id}"
    scope = f"scope-{id}"
    collection = f"collection-{id}"
    create_and_update_bucket(
        cluster,
        bucket,
        old_storage_mode,
        new_storage_mode,
        1024,
        old_eviction_policy,
        new_eviction_policy,
    )
    assert_per_node_storage_mode_keys_added(
        cluster, bucket, old_storage_mode)
    if old_eviction_policy:
        assert_per_node_eviction_policy_keys_added(
            cluster, bucket, old_eviction_policy
        )

    create_scope(cluster, bucket, scope)
    # try creating a collection with history: true for a bucket marked to
    # be migrated to magma and it should fail.
    if new_storage_mode == "magma":
        assert_create_collection_fail(
            cluster, bucket, scope,
            {'name': collection,
             'history': 'true'})

        assert_create_collection_succ(
            cluster, bucket, scope,
            {'name': collection,
             'history': 'false'})

        # assert history can not be set to true.
        assert_modify_collection_fail(
            cluster, bucket, scope,
            {'name': collection,
             'history': 'true'})

        # modify some other prop of the collection and it should pass.
        update_collection(cluster, bucket=bucket, scope=scope,
                          collection=collection, data={'maxTTL': 15})

    cluster.delete_bucket(bucket)


class BucketMigrationTest(testlib.BaseTestSet):

    @staticmethod
    def requirements():
        return testlib.ClusterRequirements(edition="Enterprise",
                                           min_num_nodes=4, min_memsize=2*1024,
                                           num_connected=2,
                                           balanced=True,
                                           buckets=[],
                                           num_vbuckets=16)

    def setup(self):
<<<<<<< HEAD
        pass
=======
        testlib.delete_all_buckets(self.cluster)
        testlib.diag_eval(
            self.cluster,
            "ns_config:set(allow_online_eviction_policy_change, true).",
        )
>>>>>>> 87a79eb1

    def teardown(self):
        testlib.diag_eval(
            self.cluster,
            "ns_config:delete(allow_online_eviction_policy_change).",
        )

    def test_teardown(self):
        testlib.delete_all_buckets(self.cluster)

    def migrate_storage_mode_test(self):
        migrate_storage_mode(
            self.cluster, old_storage_mode="couchstore",
            new_storage_mode="magma", id=1)
        migrate_storage_mode(
            self.cluster, old_storage_mode="magma",
            new_storage_mode="couchstore", id=2)

    def migrate_storage_mode_and_eviction_policy_test(self):
        migrate_storage_mode(
            self.cluster,
            old_storage_mode="couchstore",
            new_storage_mode="magma",
            id=5,
            old_eviction_policy="valueOnly",
            new_eviction_policy="fullEviction",
        )
        migrate_storage_mode(
            self.cluster,
            old_storage_mode="magma",
            new_storage_mode="couchstore",
            id=6,
            old_eviction_policy="fullEviction",
            new_eviction_policy="valueOnly",
        )

    def migrate_storage_mode_then_eviction_policy_via_rebalance_test(
        self,
    ):
        """Test storage mode migration followed by eviction policy change with "
        "--no-restart"""
        bucket_name = "bucket-no-restart-test"

        create_bucket(
            self.cluster, bucket_name, "couchstore", 1024, "valueOnly"
        )

        update_data = {
            "name": bucket_name,
            "storageBackend": "magma",
        }

        self.cluster.update_bucket(update_data)

        assert_per_node_storage_mode_keys_added(
            self.cluster, bucket_name, "couchstore"
        )

        # Verify no eviction policy overrides are present
        per_node_eviction_policy = get_per_node_eviction_policy(
            self.cluster, bucket_name
        )
        assert (
            per_node_eviction_policy == {}
        ), f"Expected no eviction policy overrides, got: {per_node_eviction_policy}"

        # Try to update eviction policy without noRestart - should fail
        update_data_with_eviction_no_flag = {
            "name": bucket_name,
            "evictionPolicy": "fullEviction",
        }

        self.cluster.update_bucket(
            update_data_with_eviction_no_flag, expected_code=400
        )

        update_data_with_eviction = {
            "name": bucket_name,
            "evictionPolicy": "fullEviction",
            "noRestart": "true",
        }

        self.cluster.update_bucket(update_data_with_eviction)

        assert_per_node_storage_mode_keys_added(
            self.cluster, bucket_name, "couchstore"
        )
        assert_per_node_eviction_policy_keys_added(
            self.cluster, bucket_name, "valueOnly"
        )

        perform_single_node_swap_rebalance(
            self.cluster,
            bucket_name,
            node_index=0,
            expected_storage_mode="magma",
            expected_eviction_policy="fullEviction",
        )

        self.cluster.delete_bucket(bucket_name)

    def migrate_eviction_policy_then_storage_mode_via_rebalance_test(self):
        """Test eviction policy change with --no-restart followed by storage mode change"""
        bucket_name = "bucket-eviction-then-storage-test"

        # Step 1: Create bucket with magma and fullEviction eviction policy
        create_bucket(
            self.cluster, bucket_name, "couchstore", 1024, "valueOnly"
        )

        # Step 2: Change eviction policy with --no-restart (should add per-node overrides)
        update_data_eviction = {
            "name": bucket_name,
            "evictionPolicy": "fullEviction",
            "noRestart": "true",
        }

        self.cluster.update_bucket(update_data_eviction)

        # Step 3: Verify eviction policy overrides are added
        assert_per_node_eviction_policy_keys_added(
            self.cluster, bucket_name, "valueOnly"
        )

        # Step 4: Verify no storage mode overrides are present yet
        per_node_storage_mode = get_per_node_storage_mode(
            self.cluster, bucket_name
        )
        assert (
            per_node_storage_mode == {}
        ), f"Expected no storage mode overrides, got: {per_node_storage_mode}"

        # Step 5: Change storage mode (should add storage mode overrides)
        update_data_storage = {
            "name": bucket_name,
            "storageBackend": "magma",
        }

        self.cluster.update_bucket(update_data_storage)

        # Step 6: Verify both eviction policy and storage mode overrides are present
        assert_per_node_eviction_policy_keys_added(
            self.cluster, bucket_name, "valueOnly"
        )
        assert_per_node_storage_mode_keys_added(
            self.cluster, bucket_name, "couchstore"
        )

        # Step 7: Perform swap rebalance to apply both changes
        perform_single_node_swap_rebalance(
            self.cluster,
            bucket_name,
            node_index=1,
            expected_storage_mode="magma",
            expected_eviction_policy="fullEviction",
        )

        self.cluster.delete_bucket(bucket_name)

    def disallow_storage_mode_migration_when_history_set_test(self):
        bucket = "bucket-1"
        data = {'name': bucket,
                'storageBackend': "magma",
                'ramQuotaMB': 1024}

        self.cluster.create_bucket(data)

        storage_mode_update = {"name": bucket, "storageBackend": "couchstore"}

        self.cluster.update_bucket(storage_mode_update, expected_code=400)

        disable_history_on_bucket(self.cluster, bucket)

        self.cluster.update_bucket(storage_mode_update, expected_code=400)

        disable_history_on_all_collections(self.cluster, bucket)

        self.cluster.update_bucket(storage_mode_update)

        self.cluster.delete_bucket(bucket)

    def migrate_storage_mode_via_rebalance_test(self):
        create_and_update_bucket(self.cluster, "bucket-1", "couchstore",
                                 "magma", 1024)
        assert_per_node_storage_mode_keys_added(self.cluster, "bucket-1",
                                                "couchstore")

        perform_single_node_swap_rebalance(
            self.cluster,
            "bucket-1",
            node_index=0,
            expected_storage_mode="magma",
        )

    def migrate_storage_mode_and_eviction_policy_via_rebalance_test(
        self,
    ):
        """Test migration of both storage mode and eviction policy
        across all nodes in the cluster to verify complete override cleanup."""
        create_and_update_bucket(
            self.cluster,
            "bucket-2",
            "couchstore",
            "magma",
            1024,
            "valueOnly",
            "fullEviction",
        )
        assert_per_node_storage_mode_keys_added(
            self.cluster, "bucket-2", "couchstore"
        )
        assert_per_node_eviction_policy_keys_added(
            self.cluster, "bucket-2", "valueOnly"
        )

        # Use full cluster replacement to verify both storage mode and eviction policy
        # changes are applied across all nodes and all overrides are cleaned up
        perform_node_swap_rebalance(
            self.cluster,
            "bucket-2",
            expected_storage_mode="magma",
            expected_eviction_policy="fullEviction",
        )

    def migrate_storage_mode_via_full_recovery_test(self):
        create_and_update_bucket(
            self.cluster, "bucket-2", "couchstore", "magma", 1024)
        assert_per_node_storage_mode_keys_added(
            self.cluster, "bucket-2", "couchstore"
        )

        perform_single_node_failover_full_recovery(
            self.cluster,
            "bucket-2",
            node_index=0,
            expected_storage_mode="magma",
        )

    def migrate_storage_mode_and_eviction_policy_via_full_recovery_test(self):
        create_and_update_bucket(
            self.cluster,
            "bucket-3",
            "couchstore",
            "magma",
            1024,
            "valueOnly",
            "fullEviction",
        )
        assert_per_node_storage_mode_keys_added(
            self.cluster, "bucket-3", "couchstore"
        )
        assert_per_node_eviction_policy_keys_added(
            self.cluster, "bucket-3", "valueOnly"
        )

        perform_failover_full_recovery(
            self.cluster,
            "bucket-3",
            expected_storage_mode="magma",
            expected_eviction_policy="fullEviction",
        )

    def perform_delta_recovery_mid_storage_and_eviction_policy_migration_test(
        self,
    ):
        bucket_name = "bucket-4"
        create_and_update_bucket(
            self.cluster,
            bucket_name=bucket_name,
            old_storage_mode="couchstore",
            new_storage_mode="magma",
            ram_quota_mb=1024,
            old_eviction_policy="valueOnly",
            new_eviction_policy="fullEviction",
        )

        wait_for_bucket_online_on_all_nodes(self.cluster, bucket_name)

        # Failover a node and delta-recover it - the bucket should still have
        # per-node storage_mode/eviction_policy override props. Storage mode
        # and eviction policy in memcached on the recovered node should be the
        # old values.

        failover_node = self.cluster.connected_nodes[0]
        self.cluster.failover_node(failover_node, graceful=False)
        self.cluster.recover_node(
            failover_node, recovery_type="delta", do_rebalance=True
        )

        assert_per_node_storage_mode_keys_added(
            self.cluster, bucket_name, "couchstore"
        )
        # Eviction policy overrides should remain during delta recovery
        # All nodes should have eviction policy overrides during migration
        assert_per_node_eviction_policy_keys_added(
            self.cluster, bucket_name, "valueOnly"
        )
        assert_per_node_storage_mode_in_memcached(
            failover_node, bucket_name, "couchstore"
        )
        # Eviction policy should be the old value (override preserved) during delta recovery
        assert_per_node_eviction_policy_in_memcached(
            failover_node, bucket_name, "valueOnly"
        )

    def eviction_policy_only_via_rebalance_test(self):
        """Test eviction policy change on magma bucket with --no-restart"""
        bucket_name = "bucket-magma-eviction-test"

        # Create bucket with magma and fullEviction eviction policy
        create_bucket(self.cluster, bucket_name, "magma", 1024, "fullEviction")

        # Update bucket with eviction policy change + --no-restart
        update_data = {
            "name": bucket_name,
            "evictionPolicy": "valueOnly",
            "noRestart": "true",
        }

        self.cluster.update_bucket(update_data)

        # Verify eviction policy overrides are added
        assert_per_node_eviction_policy_keys_added(
            self.cluster, bucket_name, "fullEviction"
        )

        # Wait for bucket to be online on all nodes before checking memcached
        wait_for_bucket_online_on_all_nodes(self.cluster, bucket_name)

        for node in self.cluster.connected_nodes:
            assert_per_node_eviction_policy_in_memcached(
                node,
                bucket_name,
                "fullEviction",
            )

        # Perform single node swap rebalance to apply the changes
        perform_single_node_swap_rebalance(
            self.cluster,
            bucket_name,
            node_index=0,
            expected_eviction_policy="valueOnly",
        )

        self.cluster.delete_bucket(bucket_name)

    def eviction_policy_only_via_full_recovery_test(self):
        """Test eviction policy change with --no-restart, then full recovery"""
        bucket_name = "bucket-eviction-fullrec-test"

        # Create bucket with couchstore + valueOnly
        create_bucket(
            self.cluster, bucket_name, "couchstore", 1024, "valueOnly"
        )

        # Change eviction policy with --no-restart
        update_data = {
            "name": bucket_name,
            "evictionPolicy": "fullEviction",
            "noRestart": "true",
        }

        self.cluster.update_bucket(update_data)

        # Verify eviction policy overrides are added
        assert_per_node_eviction_policy_keys_added(
            self.cluster, bucket_name, "valueOnly"
        )

        wait_for_bucket_online_on_all_nodes(self.cluster, bucket_name)

        for node in self.cluster.connected_nodes:
            assert_per_node_eviction_policy_in_memcached(
                node,
                bucket_name,
                "valueOnly",  # Should still be original value
            )

        perform_failover_full_recovery(
            self.cluster, bucket_name, expected_eviction_policy="fullEviction"
        )

        self.cluster.delete_bucket(bucket_name)

    def eviction_policy_only_via_delta_recovery_test(self):
        """Test eviction policy change with --no-restart, then delta recovery"""
        bucket_name = "bucket-eviction-deltarec-test"

        # Create bucket with couchstore + fullEviction
        create_bucket(
            self.cluster, bucket_name, "couchstore", 1024, "fullEviction"
        )

        # Change eviction policy with --no-restart
        update_data = {
            "name": bucket_name,
            "evictionPolicy": "valueOnly",
            "noRestart": "true",
        }

        self.cluster.update_bucket(update_data)

        # Verify eviction policy overrides are added
        assert_per_node_eviction_policy_keys_added(
            self.cluster, bucket_name, "fullEviction"
        )

        wait_for_bucket_online_on_all_nodes(self.cluster, bucket_name)

        for node in self.cluster.connected_nodes:
            assert_per_node_eviction_policy_in_memcached(
                node,
                bucket_name,
                "fullEviction",  # Should still be original value
            )

        # Perform delta recovery on each node
        for node in self.cluster.connected_nodes:
            self.cluster.failover_node(node, graceful=False)
            self.cluster.recover_node(
                node, recovery_type="delta", do_rebalance=True
            )

            # Verify overrides are removed and memcached has new eviction policy
            assert_per_node_eviction_policy_not_present(
                self.cluster, node, bucket_name
            )
            assert_per_node_eviction_policy_in_memcached(
                node, bucket_name, "valueOnly"
            )

        self.cluster.delete_bucket(bucket_name)

    def eviction_policy_only_interleaved_test(self):
        """Test eviction policy change with --no-restart, then immediate change without --no-restart"""
        bucket_name = "bucket-eviction-immediate-test"

        # Create bucket with magma + valueOnly
        create_bucket(self.cluster, bucket_name, "magma", 1024, "valueOnly")

        # Change eviction policy with --no-restart
        update_data_with_no_restart = {
            "name": bucket_name,
            "evictionPolicy": "fullEviction",
            "noRestart": "true",
        }

        self.cluster.update_bucket(update_data_with_no_restart)

        # Verify eviction policy overrides are added
        assert_per_node_eviction_policy_keys_added(
            self.cluster, bucket_name, "valueOnly"
        )

        # Wait for bucket to be online on all nodes before checking memcached
        wait_for_bucket_online_on_all_nodes(self.cluster, bucket_name)

        for node in self.cluster.connected_nodes:
            assert_per_node_eviction_policy_in_memcached(
                node,
                bucket_name,
                "valueOnly",  # Should still be original value
            )

        # Now change eviction policy WITHOUT --no-restart
        update_data_without_no_restart = {
            "name": bucket_name,
            "evictionPolicy": "fullEviction",
        }

        self.cluster.update_bucket(update_data_without_no_restart)

        # Verify overrides are gone and memcached immediately reflects the change
        for node in self.cluster.connected_nodes:
            assert_per_node_eviction_policy_not_present(
                self.cluster, node, bucket_name
            )

            # Poll for eviction policy change in memcached (since bucket restart is async)
            def check_eviction_policy_changed():
                eviction_policy = (
                    testlib.diag_eval(
                        self.cluster,
                        f'ns_memcached:get_config_stats("{bucket_name}", <<"ep_item_eviction_policy">>).',
                    )
                    .content.decode("ascii")
                    .strip('<<"')
                    .strip('">>')
                )
                return eviction_policy == "full_eviction"

            testlib.poll_for_condition(
                check_eviction_policy_changed,
                sleep_time=0.5,
                attempts=20,  # 10 seconds total with 1-second check interval
                timeout=30,
                msg=f"waiting for eviction policy to change to full_eviction on {node.hostname()}",
            )

        self.cluster.delete_bucket(bucket_name)<|MERGE_RESOLUTION|>--- conflicted
+++ resolved
@@ -544,15 +544,11 @@
                                            num_vbuckets=16)
 
     def setup(self):
-<<<<<<< HEAD
-        pass
-=======
         testlib.delete_all_buckets(self.cluster)
         testlib.diag_eval(
             self.cluster,
             "ns_config:set(allow_online_eviction_policy_change, true).",
         )
->>>>>>> 87a79eb1
 
     def teardown(self):
         testlib.diag_eval(
